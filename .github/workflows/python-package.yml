name: Python package

on:
  push:
    branches: [ master ]
  pull_request:
    branches: [ '**' ]

jobs:
  build:
    runs-on: ubuntu-latest
    strategy:
      matrix:
        python-version: [ '3.7', '3.8', '3.9', '3.10-dev' ]

    steps:
      - uses: actions/checkout@v2
      - name: Set up Python ${{ matrix.python-version }}
        uses: actions/setup-python@v2
        with:
          python-version: ${{ matrix.python-version }}
      - name: Cache pip
        uses: actions/cache@v2
        with:
          path: ~/.cache/pip
          key: ${{ runner.os }}-pip-${{ hashFiles('requirements.txt') }}
          restore-keys: |
            ${{ runner.os }}-pip-
            ${{ runner.os }}-
      - name: Upgrade setup tools
        run: |
          python -m pip install --upgrade pip setuptools
      - name: Install dependencies
        run: |
<<<<<<< HEAD
          python -m pip install --upgrade pip
          pip install pytest pylint
          if [ -f requirements.txt ]; then pip install -r requirements.txt; fi
      - name: Python Code Quality and Lint
        uses: ricardochaves/python-lint@v1.3.0
        with:
          python-root-list: "wikibaseintegrator"
          use-pycodestyle: false
          use-flake8: false
          use-black: false
          use-isort: false
          extra-pylint-options: "--max-line-length=180"
          extra-mypy-options: ""
=======
          pip install .[dev]
>>>>>>> c4d75860
      - name: Test with pytest
        run: |
          pytest
<|MERGE_RESOLUTION|>--- conflicted
+++ resolved
@@ -1,54 +1,48 @@
-name: Python package
-
-on:
-  push:
-    branches: [ master ]
-  pull_request:
-    branches: [ '**' ]
-
-jobs:
-  build:
-    runs-on: ubuntu-latest
-    strategy:
-      matrix:
-        python-version: [ '3.7', '3.8', '3.9', '3.10-dev' ]
-
-    steps:
-      - uses: actions/checkout@v2
-      - name: Set up Python ${{ matrix.python-version }}
-        uses: actions/setup-python@v2
-        with:
-          python-version: ${{ matrix.python-version }}
-      - name: Cache pip
-        uses: actions/cache@v2
-        with:
-          path: ~/.cache/pip
-          key: ${{ runner.os }}-pip-${{ hashFiles('requirements.txt') }}
-          restore-keys: |
-            ${{ runner.os }}-pip-
-            ${{ runner.os }}-
-      - name: Upgrade setup tools
-        run: |
-          python -m pip install --upgrade pip setuptools
-      - name: Install dependencies
-        run: |
-<<<<<<< HEAD
-          python -m pip install --upgrade pip
-          pip install pytest pylint
-          if [ -f requirements.txt ]; then pip install -r requirements.txt; fi
-      - name: Python Code Quality and Lint
-        uses: ricardochaves/python-lint@v1.3.0
-        with:
-          python-root-list: "wikibaseintegrator"
-          use-pycodestyle: false
-          use-flake8: false
-          use-black: false
-          use-isort: false
-          extra-pylint-options: "--max-line-length=180"
-          extra-mypy-options: ""
-=======
-          pip install .[dev]
->>>>>>> c4d75860
-      - name: Test with pytest
-        run: |
-          pytest
+name: Python package
+
+on:
+  push:
+    branches: [ master ]
+  pull_request:
+    branches: [ '**' ]
+
+jobs:
+  build:
+    runs-on: ubuntu-latest
+    strategy:
+      matrix:
+        python-version: [ '3.7', '3.8', '3.9', '3.10-dev' ]
+
+    steps:
+      - uses: actions/checkout@v2
+      - name: Set up Python ${{ matrix.python-version }}
+        uses: actions/setup-python@v2
+        with:
+          python-version: ${{ matrix.python-version }}
+      - name: Cache pip
+        uses: actions/cache@v2
+        with:
+          path: ~/.cache/pip
+          key: ${{ runner.os }}-pip-${{ hashFiles('requirements.txt') }}
+          restore-keys: |
+            ${{ runner.os }}-pip-
+            ${{ runner.os }}-
+      - name: Upgrade setup tools
+        run: |
+          python -m pip install --upgrade pip setuptools
+      - name: Install dependencies
+        run: |
+          pip install .[dev]
+      - name: Python Code Quality and Lint
+        uses: ricardochaves/python-lint@v1.3.0
+        with:
+          python-root-list: "wikibaseintegrator"
+          use-pycodestyle: false
+          use-flake8: false
+          use-black: false
+          use-isort: false
+          extra-pylint-options: "--max-line-length=180"
+          extra-mypy-options: ""
+      - name: Test with pytest
+        run: |
+          pytest