version: 2
updates:

  # Maintain dependencies for GitHub Actions
  - package-ecosystem: "github-actions"
    directory: "/"
    schedule:
<<<<<<< HEAD
      interval: daily
    open-pull-requests-limit: 10
  - package-ecosystem: pip
    directory: "/docs/"
    schedule:
      interval: daily
    open-pull-requests-limit: 10
=======
      interval: "daily"
    assignees:
      - "LeMyst"

  # Maintain dependencies for pip
  - package-ecosystem: "pip"
    directory: "/"
    schedule:
      interval: "daily"
    assignees:
      - "LeMyst"
>>>>>>> 39c485cb
<|MERGE_RESOLUTION|>--- conflicted
+++ resolved
@@ -1,22 +1,5 @@
 version: 2
 updates:
-
-  # Maintain dependencies for GitHub Actions
-  - package-ecosystem: "github-actions"
-    directory: "/"
-    schedule:
-<<<<<<< HEAD
-      interval: daily
-    open-pull-requests-limit: 10
-  - package-ecosystem: pip
-    directory: "/docs/"
-    schedule:
-      interval: daily
-    open-pull-requests-limit: 10
-=======
-      interval: "daily"
-    assignees:
-      - "LeMyst"
 
   # Maintain dependencies for pip
   - package-ecosystem: "pip"
@@ -25,4 +8,22 @@
       interval: "daily"
     assignees:
       - "LeMyst"
->>>>>>> 39c485cb
+    open-pull-requests-limit: 10
+
+  # Maintain dependencies for GitHub Actions
+  - package-ecosystem: "github-actions"
+    directory: "/"
+    schedule:
+      interval: "daily"
+    assignees:
+      - "LeMyst"
+    open-pull-requests-limit: 10
+
+  # Maintain dependencies for documentation
+  - package-ecosystem: "pip"
+    directory: "/docs/"
+    schedule:
+      interval: "daily"
+    assignees:
+      - "LeMyst"
+    open-pull-requests-limit: 10