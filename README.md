--- conflicted
+++ resolved
@@ -147,7 +147,6 @@
 
 ### Login using OAuth1 ###
 
-<<<<<<< HEAD
 OAuth is the authentication method recommended by the Mediawiki developpers. It can be used for authenticating bot or to
 use WBI as a backend for an application.
 
@@ -173,16 +172,9 @@
 #### To impersonate a user ####
 
 If WBI should be used as a backend for a webapp, the script should use OAuth for authentication, WBI supports this, you
-just need to specify consumer key and consumer secret when instantiating wbi_login.Login. In contrast to username and
+just need to specify consumer key and consumer secret when instantiating `wbi_login.Login`. In contrast to username and
 password login, OAuth is a 2 steps process as manual user confirmation for OAuth login is required. This means that the
-method continue_oauth() needs to be called after creating the wbi_login.Login instance.
-=======
-The Wikimedia universe currently only support authentication via OAuth1. If WBI should be used as a backend for a
-webapp, the bot should use OAuth for authentication, WBI supports this, you just need to specify consumer key and
-consumer secret when instantiating `wbi_login.Login`. In contrast to username and password login, OAuth is a 2 steps
-process as manual user confirmation for OAuth login is required. This means that the
 method `wbi_login.Login.continue_oauth()` needs to be called after creating the `wbi_login.Login` instance.
->>>>>>> 55f464c3
 
 Example:
 
@@ -300,7 +292,7 @@
 # data type object, e.g. for a NCBI gene entrez ID
 entrez_gene_id = wbi_core.String(value='<some_entrez_id>', prop_nr='P351')
 
-# data goes into a list, because many data objects can be provided to 
+# data goes into a list, because many data objects can be provided to
 data = [entrez_gene_id]
 
 # Search for and then edit/create new item
@@ -339,7 +331,7 @@
     entrez_gene_id = wbi_core.String(value=entrez_id, prop_nr='P351', references=references)
     ensembl_transcript_id = wbi_core.String(value=ensembl, prop_nr='P704', references=references)
 
-    # data goes into a list, because many data objects can be provided to 
+    # data goes into a list, because many data objects can be provided to
     data = [entrez_gene_id, ensembl_transcript_id]
 
     # Search for and then edit/create new item
@@ -401,7 +393,7 @@
     entrez_gene_id = wbi_core.String(value=entrez_id, prop_nr='P351', references=references)
     ensembl_transcript_id = wbi_core.String(value=ensembl, prop_nr='P704', references=references)
 
-    # data goes into a list, because many data objects can be provided to 
+    # data goes into a list, because many data objects can be provided to
     data = [entrez_gene_id, ensembl_transcript_id]
 
     # Search for and then edit/create new item
