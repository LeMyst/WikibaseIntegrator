--- conflicted
+++ resolved
@@ -143,12 +143,6 @@
 
 ## wbi_login ##
 
-<<<<<<< HEAD
-`wbi_login.Login` provides the login functionality and also stores the cookies and edit tokens required (For security
-reasons, every Mediawiki edit requires an edit token). The constructor takes multiple parameters like the server
-(default wikidata.org), and the token renewal periods can be specified. The default and recommended login method is
-OAuth2.
-=======
 `wbi_login` provides the login functionality and also stores the cookies and edit tokens required (For security reasons,
 every Mediawiki edit requires an edit token). There is multiple methods to login :
 
@@ -159,7 +153,6 @@
 
 There is more parameters available. If you want to authenticate on another instance than Wikidata, you can set the
 mediawiki_api_url, mediawiki_rest_url or mediawiki_index_url. Read the documentation for more information.
->>>>>>> cc8dbb92
 
 ### Login using OAuth1 or OAuth2 ###
 
@@ -347,11 +340,7 @@
 wbi_config['USER_AGENT'] = 'MyWikibaseBot/1.0 (https://www.wikidata.org/wiki/User:MyUsername)'
 
 # login object
-<<<<<<< HEAD
-login_instance = wbi_login.Login(auth_method='login', user='<bot user name>', password='<bot password>')
-=======
 login_instance = wbi_login.Login(user='<bot user name>', password='<bot password>')
->>>>>>> cc8dbb92
 
 wbi = WikibaseIntegrator(login=login_instance)
 
