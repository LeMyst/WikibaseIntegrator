--- conflicted
+++ resolved
@@ -7,15 +7,9 @@
     install_requires=[
         "backoff ~= 1.11.1",
         "mwoauth ~= 0.3.7",
-<<<<<<< HEAD
-        "oauthlib ~= 3.1.1",
+        "oauthlib ~= 3.2.0",
         "requests ~= 2.27.1",
         "ujson ~= 5.1.0"
-=======
-        "oauthlib >= 3.1.1,< 3.3.0",
-        "requests >= 2.26,< 2.28",
-        "simplejson ~= 3.17.5"
->>>>>>> f27f7412
     ],
     extras_require={
         "dev": [
