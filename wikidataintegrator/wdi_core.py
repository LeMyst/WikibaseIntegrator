import copy
import datetime
import logging
import os
import re
import time
from collections import defaultdict
from typing import List
import warnings

import pandas as pd
import requests
import json
import jsonasobj

<<<<<<< HEAD
=======
from pyshex import ShExEvaluator
from sparql_slurper import SlurpyGraph
from ShExJSG import ShExC

>>>>>>> 2a484469
from wikidataintegrator.backoff.wdi_backoff import wdi_backoff
from wikidataintegrator.wdi_fastrun import FastRunContainer
from wikidataintegrator.wdi_config import config
from wikidataintegrator.wdi_helpers import MappingRelationHelper
from wikidataintegrator.wdi_helpers import WikibaseHelper
99
"""
Authors:
  Gregory Stupp (stuppie' at 'gmail.com )
  Sebastian Burgstaller (sebastian.burgstaller' at 'gmail.com
  Andra Waagmeester (andra' at ' micelio.be)

This file is part of ProteinBoxBot.

ProteinBoxBot is free software: you can redistribute it and/or modify
it under the terms of the GNU General Public License as published by
the Free Software Foundation, either version 3 of the License, or
(at your option) any later version.

ProteinBoxBot is distributed in the hope that it will be useful,
but WITHOUT ANY WARRANTY; without even the implied warranty of
MERCHANTABILITY or FITNESS FOR A PARTICULAR PURPOSE.  See the
GNU General Public License for more details.

You should have received a copy of the GNU General Public License
along with ProteinBoxBot.  If not, see <http://www.gnu.org/licenses/>.
"""

__author__ = 'Gregory Stupp, Sebastian Burgstaller, Andra Waagmeester, '
__license__ = 'AGPLv3'


class WDItemEngine(object):
    databases = {}
    pmids = []

    log_file_name = ''
    fast_run_store = []

    DISTINCT_VALUE_PROPS = dict()

    logger = None

    def __init__(self, wd_item_id='', new_item=False, data=None,
                 mediawiki_api_url='https://www.wikidata.org/w/api.php',
                 sparql_endpoint_url='https://query.wikidata.org/sparql',
                 append_value=None, fast_run=False, fast_run_base_filter=None, fast_run_use_refs=False,
                 ref_handler=None, global_ref_mode='KEEP_GOOD', good_refs=None, keep_good_ref_statements=False,
                 search_only=False, item_data=None, user_agent=config['USER_AGENT_DEFAULT'],
                 core_props=None, core_prop_match_thresh=0.66):
        """
        constructor
        :param wd_item_id: Wikidata item id
        :param new_item: This parameter lets the user indicate if a new item should be created
        :type new_item: True or False
        :param data: a dictionary with WD property strings as keys and the data which should be written to
            a WD item as the property values
        :type data: List[WDBaseDataType]
        :param append_value: a list of properties where potential existing values should not be overwritten by the data
            passed in the :parameter data.
        :type append_value: list of property number strings
        :param fast_run: True if this item should be run in fastrun mode, otherwise False. User setting this to True
            should also specify the fast_run_base_filter for these item types
        :type fast_run: bool
        :param fast_run_base_filter: A property value dict determining the Wikidata property and the corresponding value
            which should be used as a filter for this item type. Several filter criteria can be specified. The values
            can be either Wikidata item QIDs, strings or empty strings if the value should be a variable in SPARQL.
            Example: {'P352': '', 'P703': 'Q15978631'} if the basic common type of things this bot runs on is
            human proteins (specified by Uniprot IDs (P352) and 'found in taxon' homo sapiens 'Q15978631').
        :type fast_run_base_filter: dict
        :param fast_run_use_refs: If `True`, fastrun mode will consider references in determining if a statement should
            be updated and written to Wikidata. Otherwise, only the value and qualifiers are used. Default: False
        :type fast_run_use_refs: bool
        :param ref_handler: This parameter defines a function that will manage the reference handling in a custom
            manner. This argument should be a function handle that accepts two arguments, the old/current statement
            (first argument) and new/proposed/to be written statement (second argument), both of type: a subclass of
            WDBaseDataType. The function should return an new item that is the item to be written. The item's values
            properties or qualifiers should not be modified; only references. This function is also used in fastrun mode.
            This will only be used if the ref_mode is set to "CUSTOM".
        :type ref_handler: function
        :param global_ref_mode: sets the reference handling mode for an item. Four modes are possible, 'STRICT_KEEP'
            keeps all references as they are, 'STRICT_KEEP_APPEND' keeps the references as they are and appends
            new ones. 'STRICT_OVERWRITE' overwrites all existing references for given. 'CUSTOM' will use the function
            defined in ref_handler
        :type global_ref_mode: str of value 'STRICT_KEEP', 'STRICT_KEEP_APPEND', 'STRICT_OVERWRITE', 'KEEP_GOOD', 'CUSTOM'
        :param good_refs: This parameter lets the user define blocks of good references. It is a list of dictionaries.
            One block is a dictionary with  Wikidata properties as keys and potential values as the required value for
            a property. There can be arbitrarily many key: value pairs in one reference block.
            Example: [{'P248': 'Q905695', 'P352': None, 'P407': None, 'P1476': None, 'P813': None}]
            This example contains one good reference block, stated in: Uniprot, Uniprot ID, title of Uniprot entry,
            language of work and date when the information has been retrieved. A None type indicates that the value
            varies from reference to reference. In this case, only the value for the Wikidata item for the
            Uniprot database stays stable over all of these references. Key value pairs work here, as Wikidata
            references can hold only one value for one property. The number of good reference blocks is not limited.
            This parameter OVERRIDES any other reference mode set!!
        :type good_refs: list containing dictionaries.
        :param keep_good_ref_statements: Do not delete any statement which has a good reference, either defined in the
            good_refs list or by any other referencing mode.
        :type keep_good_ref_statements: bool
        :param search_only: If this flag is set to True, the data provided will only be used to search for the
            corresponding Wikidata item, but no actual data updates will performed. This is useful, if certain states or
            values on the target item need to be checked before certain data is written to it. In order to write new
            data to the item, the method update() will take data, modify the Wikidata item and a write() call will
            then perform the actual write to Wikidata.
        :type search_only: bool
        :param item_data: A Python JSON object corresponding to the Wikidata item in wd_item_id. This can be used in
            conjunction with wd_item_id in order to provide raw data.
        :param user_agent: The user agent string to use when making http requests
        :type user_agent: str
        :param core_props: Core properties are used to retrieve a Wikidata item based on `data` if a `wd_item_id` is
            not given. This is a set of PIDs to use. If None, all Wikidata properties with a distinct values
            constraint will be used. (see: get_core_props)
        :param core_prop_match_thresh: The proportion of core props that must match during retrieval of an item
            when the wd_item_id is not specified.
        :type core_prop_match_thresh: float
        """
        self.core_prop_match_thresh = core_prop_match_thresh
        self.wd_item_id = wd_item_id
        self.new_item = new_item
        self.mediawiki_api_url = mediawiki_api_url
        self.sparql_endpoint_url = sparql_endpoint_url
        self.data = [] if data is None else data
        self.append_value = [] if append_value is None else append_value
        self.fast_run = fast_run
        self.fast_run_base_filter = fast_run_base_filter
        self.fast_run_use_refs = fast_run_use_refs
        self.ref_handler = ref_handler
        self.global_ref_mode = global_ref_mode
        self.good_refs = good_refs
        self.keep_good_ref_statements = keep_good_ref_statements
        self.search_only = search_only
        self.item_data = item_data
        self.user_agent = user_agent

        self.create_new_item = False
        self.wd_json_representation = {}
        self.statements = []
        self.original_statements = []
        self.entity_metadata = {}
        self.fast_run_container = None
        self.require_write = True
        self.sitelinks = dict()
        self.lastrevid = None  # stores last revisionid after a write occurs

        if self.ref_handler:
            assert callable(self.ref_handler)
        if self.global_ref_mode == "CUSTOM" and self.ref_handler is None:
            raise ValueError("If using a custom ref mode, ref_handler must be set")

        if (core_props is None) and (self.sparql_endpoint_url not in self.DISTINCT_VALUE_PROPS):
            self.get_distinct_value_props(self.sparql_endpoint_url)
        self.core_props = core_props if core_props is not None else self.DISTINCT_VALUE_PROPS[self.sparql_endpoint_url]

        try:
            self.mrh = MappingRelationHelper(self.sparql_endpoint_url)
        except Exception as e:
            # if the "equivalent property" and "mappingRelation" property are not found, we can't know what the
            # QIDs for the mapping relation types are
            self.mrh = None
            warnings.warn("mapping relation types are being ignored")

        if self.fast_run:
            self.init_fastrun()

        if not __debug__:
            if self.require_write and self.fast_run:
                print('fastrun skipped, because no full data match, updating item...')
            elif not self.require_write and self.fast_run:
                print('successful fastrun, no write to Wikidata required')

        if self.wd_item_id != '' and self.create_new_item == True:
            raise IDMissingError('Cannot create a new item, when a wikidata identifier is given')
        elif self.new_item == True and len(self.data) > 0:
            self.create_new_item = True
            self.__construct_claim_json()
        elif self.wd_item_id and self.require_write:
            self.init_data_load()
        elif self.require_write:
            self.init_data_load()

    @classmethod
    def get_distinct_value_props(cls, sparql_endpoint_url='https://query.wikidata.org/sparql'):
        """
        On wikidata, the default core IDs will be the properties with a distinct values constraint
        select ?p where {?p wdt:P2302 wd:Q21502410}
        See: https://www.wikidata.org/wiki/Help:Property_constraints_portal
        https://www.wikidata.org/wiki/Help:Property_constraints_portal/Unique_value
        """
        pcpid = config['PROPERTY_CONSTRAINT_PID']
        dvcqid = config['DISTINCT_VALUES_CONSTRAINT_QID']
        try:
            h = WikibaseHelper(sparql_endpoint_url)
            pcpid = h.get_pid(pcpid)
            dvcqid = h.get_qid(dvcqid)
        except Exception:
            warnings.warn("Unable to determine PIDs or QIDs for retrieving distinct value properties.\n" +
                  "Please set P2302 and Q21502410 in your wikibase or set `core_props` manually.\n" +
                  "Continuing with no core_props")
            cls.DISTINCT_VALUE_PROPS[sparql_endpoint_url] = set()
            return None

        query = "select ?p where {{?p wdt:{} wd:{}}}".format(pcpid, dvcqid)
        df = cls.execute_sparql_query(query, endpoint=sparql_endpoint_url, as_dataframe=True)
        if df.empty:
            warnings.warn("Warning: No distinct value properties found")
            cls.DISTINCT_VALUE_PROPS[sparql_endpoint_url] = set()
            return None
        df.p = df.p.str.rsplit("/", 1).str[-1]
        cls.DISTINCT_VALUE_PROPS[sparql_endpoint_url] = set(df.p)

    def init_data_load(self):
        if self.wd_item_id and self.item_data:
            self.wd_json_representation = self.parse_wd_json(self.item_data)
        elif self.wd_item_id:
            self.wd_json_representation = self.get_wd_entity()
        else:
            qids_by_props = ''
            try:
                qids_by_props = self.__select_wd_item()
            except WDSearchError as e:
                self.log('ERROR', str(e))

            if qids_by_props:
                self.wd_item_id = qids_by_props
                self.wd_json_representation = self.get_wd_entity()
                self.__check_integrity()

        if not self.search_only:
            self.__construct_claim_json()
        else:
            self.data = []

    def init_fastrun(self):
        for c in WDItemEngine.fast_run_store:
            if (c.base_filter == self.fast_run_base_filter) and (c.use_refs == self.fast_run_use_refs) and \
                    (c.sparql_endpoint_url == self.sparql_endpoint_url):
                self.fast_run_container = c
                self.fast_run_container.ref_handler = self.ref_handler

        if not self.fast_run_container:
            self.fast_run_container = FastRunContainer(base_filter=self.fast_run_base_filter,
                                                       base_data_type=WDBaseDataType, engine=self.__class__,
                                                       sparql_endpoint_url=self.sparql_endpoint_url,
                                                       mediawiki_api_url=self.mediawiki_api_url,
                                                       use_refs=self.fast_run_use_refs,
                                                       ref_handler=self.ref_handler)
            WDItemEngine.fast_run_store.append(self.fast_run_container)

        self.require_write = self.fast_run_container.write_required(self.data, append_props=self.append_value,
                                                                    cqid=self.wd_item_id)

        # set item id based on fast run data
        if not self.require_write and not self.wd_item_id:
            self.wd_item_id = self.fast_run_container.current_qid

    def get_wd_entity(self):
        """
        retrieve a WD item in json representation from Wikidata
        :rtype: dict
        :return: python complex dictionary represenation of a json
        """
        params = {
            'action': 'wbgetentities',
            'sites': 'enwiki',
            'ids': self.wd_item_id,
            'format': 'json'
        }
        headers = {
            'User-Agent': self.user_agent
        }
        json_data = self.mediawiki_api_call("GET", self.mediawiki_api_url, params=params, headers=headers)
        return self.parse_wd_json(wd_json=json_data['entities'][self.wd_item_id])

    def parse_wd_json(self, wd_json):
        """
        Parses a WD entity json and generates the datatype objects, sets self.wd_json_representation
        :param wd_json: the json of a WD entity
        :type wd_json: A Python Json representation of a WD item
        :return: returns the json representation containing 'labels', 'descriptions', 'claims', 'aliases', 'sitelinks'.
        """
        wd_data = {x: wd_json[x] for x in ('labels', 'descriptions', 'claims', 'aliases') if x in wd_json}
        wd_data['sitelinks'] = dict()
        self.entity_metadata = {x: wd_json[x] for x in wd_json if x not in
                                ('labels', 'descriptions', 'claims', 'aliases', 'sitelinks')}
        self.sitelinks = wd_json.get('sitelinks', dict())

        self.statements = []
        for prop in wd_data['claims']:
            for z in wd_data['claims'][prop]:
                data_type = [x for x in WDBaseDataType.__subclasses__() if x.DTYPE == z['mainsnak']['datatype']][0]
                statement = data_type.from_json(z)
                self.statements.append(statement)

        self.wd_json_representation = wd_data
        self.original_statements = copy.deepcopy(self.statements)

        return wd_data

    @staticmethod
    def get_wd_search_results(search_string='', mediawiki_api_url='https://www.wikidata.org/w/api.php',
                              user_agent=config['USER_AGENT_DEFAULT'],
                              max_results=500, language='en'):
        """
        Performs a search in WD for a certain WD search string
        :param search_string: a string which should be searched for in WD
        :type search_string: str
        :param mediawiki_api_url: Specify the mediawiki_api_url.
        :type mediawiki_api_url: str
        :param user_agent: The user agent string transmitted in the http header
        :type user_agent: str
        :param max_results: The maximum number of search results returned. Default 500
        :type max_results: int
        :param language: The language in which to perform the search. Default 'en'
        :type language: str
        :return: returns a list of QIDs found in the search and a list of labels complementary to the QIDs
        """
        params = {
            'action': 'wbsearchentities',
            'language': language,
            'search': search_string,
            'format': 'json',
            'limit': 50
        }

        headers = {
            'User-Agent': user_agent
        }

        cont_count = 1
        id_list = []
        id_labels = []

        while cont_count > 0:
            params.update({'continue': 0 if cont_count == 1 else cont_count})

            reply = requests.get(mediawiki_api_url, params=params, headers=headers)
            reply.raise_for_status()
            search_results = reply.json()

            if search_results['success'] != 1:
                raise WDSearchError('WD search failed')
            else:
                for i in search_results['search']:
                    id_list.append(i['id'])
                    id_labels.append(i['label'])

            if 'search-continue' not in search_results:
                cont_count = 0
            else:
                cont_count = search_results['search-continue']

            if cont_count > max_results:
                break

        return id_list

    def get_property_list(self):
        """
        List of properties on the current item
        :return: a list of WD property ID strings (Pxxxx).
        """
        property_list = set()
        for x in self.statements:
            property_list.add(x.get_prop_nr())

        return list(property_list)

    def __select_wd_item(self):
        """
        The most likely WD item QID should be returned, after querying WDQ for all values in core_id properties
        :return: Either a single WD QID is returned, or an empty string if no suitable item in WD
        """
        qid_list = set()
        conflict_source = {}
        if self.mrh:
            exact_qid = self.mrh.mrt_qids['http://www.w3.org/2004/02/skos/core#exactMatch']
            mrt_pid = self.mrh.mrt_pid
        else:
            # This is a `hack` for if initializing the mapping relation helper fails. We can't determine the
            # mapping relation type PID or the exact match QID. If we set mrt_pid to "Pxxx", then no qualifier will
            # ever match it (and exact_qid will never get checked), and so what happens is exactly what would
            # happen if the statement had no mapping relation qualifiers
            exact_qid = "Q0"
            mrt_pid = "PXXX"

        for statement in self.data:
            wd_property = statement.get_prop_nr()

            # only use this statement if mapping relation type is exact, or mrt is not specified
            mrt_qualifiers = [q for q in statement.get_qualifiers() if q.get_prop_nr() == mrt_pid]
            if (len(mrt_qualifiers) == 1) and (mrt_qualifiers[0].get_value() != int(exact_qid[1:])):
                continue

            # TODO: implement special treatment when searching for date/coordinate values
            data_point = statement.get_value()
            if isinstance(data_point, tuple):
                data_point = data_point[0]

            core_props = self.core_props
            if wd_property in core_props:
                tmp_qids = set()
                # if mrt_pid is "PXXX", this is fine, because the part of the SPARQL query using it is optional
                query = statement.sparql_query.format(mrt_pid=mrt_pid, pid=wd_property, value=data_point)
                results = WDItemEngine.execute_sparql_query(query=query, endpoint=self.sparql_endpoint_url)

                for i in results['results']['bindings']:
                    qid = i['item_id']['value'].split('/')[-1]
                    if ('mrt' not in i) or ('mrt' in i and i['mrt']['value'].split('/')[-1] == exact_qid):
                        tmp_qids.add(qid)

                qid_list.update(tmp_qids)

                # Protocol in what property the conflict arises
                if wd_property in conflict_source:
                    conflict_source[wd_property].append(tmp_qids)
                else:
                    conflict_source[wd_property] = [tmp_qids]

                if len(tmp_qids) > 1:
                    raise ManualInterventionReqException(
                        'More than one WD item has the same property value', wd_property, tmp_qids)

        if len(qid_list) == 0:
            self.create_new_item = True
            return ''

        if not __debug__:
            print(qid_list)

        unique_qids = set(qid_list)
        if len(unique_qids) > 1:
            raise ManualInterventionReqException('More than one WD item has the same property value',
                                                 conflict_source, unique_qids)
        elif len(unique_qids) == 1:
            return list(unique_qids)[0]

    def __construct_claim_json(self):
        """
        Writes the properties from self.data to a new or existing json in self.wd_json_representation
        :return: None
        """

        def handle_qualifiers(old_item, new_item):
            if not new_item.check_qualifier_equality:
                old_item.set_qualifiers(new_item.get_qualifiers())

        def is_good_ref(ref_block):

            if len(WDItemEngine.databases) == 0:
                WDItemEngine._init_ref_system()

            prop_nrs = [x.get_prop_nr() for x in ref_block]
            values = [x.get_value() for x in ref_block]
            good_ref = True
            prop_value_map = dict(zip(prop_nrs, values))

            # if self.good_refs has content, use these to determine good references
            if self.good_refs and len(self.good_refs) > 0:
                found_good = True
                for rblock in self.good_refs:

                    if not all([k in prop_value_map for k, v in rblock.items()]):
                        found_good = False

                    if not all([v in prop_value_map[k] for k, v in rblock.items() if v]):
                        found_good = False

                    if found_good:
                        return True

                return False

            # stated in, title, retrieved
            ref_properties = ['P248', 'P1476', 'P813']  # 'P407' language of work,

            for v in values:
                if prop_nrs[values.index(v)] == 'P248':
                    return True
                elif v == 'P698':
                    return True

            for p in ref_properties:
                if p not in prop_nrs:
                    return False

            for ref in ref_block:
                pn = ref.get_prop_nr()
                value = ref.get_value()

                if pn == 'P248' and value not in WDItemEngine.databases and 'P854' not in prop_nrs:
                    return False
                elif pn == 'P248' and value in WDItemEngine.databases:
                    db_props = WDItemEngine.databases[value]
                    if not any([False if x not in prop_nrs else True for x in db_props]) and 'P854' not in prop_nrs:
                        return False

            return good_ref

        def handle_references(old_item, new_item):
            """
            Local function to handle references
            :param old_item: An item containing the data as currently in WD
            :type old_item: A child of WDBaseDataType
            :param new_item: An item containing the new data which should be written to WD
            :type new_item: A child of WDBaseDataType
            """
            # stated in, title, language of work, retrieved, imported from
            ref_properties = ['P248', 'P1476', 'P407', 'P813', 'P143']
            new_references = new_item.get_references()
            old_references = old_item.get_references()

            if any([z.overwrite_references for y in new_references for z in y]) \
                    or sum(map(lambda z: len(z), old_references)) == 0 \
                    or self.global_ref_mode == 'STRICT_OVERWRITE':
                old_item.set_references(new_references)

            elif self.global_ref_mode == 'STRICT_KEEP' or new_item.statement_ref_mode == 'STRICT_KEEP':
                pass

            elif self.global_ref_mode == 'STRICT_KEEP_APPEND' or new_item.statement_ref_mode == 'STRICT_KEEP_APPEND':
                old_references.extend(new_references)
                old_item.set_references(old_references)

            elif self.global_ref_mode == 'CUSTOM' or new_item.statement_ref_mode == 'CUSTOM':
                self.ref_handler(old_item, new_item)

            elif self.global_ref_mode == 'KEEP_GOOD' or new_item.statement_ref_mode == 'KEEP_GOOD':
                keep_block = [False for x in old_references]
                for count, ref_block in enumerate(old_references):
                    stated_in_value = [x.get_value() for x in ref_block if x.get_prop_nr() == 'P248']
                    if is_good_ref(ref_block):
                        keep_block[count] = True

                    new_ref_si_values = [x.get_value() if x.get_prop_nr() == 'P248' else None
                                         for z in new_references for x in z]

                    for si in stated_in_value:
                        if si in new_ref_si_values:
                            keep_block[count] = False

                refs = [x for c, x in enumerate(old_references) if keep_block[c]]
                refs.extend(new_references)
                old_item.set_references(refs)

        # sort the incoming data according to the WD property number
        self.data.sort(key=lambda z: z.get_prop_nr().lower())

        # collect all statements which should be deleted
        statements_for_deletion = []
        for item in self.data:
            if item.get_value() == '' and isinstance(item, WDBaseDataType):
                statements_for_deletion.append(item.get_prop_nr())

        if self.create_new_item:
            self.statements = copy.copy(self.data)
        else:
            for stat in self.data:
                prop_nr = stat.get_prop_nr()

                prop_data = [x for x in self.statements if x.get_prop_nr() == prop_nr]
                prop_pos = [x.get_prop_nr() == prop_nr for x in self.statements]
                prop_pos.reverse()
                insert_pos = len(prop_pos) - (prop_pos.index(True) if any(prop_pos) else 0)

                # If value should be appended, check if values exists, if not, append
                if prop_nr in self.append_value:
                    equal_items = [stat == x for x in prop_data]
                    if True not in equal_items:
                        self.statements.insert(insert_pos + 1, stat)
                    else:
                        # if item exists, modify rank
                        current_item = prop_data[equal_items.index(True)]
                        current_item.set_rank(stat.get_rank())
                        handle_references(old_item=current_item, new_item=stat)
                        handle_qualifiers(old_item=current_item, new_item=stat)
                    continue

                # set all existing values of a property for removal
                for x in prop_data:
                    # for deletion of single statements, do not set all others to delete
                    if hasattr(stat, 'remove'):
                        break
                    elif x.get_id() and not hasattr(x, 'retain'):
                        # keep statements with good references if keep_good_ref_statements is True
                        if self.keep_good_ref_statements:
                            if any([is_good_ref(r) for r in x.get_references()]):
                                setattr(x, 'retain', '')
                        else:
                            setattr(x, 'remove', '')

                match = []
                for i in prop_data:
                    if stat == i and hasattr(stat, 'remove'):
                        match.append(True)
                        setattr(i, 'remove', '')
                    elif stat == i:
                        match.append(True)
                        setattr(i, 'retain', '')
                        if hasattr(i, 'remove'):
                            delattr(i, 'remove')
                        handle_references(old_item=i, new_item=stat)
                        handle_qualifiers(old_item=i, new_item=stat)

                        i.set_rank(rank=stat.get_rank())
                    # if there is no value, do not add an element, this is also used to delete whole properties.
                    elif i.get_value():
                        match.append(False)

                if True not in match and not hasattr(stat, 'remove'):
                    self.statements.insert(insert_pos + 1, stat)

        # For whole property deletions, add remove flag to all statements which should be deleted
        for item in copy.deepcopy(self.statements):
            if item.get_prop_nr() in statements_for_deletion and item.get_id() != '':
                setattr(item, 'remove', '')
            elif item.get_prop_nr() in statements_for_deletion:
                self.statements.remove(item)

        # regenerate claim json
        self.wd_json_representation['claims'] = {}
        for stat in self.statements:
            prop_nr = stat.get_prop_nr()
            if prop_nr not in self.wd_json_representation['claims']:
                self.wd_json_representation['claims'][prop_nr] = []
            self.wd_json_representation['claims'][prop_nr].append(stat.get_json_representation())

    def update(self, data, append_value=None):
        """
        This method takes data, and modifies the Wikidata item. This works together with the data already provided via
        the constructor or if the constructor is being instantiated with search_only=True. In the latter case, this
        allows for checking the item data before deciding which new data should be written to the Wikidata item.
        The actual write to Wikidata only happens on calling of the write() method. If data has been provided already
        via the constructor, data provided via the update() method will be appended to these data.
        :param data: A list of Wikidata statment items inheriting from WDBaseDataType
        :type data: list
        :param append_value: list with Wikidata property strings where the values should only be appended,
            not overwritten.
        :type: list
        """
        assert type(data) == list

        if append_value:
            assert type(append_value) == list
            self.append_value.extend(append_value)

        self.data.extend(data)
        self.statements = copy.deepcopy(self.original_statements)

        if not __debug__:
            print(self.data)

        if self.fast_run:
            self.init_fastrun()

        if self.require_write and self.fast_run:
            self.init_data_load()
            self.__construct_claim_json()
            self.__check_integrity()
        elif not self.fast_run:
            self.__construct_claim_json()
            self.__check_integrity()

    def get_wd_json_representation(self):
        """
        A method to access the internal json representation of the WD item, mainly for testing
        :return: returns a Python json representation object of the WD item at the current state of the instance
        """
        return self.wd_json_representation

    def __check_integrity(self):
        """
        A method to check if when invoking __select_wd_item() and the WD item does not exist yet, but another item
        has a property of the current domain with a value like submitted in the data dict, this item does not get
        selected but a ManualInterventionReqException() is raised. This check is dependent on the core identifiers
        of a certain domain.
        :return: boolean True if test passed
        """
        # all core props
        wdi_core_props = self.core_props
        # core prop statements that exist on the item
        cp_statements = [x for x in self.statements if x.get_prop_nr() in wdi_core_props]
        item_core_props = set(x.get_prop_nr() for x in cp_statements)
        # core prop statements we are loading
        cp_data = [x for x in self.data if x.get_prop_nr() in wdi_core_props]

        # compare the claim values of the currently loaded QIDs to the data provided in self.data
        # this is the number of core_ids in self.data that are also on the item
        count_existing_ids = len([x for x in self.data if x.get_prop_nr() in item_core_props])

        core_prop_match_count = 0
        for new_stat in self.data:
            for stat in self.statements:
                if (new_stat.get_prop_nr() == stat.get_prop_nr()) and (new_stat.get_value() == stat.get_value()) \
                        and (new_stat.get_prop_nr() in item_core_props):
                    core_prop_match_count += 1

        if core_prop_match_count < count_existing_ids * self.core_prop_match_thresh:
            existing_core_pv = defaultdict(set)
            for s in cp_statements:
                existing_core_pv[s.get_prop_nr()].add(s.get_value())
            new_core_pv = defaultdict(set)
            for s in cp_data:
                new_core_pv[s.get_prop_nr()].add(s.get_value())
            nomatch_existing = {k: v - new_core_pv[k] for k, v in existing_core_pv.items()}
            nomatch_existing = {k: v for k, v in nomatch_existing.items() if v}
            nomatch_new = {k: v - existing_core_pv[k] for k, v in new_core_pv.items()}
            nomatch_new = {k: v for k, v in nomatch_new.items() if v}
            raise CorePropIntegrityException('Retrieved item ({}) does not match provided core IDs. '
                                             'Matching count {}, non-matching count {}. '
                                             .format(self.wd_item_id, core_prop_match_count,
                                                     count_existing_ids - core_prop_match_count) +
                                             'existing unmatched core props: {}. '.format(nomatch_existing) +
                                             'statement unmatched core props: {}.'.format(nomatch_new))
        else:
            return True

    def get_label(self, lang='en'):
        """
        Returns the label for a certain language
        :param lang:
        :type lang: str
        :return: returns the label in the specified language, an empty string if the label does not exist
        """
        if self.fast_run:
            return list(self.fast_run_container.get_language_data(self.wd_item_id, lang, 'label'))[0]
        try:
            return self.wd_json_representation['labels'][lang]['value']
        except KeyError:
            return ''

    def set_label(self, label, lang='en'):
        """
        Set the label for a WD item in a certain language
        :param label: The description of the item in a certain language
        :type label: str
        :param lang: The language a label should be set for.
        :type lang: str
        :return: None
        """
        if self.fast_run and not self.require_write:
            self.require_write = self.fast_run_container.check_language_data(qid=self.wd_item_id,
                                                                             lang_data=[label], lang=lang,
                                                                             lang_data_type='label')
            if self.require_write:
                self.init_data_load()
            else:
                return

        if 'labels' not in self.wd_json_representation:
            self.wd_json_representation['labels'] = {}
        self.wd_json_representation['labels'][lang] = {
            'language': lang,
            'value': label
        }

    def get_aliases(self, lang='en'):
        """
        Retrieve the aliases in a certain language
        :param lang: The Wikidata language the description should be retrieved for
        :return: Returns a list of aliases, an empty list if none exist for the specified language
        """
        if self.fast_run:
            return list(self.fast_run_container.get_language_data(self.wd_item_id, lang, 'aliases'))

        alias_list = []
        if 'aliases' in self.wd_json_representation and lang in self.wd_json_representation['aliases']:
            for alias in self.wd_json_representation['aliases'][lang]:
                alias_list.append(alias['value'])

        return alias_list

    def set_aliases(self, aliases, lang='en', append=True):
        """
        set the aliases for a WD item
        :param aliases: a list of strings representing the aliases of a WD item
        :param lang: The language a description should be set for
        :param append: If true, append a new alias to the list of existing aliases, else, overwrite. Default: True
        :return: None
        """
        if self.fast_run and not self.require_write:
            self.require_write = self.fast_run_container.check_language_data(qid=self.wd_item_id,
                                                                             lang_data=aliases, lang=lang,
                                                                             lang_data_type='aliases')
            if self.require_write:
                self.init_data_load()
            else:
                return

        if 'aliases' not in self.wd_json_representation:
            self.wd_json_representation['aliases'] = {}

        if not append or lang not in self.wd_json_representation['aliases']:
            self.wd_json_representation['aliases'][lang] = []

        for alias in aliases:
            found = False
            for current_aliases in self.wd_json_representation['aliases'][lang]:
                if alias.strip().lower() != current_aliases['value'].strip().lower():
                    continue
                else:
                    found = True
                    break

            if not found:
                self.wd_json_representation['aliases'][lang].append({
                    'language': lang,
                    'value': alias
                })

    def get_description(self, lang='en'):
        """
        Retrieve the description in a certain language
        :param lang: The Wikidata language the description should be retrieved for
        :return: Returns the description string
        """
        if self.fast_run:
            return list(self.fast_run_container.get_language_data(self.wd_item_id, lang, 'description'))[0]
        if 'descriptions' not in self.wd_json_representation or lang not in self.wd_json_representation['descriptions']:
            return ''
        else:
            return self.wd_json_representation['descriptions'][lang]['value']

    def set_description(self, description, lang='en'):
        """
        Set the description for a WD item in a certain language
        :param description: The description of the item in a certain language
        :type description: str
        :param lang: The language a description should be set for.
        :type lang: str
        :return: None
        """
        if self.fast_run and not self.require_write:
            self.require_write = self.fast_run_container.check_language_data(qid=self.wd_item_id,
                                                                             lang_data=[description], lang=lang,
                                                                             lang_data_type='description')
            if self.require_write:
                self.init_data_load()
            else:
                return

        if 'descriptions' not in self.wd_json_representation:
            self.wd_json_representation['descriptions'] = {}
        self.wd_json_representation['descriptions'][lang] = {
            'language': lang,
            'value': description
        }

    def set_sitelink(self, site, title, badges=()):
        """
        Set sitelinks to corresponding Wikipedia pages
        :param site: The Wikipedia page a sitelink is directed to (e.g. 'enwiki')
        :param title: The title of the Wikipedia page the sitelink is directed to
        :param badges: An iterable containing Wikipedia badge strings.
        :return:
        """
        sitelink = {
            'site': site,
            'title': title,
            'badges': badges
        }
        self.wd_json_representation['sitelinks'][site] = sitelink
        self.sitelinks[site] = sitelink

    def get_sitelink(self, site):
        """
        A method to access the interwiki links in the json.model
        :param site: The Wikipedia site the interwiki/sitelink should be returned for
        :return: The interwiki/sitelink string for the specified Wikipedia will be returned.
        """
        if site in self.sitelinks:
            return self.sitelinks[site]
        else:
            return None

    def write(self, login, bot_account=True, edit_summary='', entity_type='item', property_datatype='string',
              max_retries=10, retry_after=30):
        """
        Writes the WD item Json to WD and after successful write, updates the object with new ids and hashes generated
        by WD. For new items, also returns the new QIDs.
        :param login: a instance of the class PBB_login which provides edit-cookies and edit-tokens
        :param bot_account: Tell the Wikidata API whether the script should be run as part of a bot account or not.
        :type bot_account: bool
        :param edit_summary: A short (max 250 characters) summary of the purpose of the edit. This will be displayed as
            the revision summary of the Wikidata item.
        :type edit_summary: str
        :param entity_type: Decides wether the object will become an item (default) or a property (with 'property')
        :type entity_type: str
        :param property_datatype: When payload_type is 'property' then this parameter set the datatype for the property
        :type property_datatype: str
        :param max_retries: If api request fails due to rate limiting, maxlag, or readonly mode, retry up to
        `max_retries` times
        :type max_retries: int
        :param retry_after: Number of seconds to wait before retrying request (see max_retries)
        :type retry_after: int
        :return: the WD QID on sucessful write
        """
        if not self.require_write:
            return self.wd_item_id

        if entity_type == 'property':
            self.wd_json_representation['datatype'] = property_datatype
            if 'sitelinks' in self.wd_json_representation:
                del self.wd_json_representation['sitelinks']

        payload = {
            'action': 'wbeditentity',
            'data': json.JSONEncoder().encode(self.wd_json_representation),
            'format': 'json',
            'token': login.get_edit_token(),
            'summary': edit_summary,
            'maxlag': config['MAXLAG']
        }
        headers = {
            'content-type': 'application/x-www-form-urlencoded',
            'charset': 'utf-8'
        }

        if bot_account:
            payload.update({'bot': ''})

        if self.create_new_item:
            payload.update({u'new': entity_type})
        else:
            payload.update({u'id': self.wd_item_id})

        try:
            json_data = self.mediawiki_api_call('POST', self.mediawiki_api_url, session=login.get_session(),
                                                max_retries=max_retries, retry_after=retry_after,
                                                headers=headers, data=payload)

            if 'error' in json_data and 'messages' in json_data['error']:
                error_msg_names = set(x.get('name') for x in json_data["error"]['messages'])
                if 'wikibase-validator-label-with-description-conflict' in error_msg_names:
                    raise NonUniqueLabelDescriptionPairError(json_data)
                else:
                    raise WDApiError(json_data)
            elif 'error' in json_data.keys():
                raise WDApiError(json_data)
        except Exception:
            print('Error while writing to Wikidata')
            raise

        # after successful write, update this object with latest json, QID and parsed data types.
        self.create_new_item = False
        self.wd_item_id = json_data['entity']['id']
        self.parse_wd_json(wd_json=json_data['entity'])
        self.data = []
        if "success" in json_data and "entity" in json_data and "lastrevid" in json_data["entity"]:
            self.lastrevid = json_data["entity"]["lastrevid"]

        return self.wd_item_id

    @staticmethod
    def mediawiki_api_call(method, mediawiki_api_url='https://www.wikidata.org/w/api.php',
                           session=None, max_retries=10, retry_after=30, **kwargs):
        """
        :param method: 'GET' or 'POST'
        :param mediawiki_api_url:
        :param session: If a session is passed, it will be used. Otherwise a new requests session is created
        :param max_retries: If api request fails due to rate limiting, maxlag, or readonly mode, retry up to
        `max_retries` times
        :type max_retries: int
        :param retry_after: Number of seconds to wait before retrying request (see max_retries)
        :type retry_after: int
        :param kwargs: Passed to requests.request
        :return:
        """
        response = None
        session = session if session else requests.session()
        for n in range(max_retries):
            try:
                response = session.request(method, mediawiki_api_url, **kwargs)
            except requests.exceptions.ConnectionError as e:
                print("Connection error: {}. Sleeping for {} seconds.".format(e, retry_after))
                time.sleep(retry_after)
                continue
            if response.status_code == 503:
                print("service unavailable. sleeping for {} seconds".format(retry_after))
                time.sleep(retry_after)
                continue

            response.raise_for_status()
            json_data = response.json()
            """
            wikidata api response has code = 200 even if there are errors.
            rate limit doesn't return HTTP 429 either. may in the future
            https://phabricator.wikimedia.org/T172293
            """
            if 'error' in json_data:
                # rate limiting
                error_msg_names = set()
                if 'messages' in json_data['error']:
                    error_msg_names = set(x.get('name') for x in json_data["error"]['messages'])
                if 'actionthrottledtext' in error_msg_names:
                    sleep_sec = int(response.headers.get('retry-after', retry_after))
                    print("{}: rate limited. sleeping for {} seconds".format(datetime.datetime.utcnow(), sleep_sec))
                    time.sleep(sleep_sec)
                    continue

                # maxlag
                if 'code' in json_data['error'] and json_data['error']['code'] == 'maxlag':
                    sleep_sec = json_data['error'].get('lag', retry_after)
                    print("{}: maxlag. sleeping for {} seconds".format(datetime.datetime.utcnow(), sleep_sec))
                    time.sleep(sleep_sec)
                    continue

                # readonly
                if 'code' in json_data['error'] and json_data['error']['code'] == 'readonly':
                    print('Wikidata currently is in readonly mode, waiting for {} seconds'.format(retry_after))
                    time.sleep(retry_after)
                    continue

            # there is no error or waiting. break out of this loop and parse response
            break
        else:
            # the first time I've ever used for - else!!
            # else executes if the for loop completes normally. i.e. does not encouter a `break`
            # in this case, that means it tried this api call 10 times
            raise WDApiError(response.json() if response else dict())

        return json_data

    @classmethod
    def setup_logging(cls, log_dir="./logs", log_name=None, header=None, names=None,
                      delimiter=";", logger_name='WD_logger'):
        """
        A static method which initiates log files compatible to .csv format, allowing for easy further analysis.
        :param log_dir: allows for setting relative or absolute path for logging, default is ./logs.
        :type log_dir: str
        :param log_name: File name of log file to be written. e.g. "WD_bot_run-20160204.log". Default is "WD_bot_run"
        and a timestamp of the current time
        :type log_name: str
        :param header: Log file will be prepended with header if given
        :type header: str
        :param names: Column names for the log file
        :type names: list
        :param delimiter: Log file will be delimited with `delimiter`
        :type delimiter: str
        """
        names = ["level", "timestamp", "external_id", "external_id_prop", "wdid", "msg", "msg_type",
                 "revid"] if names is None else names

        if not os.path.exists(log_dir):
            os.makedirs(log_dir)

        if not log_name:
            run_id = time.strftime('%Y%m%d_%H:%M', time.localtime())
            log_name = "WD_bot_run-{}.log".format(run_id)

        logger = logging.getLogger(logger_name)
        logger.setLevel(logging.DEBUG)

        log_file_name = os.path.join(log_dir, log_name)

        file_handler = logging.FileHandler(log_file_name, mode='a')
        file_handler.setLevel(logging.DEBUG)

        fmt = '%(levelname)s{delimiter}%(asctime)s{delimiter}%(message)s'.format(delimiter=delimiter)
        if header:
            header = header if header.startswith("#") else "#" + header
            header += "\n" + delimiter.join(names)
            formatter = FormatterWithHeader(header, fmt=fmt, datefmt='%m/%d/%Y %H:%M:%S')
        else:
            formatter = FormatterWithHeader(delimiter.join(names), fmt=fmt, datefmt='%m/%d/%Y %H:%M:%S')
        file_handler.setFormatter(formatter)
        logger.addHandler(file_handler)

        cls.logger = logger

    @classmethod
    def log(cls, level, message):
        """
        :param level: The log level as in the Python logging documentation, 5 different possible values with increasing
         severity
        :type level: String of value 'DEBUG', 'INFO', 'WARNING', 'ERROR' or 'CRITICAL'.
        :param message: The logging data which should be written to the log file. In order to achieve a csv-file
         compatible format, all fields must be separated by a colon. Furthermore, all strings which could contain
         colons, spaces or other special characters must be enclosed in double-quotes.
         e.g. '{main_data_id}, "{exception_type}", "{message}", {wd_id}, {duration}'.format(
                        main_data_id=<main_id>,
                        exception_type=<excpetion type>,
                        message=<exception message>,
                        wd_id=<wikidata id>,
                        duration=<duration of action>
        :type message: str
        """
        if cls.logger is None:
            cls.setup_logging()

        log_levels = {'DEBUG': logging.DEBUG, 'ERROR': logging.ERROR, 'INFO': logging.INFO, 'WARNING': logging.WARNING,
                      'CRITICAL': logging.CRITICAL}

        cls.logger.log(level=log_levels[level], msg=message)

    @classmethod
    def generate_item_instances(cls, items, mediawiki_api_url='https://www.wikidata.org/w/api.php', login=None,
                                user_agent=config['USER_AGENT_DEFAULT']):
        """
        A method which allows for retrieval of a list of Wikidata items or properties. The method generates a list of
        tuples where the first value in the tuple is the QID or property ID, whereas the second is the new instance of
        WDItemEngine containing all the data of the item. This is most useful for mass retrieval of WD items.
        :param items: A list of QIDs or property IDs
        :type items: list
        :param mediawiki_api_url: The MediaWiki url which should be used
        :type mediawiki_api_url: str
        :param login: An object of type WDLogin, which holds the credentials/session cookies required for >50 item bulk
            retrieval of items.
        :type login: wdi_login.WDLogin
        :return: A list of tuples, first value in the tuple is the QID or property ID string, second value is the
            instance of WDItemEngine with the corresponding item data.
        """
        assert type(items) == list

        url = mediawiki_api_url
        params = {
            'action': 'wbgetentities',
            'ids': '|'.join(items),
            'format': 'json'
        }
        headers = {
            'User-Agent': user_agent
        }

        if login:
            reply = login.get_session().get(url, params=params, headers=headers)
        else:
            reply = requests.get(url, params=params)

        item_instances = []
        for qid, v in reply.json()['entities'].items():
            ii = cls(wd_item_id=qid, item_data=v)
            ii.mediawiki_api_url = mediawiki_api_url
            item_instances.append((qid, ii))

        return item_instances

    @staticmethod
    @wdi_backoff()
    def execute_sparql_query(query, prefix=None, endpoint='https://query.wikidata.org/sparql',
                             user_agent=config['USER_AGENT_DEFAULT'], as_dataframe=False):
        """
        Static method which can be used to execute any SPARQL query
        :param prefix: The URI prefixes required for an endpoint, default is the Wikidata specific prefixes
        :param query: The actual SPARQL query string
        :param endpoint: The URL string for the SPARQL endpoint. Default is the URL for the Wikidata SPARQL endpoint
        :param user_agent: Set a user agent string for the HTTP header to let the WDQS know who you are.
        :param as_dataframe: Return result as pandas dataframe
        :type user_agent: str
        :return: The results of the query are returned in JSON format
        """

        if not endpoint:
            endpoint = 'https://query.wikidata.org/sparql'

        if prefix:
            query = prefix + '\n' + query

        params = {
            'query': '#Tool: PBB_core fastrun\n' + query,
            'format': 'json'
        }

        headers = {
            'Accept': 'application/sparql-results+json',
            'User-Agent': user_agent
        }
        response = requests.get(endpoint, params=params, headers=headers)
        response.raise_for_status()
        results = response.json()

        if as_dataframe:
            return WDItemEngine._sparql_query_result_to_df(results)
        else:
            return results

    @staticmethod
    def _sparql_query_result_to_df(results):

        def parse_value(item):
            if item.get("datatype") == "http://www.w3.org/2001/XMLSchema#decimal":
                return float(item['value'])
            if item.get("datatype") == "http://www.w3.org/2001/XMLSchema#integer":
                return int(item['value'])
            if item.get("datatype") == "http://www.w3.org/2001/XMLSchema#dateTime":
                return datetime.datetime.strptime(item['value'], '%Y-%m-%dT%H:%M:%SZ')
            return item['value']

        results = results['results']['bindings']
        results = [{k: parse_value(v) for k, v in item.items()} for item in results]
        df = pd.DataFrame(results)
        return df

    @staticmethod
    def check_shex_conformence(item_iri, shex, endpoint="https://query.wikidata.org/sparql", debug=False):
        """
            Static method which can be used to check conformance of an item to a schema provided as a Shape Expression
            :param item_iri: The full iri of a Wikidata item to test for conformity
            :param shex: The schema as ShEx to use in a test for conformity
            :param endpoint: The URL string for the SPARQL endpoint. Default is the URL for the Wikidata SPARQL endpoint
            :return: True if item conforms to the submited schema, Falsi
            """
        evaluator = ShExEvaluator(schema=shex, debug=True)
        slurpeddata = SlurpyGraph(endpoint)
        results = evaluator.evaluate(rdf=slurpeddata, focus=item_iri, debug=debug)
        for result in results:
            if result.result:
                return True
            else:
                return False

    def run_shex_manifest(self, manifest_url, index=0, debug=False):
        """
        :param manifest: A url to a manifest that contains all the ingredients to run a shex conformance test
        :param index: Manifests are stored in lists. This method only handles one manifest, hence by default the first
               manifest is going to be selected
        :return:
        """
        manifest = jsonasobj.loads(manifest_url, debug=False)
        manifest_results = dict()
        for case in manifest[index]:
            if case.data.startswith("Endpoint:"):
                sparql_endpoint = case.data.replace("Endpoint: ", "")
                schema = requests.get(case.schemaURL).text
                shex = ShExC(schema).schema
                evaluator = ShExEvaluator(schema=shex, debug=debug)
                sparql_query = case.queryMap.replace("SPARQL '''", "").replace("'''@START", "")

                df = self.execute_sparql_query(sparql_query)
                for row in df["results"]["bindings"]:
                    wdid = row["item"]["value"]
                    if wdid not in  manifest_results.keys():
                        manifest_results[wdid] = dict()
                    slurpeddata = SlurpyGraph(sparql_endpoint)
                    results = evaluator.evaluate(rdf=slurpeddata, focus=wdid, debug=debug)
                    for result in results:
                        if result.result:
                            manifest_results[wdid]["status"] = "CONFORMS"
                        else:
                            manifest_results[wdid]["status"] = "DOES NOT CONFORM"
                            manifest_results[wdid]["debug"] = result.reason
        return manifest_results


    @staticmethod
    def merge_items(from_id, to_id, login_obj, mediawiki_api_url='https://www.wikidata.org/w/api.php',
                    ignore_conflicts='', user_agent=config['USER_AGENT_DEFAULT']):
        """
        A static method to merge two Wikidata items
        :param from_id: The QID which should be merged into another item
        :type from_id: string with 'Q' prefix
        :param to_id: The QID into which another item should be merged
        :type to_id: string with 'Q' prefix
        :param login_obj: The object containing the login credentials and cookies
        :type login_obj: instance of PBB_login.WDLogin
        :param mediawiki_api_url: The MediaWiki url which should be used
        :type mediawiki_api_url: str
        :param ignore_conflicts: A string with the values 'description', 'statement' or 'sitelink', separated
                by a pipe ('|') if using more than one of those.
        :type ignore_conflicts: str
        """
        url = mediawiki_api_url

        headers = {
            'content-type': 'application/x-www-form-urlencoded',
            'charset': 'utf-8',
            'User-Agent': user_agent
        }

        params = {
            'action': 'wbmergeitems',
            'fromid': from_id,
            'toid': to_id,
            'token': login_obj.get_edit_token(),
            'format': 'json',
            'bot': '',
            'ignoreconflicts': ignore_conflicts
        }

        try:
            # TODO: should we retry this?
            merge_reply = requests.post(url=url, data=params, headers=headers, cookies=login_obj.get_edit_cookie())
            merge_reply.raise_for_status()

            if 'error' in merge_reply.json():
                raise MergeError(merge_reply.json())

        except requests.HTTPError as e:
            print(e)
            # TODO: should we return this?
            return {'error': 'HTTPError'}

        return merge_reply.json()

    @classmethod
    def _init_ref_system(cls, sparql_endpoint_url=None):
        db_query = '''
        SELECT DISTINCT ?db ?wd_prop WHERE {
            {?db wdt:P31 wd:Q2881060 . } UNION
            {?db wdt:P31 wd:Q4117139 . } UNION
            {?db wdt:P31 wd:Q8513 .} UNION
            {?db wdt:P31 wd:Q324254 .}

            OPTIONAL {
              ?db wdt:P1687 ?wd_prop .
            }
        }
        '''

        for x in cls.execute_sparql_query(db_query, endpoint=sparql_endpoint_url)['results']['bindings']:
            db_qid = x['db']['value'].split('/')[-1]
            if db_qid not in cls.databases:
                cls.databases.update({db_qid: []})

            if 'wd_prop' in x:
                cls.databases[db_qid].append(x['wd_prop']['value'].split('/')[-1])

    @staticmethod
    def delete_items(item_list, reason, login, mediawiki_api_url='https://www.wikidata.org/w/api.php',
                     user_agent=config['USER_AGENT_DEFAULT']):
        """
        Takes a list of items and posts them for deletion by Wikidata moderators, appends at the end of the deletion
        request page.
        :param item_list: a list of QIDs which should be deleted
        :type item_list: list
        :param reason: short text about the reason for the deletion request
        :type reason: str
        :param login: A WDI login object which contains username and password the edit should be performed with.
        :type login: wdi_login.WDLogin
        """

        url = mediawiki_api_url
        bulk_deletion_string = '\n==Bulk deletion request==\n'
        bulk_deletion_string += '{{{{subst:Rfd group | {0} | reason = {1} }}}}'.format(' | '.join(item_list), reason)

        # get page text
        params = {
            'action': 'query',
            'titles': 'Wikidata:Requests_for_deletions',
            'prop': 'revisions',
            'rvprop': 'content',
            'format': 'json'
        }

        headers = {
            'User-Agent': user_agent
        }

        page_text = [x['revisions'][0]['*']
                     for x in requests.get(url=url, params=params, headers=headers).json()['query']['pages'].values()][
            0]

        if not login:
            print(page_text)
            print(bulk_deletion_string)
        else:
            # Append new deletion request to existing list of deletions being processed
            params = {
                'action': 'edit',
                'title': 'Portal:Gene_Wiki/Quick_Links',
                'section': '0',
                'text': page_text + bulk_deletion_string,
                'token': login.get_edit_token(),
                'format': 'json'
            }

            r = requests.post(url=url, data=params, cookies=login.get_edit_cookie(), headers=headers)

            print(r.json())

    @classmethod
    def wikibase_item_engine_factory(cls, mediawiki_api_url, sparql_endpoint_url, name='LocalItemEngine'):
        """
        Helper function for creating a WDItemEngine class with arguments set for a different Wikibase instance than
        Wikidata.
        :param mediawiki_api_url: Mediawiki api url. For wikidata, this is: 'https://www.wikidata.org/w/api.php'
        :param sparql_endpoint_url: sparql endpoint url. For wikidata, this is: 'https://query.wikidata.org/sparql'
        :param name: name of the resulting class
        :return: a subclass of WDItemEngine with the mediawiki_api_url and sparql_endpoint_url arguments set
        """

        class SubCls(cls):
            def __init__(self, *args, **kwargs):
                kwargs['mediawiki_api_url'] = mediawiki_api_url
                kwargs['sparql_endpoint_url'] = sparql_endpoint_url
                super(SubCls, self).__init__(*args, **kwargs)

        SubCls.__name__ = name
        return SubCls


class JsonParser(object):
    references = []
    qualifiers = []
    final = False
    current_type = None

    def __init__(self, f):
        self.f = f

    def __call__(self, *args):
        self.json_representation = args[1]

        if self.final:
            self.final = False
            return self.f(cls=self.current_type, jsn=self.json_representation)

        if 'mainsnak' in self.json_representation:
            self.mainsnak = None
            self.references = []
            self.qualifiers = []
            json_representation = self.json_representation

            if 'references' in json_representation:
                self.references.extend([[] for x in json_representation['references']])
                for count, ref_block in enumerate(json_representation['references']):
                    ref_hash = ''
                    if 'hash' in ref_block:
                        ref_hash = ref_block['hash']
                    for prop in ref_block['snaks-order']:
                        jsn = ref_block['snaks'][prop]

                        for prop_ref in jsn:
                            # pprint.pprint(prop_ref)

                            ref_class = self.get_class_representation(prop_ref)
                            ref_class.is_reference = True
                            ref_class.snak_type = prop_ref['snaktype']
                            ref_class.set_hash(ref_hash)

                            self.references[count].append(copy.deepcopy(ref_class))

                            # print(self.references)
            if 'qualifiers' in json_representation:
                for prop in json_representation['qualifiers-order']:
                    for qual in json_representation['qualifiers'][prop]:
                        qual_hash = ''
                        if 'hash' in qual:
                            qual_hash = qual['hash']

                        qual_class = self.get_class_representation(qual)
                        qual_class.is_qualifier = True
                        qual_class.snak_type = qual['snaktype']
                        qual_class.set_hash(qual_hash)
                        self.qualifiers.append(qual_class)

                        # print(self.qualifiers)
            mainsnak = self.get_class_representation(json_representation['mainsnak'])
            mainsnak.set_references(self.references)
            mainsnak.set_qualifiers(self.qualifiers)
            if 'id' in json_representation:
                mainsnak.set_id(json_representation['id'])
            if 'rank' in json_representation:
                mainsnak.set_rank(json_representation['rank'])
            mainsnak.snak_type = json_representation['mainsnak']['snaktype']

            return mainsnak

        elif 'property' in self.json_representation:
            return self.get_class_representation(jsn=self.json_representation)

    def get_class_representation(self, jsn):
        data_type = [x for x in WDBaseDataType.__subclasses__() if x.DTYPE == jsn['datatype']][0]
        self.final = True
        self.current_type = data_type
        return data_type.from_json(jsn)


class WDBaseDataType(object):
    """
    The base class for all Wikidata data types, they inherit from it
    """

    # example sparql query
    """
    SELECT * WHERE {
      ?item_id p:P492 ?s .
      ?s ps:P492 '614212' .
      OPTIONAL {?s pq:P4390 ?mrt}
    }
    """

    sparql_query = '''
    SELECT * WHERE {{
      ?item_id p:{pid} ?s .
      ?s ps:{pid} '{value}' .
      OPTIONAL {{?s pq:{mrt_pid} ?mrt}}
    }}
    '''

    def __init__(self, value, snak_type, data_type, is_reference, is_qualifier, references, qualifiers, rank, prop_nr,
                 check_qualifier_equality):
        """
        Constructor, will be called by all data types.
        :param value: Data value of the WD data snak
        :type value: str or int or tuple
        :param snak_type: The snak type of the WD data snak, three values possible, depending if the value is a
                            known (value), not existent (novalue) or unknown (somevalue). See WD documentation.
        :type snak_type: a str of either 'value', 'novalue' or 'somevalue'
        :param data_type: The WD data type declaration of this snak
        :type data_type: str
        :param is_reference: States if the snak is a reference, mutually exclusive with qualifier
        :type is_reference: boolean
        :param is_qualifier: States if the snak is a qualifier, mutually exlcusive with reference
        :type is_qualifier: boolean
        :param references: A one level nested list with reference WD snaks of base type WDBaseDataType, e.g.
                            references=[[<WDBaseDataType>, <WDBaseDataType>], [<WDBaseDataType>]]
                            This will create two references, the first one with two statements, the second with one
        :type references: A one level nested list with instances of WDBaseDataType or children of it.
        :param qualifiers: A list of qualifiers for the WD mainsnak
        :type qualifiers: A list with instances of WDBaseDataType or children of it.
        :param rank: The rank of a WD mainsnak, should determine the status of a value
        :type rank: A string of one of three allowed values: 'normal', 'deprecated', 'preferred'
        :param prop_nr: The WD property number a WD snak belongs to
        :type prop_nr: A string with a prefixed 'P' and several digits e.g. 'P715' (Drugbank ID)
        :return:
        """
        self.value = value
        self.snak_type = snak_type
        self.data_type = data_type
        if not references:
            self.references = []
        else:
            self.references = references
        self.qualifiers = qualifiers
        self.is_reference = is_reference
        self.is_qualifier = is_qualifier
        self.rank = rank
        self.check_qualifier_equality = check_qualifier_equality

        self._statement_ref_mode = 'KEEP_GOOD'

        if not references:
            self.references = list()
        if not self.qualifiers:
            self.qualifiers = list()

        if type(prop_nr) is int:
            self.prop_nr = 'P' + str(prop_nr)
        elif prop_nr.startswith('P'):
            self.prop_nr = prop_nr
        else:
            self.prop_nr = 'P' + prop_nr

        # Flag to allow complete overwrite of existing references for a value
        self._overwrite_references = False

        # WD internal ID and hash are issued by the WD servers
        self.id = ''
        self.hash = ''

        self.json_representation = {
            "snaktype": self.snak_type,
            "property": self.prop_nr,
            "datavalue": {},
            "datatype": self.data_type
        }

        self.snak_types = ['value', 'novalue', 'somevalue']
        if snak_type not in self.snak_types:
            raise ValueError('{} is not a valid snak type'.format(snak_type))

        if self.is_qualifier and self.is_reference:
            raise ValueError('A claim cannot be a reference and a qualifer at the same time')
        if (len(self.references) > 0 or len(self.qualifiers) > 0) and (self.is_qualifier or self.is_reference):
            raise ValueError('Qualifiers or references cannot have references')

    def has_equal_qualifiers(self, other):
        # check if the qualifiers are equal with the 'other' object
        equal_qualifiers = True
        self_qualifiers = copy.deepcopy(self.get_qualifiers())
        other_qualifiers = copy.deepcopy(other.get_qualifiers())

        if len(self_qualifiers) != len(other_qualifiers):
            equal_qualifiers = False
        else:
            flg = [False for x in range(len(self_qualifiers))]
            for count, i in enumerate(self_qualifiers):
                for q in other_qualifiers:
                    if i == q:
                        flg[count] = True
            if not all(flg):
                equal_qualifiers = False

        return equal_qualifiers

    def __eq__(self, other):
        equal_qualifiers = self.has_equal_qualifiers(other)
        equal_values = self.get_value() == other.get_value() and self.get_prop_nr() == other.get_prop_nr()

        if not (self.check_qualifier_equality and other.check_qualifier_equality) and equal_values:
            return True
        elif equal_values and equal_qualifiers:
            return True
        else:
            return False

    def __ne__(self, other):
        equal_qualifiers = self.has_equal_qualifiers(other)
        nonequal_values = self.get_value() != other.get_value() or self.get_prop_nr() != other.get_prop_nr()

        if not (self.check_qualifier_equality and other.check_qualifier_equality) and nonequal_values:
            return True
        if nonequal_values or not equal_qualifiers:
            return True
        else:
            return False

    # DEPRECATED: the property overwrite_references will be deprecated ASAP and should not be used
    @property
    def overwrite_references(self):
        return self._overwrite_references

    @overwrite_references.setter
    def overwrite_references(self, value):
        assert (value is True or value is False)
        print('DEPRECATED!!! Calls to overwrite_references should not be used')
        self._overwrite_references = value

    @property
    def statement_ref_mode(self):
        return self._statement_ref_mode

    @statement_ref_mode.setter
    def statement_ref_mode(self, value):
        """Set the reference mode for a statement, always overrides the global reference state."""
        valid_values = ['STRICT_KEEP', 'STRICT_KEEP_APPEND', 'STRICT_OVERWRITE', 'KEEP_GOOD', 'CUSTOM']
        if value not in valid_values:
            raise ValueError('Not an allowed reference mode, allowed values {}'.format(' '.join(valid_values)))

        self._statement_ref_mode = value

    def get_value(self):
        return self.value

    def set_value(self, value):
        if value is None and self.snak_type not in {'novalue', 'somevalue'}:
            raise ValueError("If 'value' is None, snak_type must be novalue or somevalue")
        if self.snak_type in {'novalue', 'somevalue'}:
            del self.json_representation['datavalue']
        elif 'datavalue' not in self.json_representation:
            self.json_representation['datavalue'] = {}

    def get_references(self):
        return self.references

    def set_references(self, references):
        if len(references) > 0 and (self.is_qualifier or self.is_reference):
            raise ValueError('Qualifiers or references cannot have references')

        self.references = references

    def get_qualifiers(self):
        return self.qualifiers

    def set_qualifiers(self, qualifiers):
        # TODO: introduce a check to prevent duplicate qualifiers, those are not allowed in WD
        if len(qualifiers) > 0 and (self.is_qualifier or self.is_reference):
            raise ValueError('Qualifiers or references cannot have references')

        self.qualifiers = qualifiers

    def get_rank(self):
        if self.is_qualifier or self.is_reference:
            return ''
        else:
            return self.rank

    def set_rank(self, rank):
        if self.is_qualifier or self.is_reference:
            raise ValueError('References or qualifiers do not have ranks')

        valid_ranks = ['normal', 'deprecated', 'preferred']

        if rank not in valid_ranks:
            raise ValueError('{} not a valid rank'.format(rank))

        self.rank = rank

    def get_id(self):
        return self.id

    def set_id(self, claim_id):
        self.id = claim_id

    def set_hash(self, wd_hash):
        self.hash = wd_hash

    def get_hash(self):
        return self.hash

    def get_prop_nr(self):
        return self.prop_nr

    def set_prop_nr(self, prop_nr):
        if prop_nr[0] != 'P':
            raise ValueError('Invalid property number')

        self.prop_nr = prop_nr

    def is_reference(self):
        return self.is_reference

    def is_qualifier(self):
        return self.is_qualifier

    def get_json_representation(self):
        if self.is_qualifier or self.is_reference:
            tmp_json = {
                self.prop_nr: [self.json_representation]
            }
            if self.hash != '' and self.is_qualifier:
                self.json_representation.update({'hash': self.hash})

            return tmp_json
        else:
            ref_json = []
            for count, ref in enumerate(self.references):
                snaks_order = []
                snaks = {}
                ref_json.append({
                    'snaks': snaks,
                    'snaks-order': snaks_order
                })
                for sub_ref in ref:
                    prop_nr = sub_ref.get_prop_nr()
                    # set the hash for the reference block
                    if sub_ref.get_hash() != '':
                        ref_json[count].update({'hash': sub_ref.get_hash()})
                    tmp_json = sub_ref.get_json_representation()

                    # if more reference values with the same property number, append to its specific property list.
                    if prop_nr in snaks:
                        snaks[prop_nr].append(tmp_json[prop_nr][0])
                    else:
                        snaks.update(tmp_json)
                    snaks_order.append(prop_nr)

            qual_json = {}
            qualifiers_order = []
            for qual in self.qualifiers:
                prop_nr = qual.get_prop_nr()
                if prop_nr in qual_json:
                    qual_json[prop_nr].append(qual.get_json_representation()[prop_nr][0])
                else:
                    qual_json.update(qual.get_json_representation())
                qualifiers_order.append(qual.get_prop_nr())

            statement = {
                'mainsnak': self.json_representation,
                'type': 'statement',
                'rank': self.rank,
                'qualifiers': qual_json,
                'qualifiers-order': qualifiers_order,
                'references': ref_json
            }
            if self.id != '':
                statement.update({'id': self.id})

            if hasattr(self, 'remove'):
                statement.update({'remove': ''})

            return statement

    @classmethod
    @JsonParser
    def from_json(cls, json_representation):
        pass

    @classmethod
    def delete_statement(cls, prop_nr):
        """
        This serves as an alternative constructor for WDBaseDataType with the only purpose of holding a WD property
        number and an empty string value in order to indicate that the whole statement with this property number of a
        WD item should be deleted.
        :param prop_nr: A WD property number as string
        :return: An instance of WDBaseDataType
        """
        return cls(value='', snak_type='value', data_type='', is_reference=False, is_qualifier=False, references=[],
                   qualifiers=[], rank='', prop_nr=prop_nr, check_qualifier_equality=True)

    def equals(self, that, include_ref=False, fref=None):
        """
        Tests for equality of two statements.
        If comparing references, the order of the arguments matters!!!
        self is the current statement, the next argument is the new statement.
        Allows passing in a function to use to compare the references 'fref'. Default is equality.
        fref accepts two arguments 'oldrefs' and 'newrefs', each of which are a list of references,
        where each reference is a list of statements
        """
        if not include_ref:
            # return the result of WDBaseDataType.__eq__, which is testing for equality of value and qualifiers
            return self == that
        if include_ref and self != that:
            return False
        if include_ref and fref is None:
            fref = WDBaseDataType.refs_equal
        return fref(self, that)

    @staticmethod
    def refs_equal(olditem, newitem):
        """
        tests for exactly identical references
        """
        oldrefs = olditem.references
        newrefs = newitem.references

        ref_equal = lambda oldref, newref: True if (len(oldref) == len(newref)) and all(
            x in oldref for x in newref) else False
        if len(oldrefs) == len(newrefs) and all(
                any(ref_equal(oldref, newref) for oldref in oldrefs) for newref in newrefs):
            return True
        else:
            return False


class WDString(WDBaseDataType):
    """
    Implements the Wikidata data type 'string'
    """
    DTYPE = 'string'

    def __init__(self, value, prop_nr, is_reference=False, is_qualifier=False, snak_type='value', references=None,
                 qualifiers=None, rank='normal', check_qualifier_equality=True):
        """
        Constructor, calls the superclass WDBaseDataType
        :param value: The string to be used as the value
        :type value: str
        :param prop_nr: The WD item ID for this claim
        :type prop_nr: str with a 'P' prefix followed by digits
        :param is_reference: Whether this snak is a reference
        :type is_reference: boolean
        :param is_qualifier: Whether this snak is a qualifier
        :type is_qualifier: boolean
        :param snak_type: The snak type, either 'value', 'somevalue' or 'novalue'
        :type snak_type: str
        :param references: List with reference objects
        :type references: A WD data type with subclass of WDBaseDataType
        :param qualifiers: List with qualifier objects
        :type qualifiers: A WD data type with subclass of WDBaseDataType
        :param rank: WD rank of a snak with value 'preferred', 'normal' or 'deprecated'
        :type rank: str
        """

        super(WDString, self).__init__(value=value, snak_type=snak_type, data_type=self.DTYPE,
                                       is_reference=is_reference, is_qualifier=is_qualifier, references=references,
                                       qualifiers=qualifiers, rank=rank, prop_nr=prop_nr,
                                       check_qualifier_equality=check_qualifier_equality)

        self.set_value(value=value)

    def set_value(self, value):
        assert isinstance(value, str) or value is None, "Expected str, found {} ({})".format(type(value), value)
        self.value = value

        self.json_representation['datavalue'] = {
            'value': self.value,
            'type': 'string'
        }

        super(WDString, self).set_value(value=value)

    @classmethod
    @JsonParser
    def from_json(cls, jsn):
        if jsn['snaktype'] == 'novalue' or jsn['snaktype'] == 'somevalue':
            return cls(value=None, prop_nr=jsn['property'], snak_type=jsn['snaktype'])
        return cls(value=jsn['datavalue']['value'], prop_nr=jsn['property'])


class WDMath(WDBaseDataType):
    """
    Implements the Wikidata data type 'math' for mathematical formula in TEX format
    """
    DTYPE = 'math'

    def __init__(self, value, prop_nr, is_reference=False, is_qualifier=False, snak_type='value', references=None,
                 qualifiers=None, rank='normal', check_qualifier_equality=True):
        """
        Constructor, calls the superclass WDBaseDataType
        :param value: The string to be used as the value
        :type value: str
        :param prop_nr: The WD item ID for this claim
        :type prop_nr: str with a 'P' prefix followed by digits
        :param is_reference: Whether this snak is a reference
        :type is_reference: boolean
        :param is_qualifier: Whether this snak is a qualifier
        :type is_qualifier: boolean
        :param snak_type: The snak type, either 'value', 'somevalue' or 'novalue'
        :type snak_type: str
        :param references: List with reference objects
        :type references: A WD data type with subclass of WDBaseDataType
        :param qualifiers: List with qualifier objects
        :type qualifiers: A WD data type with subclass of WDBaseDataType
        :param rank: WD rank of a snak with value 'preferred', 'normal' or 'deprecated'
        :type rank: str
        """

        super(WDMath, self).__init__(value=value, snak_type=snak_type, data_type=self.DTYPE, is_reference=is_reference,
                                     is_qualifier=is_qualifier, references=references, qualifiers=qualifiers,
                                     rank=rank, prop_nr=prop_nr, check_qualifier_equality=check_qualifier_equality)

        self.set_value(value=value)

    def set_value(self, value):
        assert isinstance(value, str) or value is None, "Expected str, found {} ({})".format(type(value), value)
        self.value = value

        self.json_representation['datavalue'] = {
            'value': self.value,
            'type': 'string'
        }

        super(WDMath, self).set_value(value=value)

    @classmethod
    @JsonParser
    def from_json(cls, jsn):
        if jsn['snaktype'] == 'novalue' or jsn['snaktype'] == 'somevalue':
            return cls(value=None, prop_nr=jsn['property'], snak_type=jsn['snaktype'])
        return cls(value=jsn['datavalue']['value'], prop_nr=jsn['property'])


class WDExternalID(WDBaseDataType):
    """
    Implements the Wikidata data type 'external-id'
    """
    DTYPE = 'external-id'

    def __init__(self, value, prop_nr, is_reference=False, is_qualifier=False, snak_type='value', references=None,
                 qualifiers=None, rank='normal', check_qualifier_equality=True):
        """
        Constructor, calls the superclass WDBaseDataType
        :param value: The string to be used as the value
        :type value: str
        :param prop_nr: The WD item ID for this claim
        :type prop_nr: str with a 'P' prefix followed by digits
        :param is_reference: Whether this snak is a reference
        :type is_reference: boolean
        :param is_qualifier: Whether this snak is a qualifier
        :type is_qualifier: boolean
        :param snak_type: The snak type, either 'value', 'somevalue' or 'novalue'
        :type snak_type: str
        :param references: List with reference objects
        :type references: A WD data type with subclass of WDBaseDataType
        :param qualifiers: List with qualifier objects
        :type qualifiers: A WD data type with subclass of WDBaseDataType
        :param rank: WD rank of a snak with value 'preferred', 'normal' or 'deprecated'
        :type rank: str
        """

        super(WDExternalID, self).__init__(value=value, snak_type=snak_type, data_type=self.DTYPE,
                                           is_reference=is_reference, is_qualifier=is_qualifier, references=references,
                                           qualifiers=qualifiers, rank=rank, prop_nr=prop_nr,
                                           check_qualifier_equality=check_qualifier_equality)

        self.set_value(value=value)

    def set_value(self, value):
        assert isinstance(value, str) or value is None, "Expected str, found {} ({})".format(type(value), value)
        self.value = value

        self.json_representation['datavalue'] = {
            'value': self.value,
            'type': 'string'
        }

        super(WDExternalID, self).set_value(value=value)

    @classmethod
    @JsonParser
    def from_json(cls, jsn):
        if jsn['snaktype'] == 'novalue' or jsn['snaktype'] == 'somevalue':
            return cls(value=None, prop_nr=jsn['property'], snak_type=jsn['snaktype'])
        return cls(value=jsn['datavalue']['value'], prop_nr=jsn['property'])


class WDItemID(WDBaseDataType):
    """
    Implements the Wikidata data type with a value being another WD item ID
    """
    DTYPE = 'wikibase-item'
    sparql_query = '''
        SELECT * WHERE {{
          ?item_id p:{pid} ?s .
          ?s ps:{pid} wd:Q{value} .
          OPTIONAL {{?s pq:{mrt_pid} ?mrt}}
        }}
    '''

    def __init__(self, value, prop_nr, is_reference=False, is_qualifier=False, snak_type='value', references=None,
                 qualifiers=None, rank='normal', check_qualifier_equality=True):
        """
        Constructor, calls the superclass WDBaseDataType
        :param value: The WD item ID to serve as the value
        :type value: str with a 'Q' prefix, followed by several digits or only the digits without the 'Q' prefix
        :param prop_nr: The WD item ID for this claim
        :type prop_nr: str with a 'P' prefix followed by digits
        :param is_reference: Whether this snak is a reference
        :type is_reference: boolean
        :param is_qualifier: Whether this snak is a qualifier
        :type is_qualifier: boolean
        :param snak_type: The snak type, either 'value', 'somevalue' or 'novalue'
        :type snak_type: str
        :param references: List with reference objects
        :type references: A WD data type with subclass of WDBaseDataType
        :param qualifiers: List with qualifier objects
        :type qualifiers: A WD data type with subclass of WDBaseDataType
        :param rank: WD rank of a snak with value 'preferred', 'normal' or 'deprecated'
        :type rank: str
        """

        super(WDItemID, self).__init__(value=value, snak_type=snak_type, data_type=self.DTYPE,
                                       is_reference=is_reference, is_qualifier=is_qualifier, references=references,
                                       qualifiers=qualifiers, rank=rank, prop_nr=prop_nr,
                                       check_qualifier_equality=check_qualifier_equality)

        self.set_value(value=value)

    def set_value(self, value):
        assert isinstance(value, (str, int)) or value is None, \
            "Expected str or int, found {} ({})".format(type(value), value)
        if value is None:
            self.value = value
        elif isinstance(value, int):
            self.value = value
        elif value.startswith("Q"):
            pattern = re.compile('[0-9]*')
            matches = pattern.match(value[1:])

            if len(value[1:]) == len(matches.group(0)):
                self.value = int(value[1:])
            else:
                raise ValueError('Invalid WD item ID, format must be "Q[0-9]*"')
        else:
            raise ValueError('Invalid WD item ID, format must be "Q[0-9]*"')

        self.json_representation['datavalue'] = {
            'value': {
                'entity-type': 'item',
                'numeric-id': self.value,
                'id': 'Q{}'.format(self.value)
            },
            'type': 'wikibase-entityid'
        }

        super(WDItemID, self).set_value(value=value)

    @classmethod
    @JsonParser
    def from_json(cls, jsn):
        if jsn['snaktype'] == 'novalue' or jsn['snaktype'] == 'somevalue':
            return cls(value=None, prop_nr=jsn['property'], snak_type=jsn['snaktype'])
        return cls(value=jsn['datavalue']['value']['numeric-id'], prop_nr=jsn['property'])


class WDProperty(WDBaseDataType):
    """
    Implements the Wikidata data type with value 'property'
    """
    DTYPE = 'wikibase-property'
    sparql_query = '''
        SELECT * WHERE {{
          ?item_id p:{pid} ?s .
          ?s ps:{pid} wd:P{value} .
          OPTIONAL {{?s pq:{mrt_pid} ?mrt}}
        }}
    '''

    def __init__(self, value, prop_nr, is_reference=False, is_qualifier=False, snak_type='value', references=None,
                 qualifiers=None, rank='normal', check_qualifier_equality=True):
        """
        Constructor, calls the superclass WDBaseDataType
        :param value: The WD property number to serve as a value
        :type value: str with a 'P' prefix, followed by several digits or only the digits without the 'P' prefix
        :param prop_nr: The WD property number for this claim
        :type prop_nr: str with a 'P' prefix followed by digits
        :param is_reference: Whether this snak is a reference
        :type is_reference: boolean
        :param is_qualifier: Whether this snak is a qualifier
        :type is_qualifier: boolean
        :param snak_type: The snak type, either 'value', 'somevalue' or 'novalue'
        :type snak_type: str
        :param references: List with reference objects
        :type references: A WD data type with subclass of WDBaseDataType
        :param qualifiers: List with qualifier objects
        :type qualifiers: A WD data type with subclass of WDBaseDataType
        :param rank: WD rank of a snak with value 'preferred', 'normal' or 'deprecated'
        :type rank: str
        """

        super(WDProperty, self).__init__(value=value, snak_type=snak_type, data_type=self.DTYPE,
                                         is_reference=is_reference, is_qualifier=is_qualifier, references=references,
                                         qualifiers=qualifiers, rank=rank, prop_nr=prop_nr,
                                         check_qualifier_equality=check_qualifier_equality)

        self.set_value(value=value)

    def set_value(self, value):
        assert isinstance(value, (str, int)) or value is None, \
            "Expected str or int, found {} ({})".format(type(value), value)
        if value is None:
            self.value = value
        elif isinstance(value, int):
            self.value = value
        elif value.startswith("P"):
            pattern = re.compile('[0-9]*')
            matches = pattern.match(value[1:])

            if len(value[1:]) == len(matches.group(0)):
                self.value = int(value[1:])
            else:
                raise ValueError('Invalid WD property ID, format must be "P[0-9]*"')
        else:
            raise ValueError('Invalid WD property ID, format must be "P[0-9]*"')

        self.json_representation['datavalue'] = {
            'value': {
                'entity-type': 'property',
                'numeric-id': self.value
            },
            'type': 'wikibase-entityid'
        }

        super(WDProperty, self).set_value(value=value)

    @classmethod
    @JsonParser
    def from_json(cls, jsn):
        if jsn['snaktype'] == 'novalue' or jsn['snaktype'] == 'somevalue':
            return cls(value=None, prop_nr=jsn['property'], snak_type=jsn['snaktype'])
        return cls(value=jsn['datavalue']['value']['numeric-id'], prop_nr=jsn['property'])


class WDTime(WDBaseDataType):
    """
    Implements the Wikidata data type with date and time values
    """
    DTYPE = 'time'

    def __init__(self, time, prop_nr, precision=11, timezone=0, calendarmodel='http://www.wikidata.org/entity/Q1985727',
                 is_reference=False, is_qualifier=False, snak_type='value', references=None, qualifiers=None,
                 rank='normal', check_qualifier_equality=True):
        """
        Constructor, calls the superclass WDBaseDataType
        :param time: A time representation string in the following format: '+%Y-%m-%dT%H:%M:%SZ'
        :type time: str in the format '+%Y-%m-%dT%H:%M:%SZ', e.g. '+2001-12-31T12:01:13Z'
        :param prop_nr: The WD property number for this claim
        :type prop_nr: str with a 'P' prefix followed by digits
        :param precision: Precision value for dates and time as specified in the WD data model (https://www.mediawiki.org/wiki/Wikibase/DataModel#Dates_and_times)
        :type precision: int
        :param timezone: The timezone which applies to the date and time as specified in the WD data model
        :type timezone: int
        :param calendarmodel: The calendar model used for the date. URL to the WD calendar model item.
        :type calendarmodel: str
        :param is_reference: Whether this snak is a reference
        :type is_reference: boolean
        :param is_qualifier: Whether this snak is a qualifier
        :type is_qualifier: boolean
        :param snak_type: The snak type, either 'value', 'somevalue' or 'novalue'
        :type snak_type: str
        :param references: List with reference objects
        :type references: A WD data type with subclass of WDBaseDataType
        :param qualifiers: List with qualifier objects
        :type qualifiers: A WD data type with subclass of WDBaseDataType
        :param rank: WD rank of a snak with value 'preferred', 'normal' or 'deprecated'
        :type rank: str
        """

        # the value is composed of what is requried to define the WD time object
        value = (time, timezone, precision, calendarmodel)

        super(WDTime, self).__init__(value=value, snak_type=snak_type, data_type=self.DTYPE, is_reference=is_reference,
                                     is_qualifier=is_qualifier, references=references, qualifiers=qualifiers, rank=rank,
                                     prop_nr=prop_nr, check_qualifier_equality=check_qualifier_equality)

        self.set_value(value=value)

    def set_value(self, value):
        self.time, self.timezone, self.precision, self.calendarmodel = value
        self.json_representation['datavalue'] = {
            'value': {
                'time': self.time,
                'timezone': self.timezone,
                'before': 0,
                'after': 0,
                'precision': self.precision,
                'calendarmodel': self.calendarmodel
            },
            'type': 'time'
        }

        super(WDTime, self).set_value(value=self.time)

        if self.time is not None:
            assert isinstance(self.time, str), \
                "WDTime time must be a string in the following format: '+%Y-%m-%dT%H:%M:%SZ'"
            if self.precision < 0 or self.precision > 14:
                raise ValueError('Invalid value for time precision, '
                                 'see https://www.mediawiki.org/wiki/Wikibase/DataModel/JSON#time')
            if not (self.time.startswith("+") or self.time.startswith("-")):
                self.time = "+" + self.time

    @classmethod
    @JsonParser
    def from_json(cls, jsn):
        if jsn['snaktype'] == 'novalue' or jsn['snaktype'] == 'somevalue':
            return cls(time=None, prop_nr=jsn['property'], snak_type=jsn['snaktype'])

        value = jsn['datavalue']['value']
        return cls(time=value['time'], prop_nr=jsn['property'], precision=value['precision'],
                   timezone=value['timezone'], calendarmodel=value['calendarmodel'])


class WDUrl(WDBaseDataType):
    """
    Implements the Wikidata data type for URL strings
    """
    DTYPE = 'url'

    def __init__(self, value, prop_nr, is_reference=False, is_qualifier=False, snak_type='value', references=None,
                 qualifiers=None, rank='normal', check_qualifier_equality=True):
        """
        Constructor, calls the superclass WDBaseDataType
        :param value: The URL to be used as the value
        :type value: str
        :param prop_nr: The WD item ID for this claim
        :type prop_nr: str with a 'P' prefix followed by digits
        :param is_reference: Whether this snak is a reference
        :type is_reference: boolean
        :param is_qualifier: Whether this snak is a qualifier
        :type is_qualifier: boolean
        :param snak_type: The snak type, either 'value', 'somevalue' or 'novalue'
        :type snak_type: str
        :param references: List with reference objects
        :type references: A WD data type with subclass of WDBaseDataType
        :param qualifiers: List with qualifier objects
        :type qualifiers: A WD data type with subclass of WDBaseDataType
        :param rank: WD rank of a snak with value 'preferred', 'normal' or 'deprecated'
        :type rank: str
        """

        super(WDUrl, self).__init__(value=value, snak_type=snak_type, data_type=self.DTYPE, is_reference=is_reference,
                                    is_qualifier=is_qualifier, references=references, qualifiers=qualifiers, rank=rank,
                                    prop_nr=prop_nr, check_qualifier_equality=check_qualifier_equality)

        self.set_value(value)

    def set_value(self, value):
        if value is None:
            self.value = None
        else:
            protocols = ['http://', 'https://', 'ftp://', 'irc://', 'mailto:']
            if True not in [True for x in protocols if value.startswith(x)]:
                raise ValueError('Invalid URL')

            self.value = value

        self.json_representation['datavalue'] = {
            'value': self.value,
            'type': 'string'
        }

        super(WDUrl, self).set_value(value=self.value)

    @classmethod
    @JsonParser
    def from_json(cls, jsn):
        if jsn['snaktype'] == 'novalue' or jsn['snaktype'] == 'somevalue':
            return cls(value=None, prop_nr=jsn['property'], snak_type=jsn['snaktype'])

        return cls(value=jsn['datavalue']['value'], prop_nr=jsn['property'])


class WDMonolingualText(WDBaseDataType):
    """
    Implements the Wikidata data type for Monolingual Text strings
    """
    DTYPE = 'monolingualtext'

    def __init__(self, value, prop_nr, language='en', is_reference=False, is_qualifier=False, snak_type='value',
                 references=None, qualifiers=None, rank='normal', check_qualifier_equality=True):
        """
        Constructor, calls the superclass WDBaseDataType
        :param value: The language specific string to be used as the value
        :type value: str
        :param prop_nr: The WD item ID for this claim
        :type prop_nr: str with a 'P' prefix followed by digits
        :param language: Specifies the WD language the value belongs to
        :type language: str
        :param is_reference: Whether this snak is a reference
        :type is_reference: boolean
        :param is_qualifier: Whether this snak is a qualifier
        :type is_qualifier: boolean
        :param snak_type: The snak type, either 'value', 'somevalue' or 'novalue'
        :type snak_type: str
        :param references: List with reference objects
        :type references: A WD data type with subclass of WDBaseDataType
        :param qualifiers: List with qualifier objects
        :type qualifiers: A WD data type with subclass of WDBaseDataType
        :param rank: WD rank of a snak with value 'preferred', 'normal' or 'deprecated'
        :type rank: str
        """

        self.language = language
        value = (value, language)

        super(WDMonolingualText, self) \
            .__init__(value=value, snak_type=snak_type, data_type=self.DTYPE, is_reference=is_reference,
                      is_qualifier=is_qualifier, references=references, qualifiers=qualifiers, rank=rank,
                      prop_nr=prop_nr, check_qualifier_equality=check_qualifier_equality)

        self.set_value(value)

    def set_value(self, value):
        value = value[0]
        assert isinstance(value, str) or value is None, "Expected str, found {} ({})".format(type(value), value)
        self.json_representation['datavalue'] = {
            'value': {
                'text': value,
                'language': self.language
            },
            'type': 'monolingualtext'
        }

        super(WDMonolingualText, self).set_value(value=value)

    @classmethod
    @JsonParser
    def from_json(cls, jsn):
        if jsn['snaktype'] == 'novalue' or jsn['snaktype'] == 'somevalue':
            return cls(value=None, prop_nr=jsn['property'], snak_type=jsn['snaktype'])

        value = jsn['datavalue']['value']
        return cls(value=value['text'], prop_nr=jsn['property'], language=value['language'])


class WDQuantity(WDBaseDataType):
    """
    Implements the Wikidata data type for quantities
    """
    DTYPE = 'quantity'

    def __init__(self, value, prop_nr, upper_bound=None, lower_bound=None, unit='1', is_reference=False,
                 is_qualifier=False, snak_type='value', references=None, qualifiers=None, rank='normal',
                 check_qualifier_equality=True):
        """
        Constructor, calls the superclass WDBaseDataType
        :param value: The quantity value
        :type value: float, str
        :param prop_nr: The WD item ID for this claim
        :type prop_nr: str with a 'P' prefix followed by digits
        :param upper_bound: Upper bound of the value if it exists, e.g. for standard deviations
        :type upper_bound: float, str
        :param lower_bound: Lower bound of the value if it exists, e.g. for standard deviations
        :type lower_bound: float, str
        :param unit: The WD unit item URL a certain quantity has been measured
                        in (https://www.wikidata.org/wiki/Wikidata:Units). The default is dimensionless, represented by
                        a '1'
        :type unit: str
        :type is_reference: boolean
        :param is_qualifier: Whether this snak is a qualifier
        :type is_qualifier: boolean
        :param snak_type: The snak type, either 'value', 'somevalue' or 'novalue'
        :type snak_type: str
        :param references: List with reference objects
        :type references: A WD data type with subclass of WDBaseDataType
        :param qualifiers: List with qualifier objects
        :type qualifiers: A WD data type with subclass of WDBaseDataType
        :param rank: WD rank of a snak with value 'preferred', 'normal' or 'deprecated'
        :type rank: str
        """

        v = (value, unit, upper_bound, lower_bound)

        super(WDQuantity, self).__init__(value=v, snak_type=snak_type, data_type=self.DTYPE,
                                         is_reference=is_reference, is_qualifier=is_qualifier, references=references,
                                         qualifiers=qualifiers, rank=rank, prop_nr=prop_nr,
                                         check_qualifier_equality=check_qualifier_equality)

        self.set_value(v)

    def set_value(self, v):
        value, unit, upper_bound, lower_bound = v

        if value is not None:
            value = str('+{}'.format(value)) if not str(value).startswith('+') and float(value) > 0 else str(value)
            unit = str(unit)
            if upper_bound:
                upper_bound = str('+{}'.format(upper_bound)) if not str(upper_bound).startswith('+') \
                                                                and float(upper_bound) > 0 else str(upper_bound)
            if lower_bound:
                lower_bound = str('+{}'.format(lower_bound)) if not str(lower_bound).startswith('+') \
                                                                and float(lower_bound) > 0 else str(lower_bound)

            # Integrity checks for value and bounds
            try:
                for i in [value, upper_bound, lower_bound]:
                    if i:
                        float(i)
            except ValueError as e:
                raise ValueError('Value, bounds and units must parse as integers or float')

            if (lower_bound and upper_bound) and (float(lower_bound) > float(upper_bound)
                                                  or float(lower_bound) > float(value)):
                raise ValueError('Lower bound too large')

            if upper_bound and float(upper_bound) < float(value):
                raise ValueError('Upper bound too small')

        self.json_representation['datavalue'] = {
            'value': {
                'amount': value,
                'unit': unit,
                'upperBound': upper_bound,
                'lowerBound': lower_bound
            },
            'type': 'quantity'
        }

        # remove bounds from json if they are undefined
        if not upper_bound:
            del self.json_representation['datavalue']['value']['upperBound']

        if not lower_bound:
            del self.json_representation['datavalue']['value']['lowerBound']

        self.value = (value, unit, upper_bound, lower_bound)
        super(WDQuantity, self).set_value(value)

    @classmethod
    @JsonParser
    def from_json(cls, jsn):
        if jsn['snaktype'] == 'novalue' or jsn['snaktype'] == 'somevalue':
            return cls(value=None, upper_bound=None, lower_bound=None, prop_nr=jsn['property'],
                       snak_type=jsn['snaktype'])

        value = jsn['datavalue']['value']
        upper_bound = value['upperBound'] if 'upperBound' in value else None
        lower_bound = value['lowerBound'] if 'lowerBound' in value else None
        return cls(value=value['amount'], prop_nr=jsn['property'], upper_bound=upper_bound,
                   lower_bound=lower_bound, unit=value['unit'])


class WDCommonsMedia(WDBaseDataType):
    """
    Implements the Wikidata data type for Wikimedia commons media files
    """
    DTYPE = 'commonsMedia'

    def __init__(self, value, prop_nr, is_reference=False, is_qualifier=False, snak_type='value', references=None,
                 qualifiers=None, rank='normal', check_qualifier_equality=True):
        """
        Constructor, calls the superclass WDBaseDataType
        :param value: The media file name from Wikimedia commons to be used as the value
        :type value: str
        :param prop_nr: The WD item ID for this claim
        :type prop_nr: str with a 'P' prefix followed by digits
        :param is_reference: Whether this snak is a reference
        :type is_reference: boolean
        :param is_qualifier: Whether this snak is a qualifier
        :type is_qualifier: boolean
        :param snak_type: The snak type, either 'value', 'somevalue' or 'novalue'
        :type snak_type: str
        :param references: List with reference objects
        :type references: A WD data type with subclass of WDBaseDataType
        :param qualifiers: List with qualifier objects
        :type qualifiers: A WD data type with subclass of WDBaseDataType
        :param rank: WD rank of a snak with value 'preferred', 'normal' or 'deprecated'
        :type rank: str
        """

        super(WDCommonsMedia, self).__init__(value=value, snak_type=snak_type, data_type=self.DTYPE,
                                             is_reference=is_reference, is_qualifier=is_qualifier,
                                             references=references, qualifiers=qualifiers, rank=rank, prop_nr=prop_nr,
                                             check_qualifier_equality=check_qualifier_equality)

        self.set_value(value)

    def set_value(self, value):
        assert isinstance(value, str) or value is None, "Expected str, found {} ({})".format(type(value), value)
        self.json_representation['datavalue'] = {
            'value': value,
            'type': 'string'
        }

        super(WDCommonsMedia, self).set_value(value)

    @classmethod
    @JsonParser
    def from_json(cls, jsn):
        if jsn['snaktype'] == 'novalue' or jsn['snaktype'] == 'somevalue':
            return cls(value=None, prop_nr=jsn['property'], snak_type=jsn['snaktype'])
        return cls(value=jsn['datavalue']['value'], prop_nr=jsn['property'])


class WDGlobeCoordinate(WDBaseDataType):
    """
    Implements the Wikidata data type for globe coordinates
    """
    DTYPE = 'globe-coordinate'

    def __init__(self, latitude, longitude, precision, prop_nr, globe='http://www.wikidata.org/entity/Q2',
                 is_reference=False, is_qualifier=False,
                 snak_type='value', references=None, qualifiers=None, rank='normal', check_qualifier_equality=True):
        """
        Constructor, calls the superclass WDBaseDataType
        :param latitude: Latitute in decimal format
        :type latitude: float
        :param longitude: Longitude in decimal format
        :type longitude: float
        :param precision: Precision of the position measurement
        :type precision: float
        :param prop_nr: The WD item ID for this claim
        :type prop_nr: str with a 'P' prefix followed by digits
        :param is_reference: Whether this snak is a reference
        :type is_reference: boolean
        :param is_qualifier: Whether this snak is a qualifier
        :type is_qualifier: boolean
        :param snak_type: The snak type, either 'value', 'somevalue' or 'novalue'
        :type snak_type: str
        :param references: List with reference objects
        :type references: A WD data type with subclass of WDBaseDataType
        :param qualifiers: List with qualifier objects
        :type qualifiers: A WD data type with subclass of WDBaseDataType
        :param rank: WD rank of a snak with value 'preferred', 'normal' or 'deprecated'
        :type rank: str
        """
        # TODO: implement globe parameter, so it becomes clear which globe the coordinates are referring to
        value = (latitude, longitude, precision)
        self.latitude, self.longitude, self.precision = value
        self.globe = globe

        super(WDGlobeCoordinate, self) \
            .__init__(value=value, snak_type=snak_type, data_type=self.DTYPE, is_reference=is_reference,
                      is_qualifier=is_qualifier, references=references, qualifiers=qualifiers, rank=rank,
                      prop_nr=prop_nr, check_qualifier_equality=check_qualifier_equality)

        self.set_value(value)

    def set_value(self, value):
        # TODO: Introduce validity checks for coordinates

        self.latitude, self.longitude, self.precision = value

        self.json_representation['datavalue'] = {
            'value': {
                'latitude': self.latitude,
                'longitude': self.longitude,
                'precision': self.precision,
                'globe': self.globe
            },
            'type': 'globecoordinate'
        }

        super(WDGlobeCoordinate, self).set_value(self.latitude)

        self.value = value

    @classmethod
    @JsonParser
    def from_json(cls, jsn):
        if jsn['snaktype'] == 'novalue' or jsn['snaktype'] == 'somevalue':
            return cls(latitude=None, longitude=None, precision=None, prop_nr=jsn['property'],
                       snak_type=jsn['snaktype'])

        value = jsn['datavalue']['value']
        return cls(latitude=value['latitude'], longitude=value['longitude'], precision=value['precision'],
                   prop_nr=jsn['property'])


class WDGeoShape(WDBaseDataType):
    """
    Implements the Wikidata data type 'string'
    """
    DTYPE = 'geo-shape'

    def __init__(self, value, prop_nr, is_reference=False, is_qualifier=False, snak_type='value', references=None,
                 qualifiers=None, rank='normal', check_qualifier_equality=True):
        """
        Constructor, calls the superclass WDBaseDataType
        :param value: The GeoShape map file name in Wikimedia Commons to be linked
        :type value: str
        :param prop_nr: The WD item ID for this claim
        :type prop_nr: str with a 'P' prefix followed by digits
        :param is_reference: Whether this snak is a reference
        :type is_reference: boolean
        :param is_qualifier: Whether this snak is a qualifier
        :type is_qualifier: boolean
        :param snak_type: The snak type, either 'value', 'somevalue' or 'novalue'
        :type snak_type: str
        :param references: List with reference objects
        :type references: A WD data type with subclass of WDBaseDataType
        :param qualifiers: List with qualifier objects
        :type qualifiers: A WD data type with subclass of WDBaseDataType
        :param rank: WD rank of a snak with value 'preferred', 'normal' or 'deprecated'
        :type rank: str
        """

        super(WDGeoShape, self).__init__(value=value, snak_type=snak_type, data_type=self.DTYPE,
                                         is_reference=is_reference, is_qualifier=is_qualifier, references=references,
                                         qualifiers=qualifiers, rank=rank, prop_nr=prop_nr,
                                         check_qualifier_equality=check_qualifier_equality)

        self.set_value(value=value)

    def set_value(self, value):
        assert isinstance(value, str) or value is None, "Expected str, found {} ({})".format(type(value), value)
        self.value = value

        self.json_representation['datavalue'] = {
            'value': self.value,
            'type': 'string'
        }

        super(WDGeoShape, self).set_value(value=value)

    @classmethod
    @JsonParser
    def from_json(cls, jsn):
        if jsn['snaktype'] == 'novalue' or jsn['snaktype'] == 'somevalue':
            return cls(value=None, prop_nr=jsn['property'], snak_type=jsn['snaktype'])
        return cls(value=jsn['datavalue']['value'], prop_nr=jsn['property'])


class WDApiError(Exception):
    def __init__(self, wd_error_message):
        """
        Base class for Wikidata error handling
        :param wd_error_message: The error message returned by the WD API
        :type wd_error_message: A Python json representation dictionary of the error message
        :return:
        """
        self.wd_error_msg = wd_error_message

    def __str__(self):
        return repr(self.wd_error_msg)


class NonUniqueLabelDescriptionPairError(WDApiError):
    def __init__(self, wd_error_message):
        """
        This class handles errors returned from the WD API due to an attempt to create an item which has the same
         label and description as an existing item in a certain language.
        :param wd_error_message: An WD API error mesage containing 'wikibase-validator-label-with-description-conflict'
         as the message name.
        :type wd_error_message: A Python json representation dictionary of the error message
        :return:
        """
        self.wd_error_msg = wd_error_message

    def get_language(self):
        """
        :return: Returns a 2 letter Wikidata language string, indicating the language which triggered the error
        """
        return self.wd_error_msg['error']['messages'][0]['parameters'][1]

    def get_conflicting_item_qid(self):
        """
        :return: Returns the QID string of the item which has the same label and description as the one which should
         be set.
        """
        qid_string = self.wd_error_msg['error']['messages'][0]['parameters'][2]

        return qid_string.split('|')[0][2:]

    def __str__(self):
        return repr(self.wd_error_msg)


class IDMissingError(Exception):
    def __init__(self, value):
        self.value = value

    def __str__(self):
        return repr(self.value)


class WDSearchError(Exception):
    def __init__(self, value):
        self.value = value

    def __str__(self):
        return repr(self.value)


class ManualInterventionReqException(Exception):
    def __init__(self, value, property_string, item_list):
        self.value = value + ' Property: {}, items affected: {}'.format(property_string, item_list)

    def __str__(self):
        return repr(self.value)


class CorePropIntegrityException(Exception):
    def __init__(self, value):
        self.value = value

    def __str__(self):
        return repr(self.value)


class MergeError(Exception):
    def __init__(self, value):
        self.value = value

    def __str__(self):
        return repr(self.value)


class FormatterWithHeader(logging.Formatter):
    # http://stackoverflow.com/questions/33468174/write-header-to-a-python-log-file-but-only-if-a-record-gets-written
    def __init__(self, header, **kwargs):
        super(FormatterWithHeader, self).__init__(**kwargs)
        self.header = header
        # Override the normal format method
        self.format = self.first_line_format

    def first_line_format(self, record):
        # First time in, switch back to the normal format function
        self.format = super(FormatterWithHeader, self).format
        return self.header + "\n" + self.format(record)<|MERGE_RESOLUTION|>--- conflicted
+++ resolved
@@ -13,13 +13,10 @@
 import json
 import jsonasobj
 
-<<<<<<< HEAD
-=======
 from pyshex import ShExEvaluator
 from sparql_slurper import SlurpyGraph
 from ShExJSG import ShExC
 
->>>>>>> 2a484469
 from wikidataintegrator.backoff.wdi_backoff import wdi_backoff
 from wikidataintegrator.wdi_fastrun import FastRunContainer
 from wikidataintegrator.wdi_config import config
