[metadata]
name = wikibaseintegrator
version = 0.12.0.dev4
author = Myst and WikidataIntegrator authors
license = MIT
license_files = LICENSE
description = Python package for reading from and writing to a Wikibase instance
keywords = wikibase, wikidata, mediawiki, sparql
home_page = https://github.com/LeMyst/WikibaseIntegrator
project_urls =
    Bug Tracker = https://github.com/LeMyst/WikibaseIntegrator/issues
long_description = file: README.md
long_description_content_type = text/markdown
platform = any
classifiers =
    Programming Language :: Python
    Programming Language :: Python :: 3.7
    Programming Language :: Python :: 3.8
    Programming Language :: Python :: 3.9
    Programming Language :: Python :: 3.10
    Development Status :: 4 - Beta
    Operating System :: POSIX
    Operating System :: MacOS :: MacOS X
    Operating System :: Microsoft :: Windows
    Intended Audience :: Science/Research
    Intended Audience :: Information Technology
    Intended Audience :: Developers
    Topic :: Utilities
    Topic :: Software Development :: Libraries :: Python Modules

[options]
packages = find:
install_requires =
<<<<<<< HEAD
    backoff~=1.11.0
    frozendict~=2.0.6
    mwoauth~=0.3.6
    oauthlib~=3.1.1
    requests~=2.26.0
    simplejson~=3.17.4
python_requires = >=3.7, <3.11
=======
    backoff~=1.11.1
    mwoauth~=0.3.7
    oauthlib~=3.1.1
    requests~=2.26.0
    simplejson~=3.17.5
python_requires = >=3.7, <3.10
>>>>>>> ca274cc9

[options.extras_require]
dev =
    pytest
coverage =
    pytest-cov<|MERGE_RESOLUTION|>--- conflicted
+++ resolved
@@ -31,22 +31,13 @@
 [options]
 packages = find:
 install_requires =
-<<<<<<< HEAD
-    backoff~=1.11.0
+    backoff~=1.11.1
     frozendict~=2.0.6
-    mwoauth~=0.3.6
-    oauthlib~=3.1.1
-    requests~=2.26.0
-    simplejson~=3.17.4
-python_requires = >=3.7, <3.11
-=======
-    backoff~=1.11.1
     mwoauth~=0.3.7
     oauthlib~=3.1.1
     requests~=2.26.0
     simplejson~=3.17.5
-python_requires = >=3.7, <3.10
->>>>>>> ca274cc9
+python_requires = >=3.7, <3.11
 
 [options.extras_require]
 dev =
