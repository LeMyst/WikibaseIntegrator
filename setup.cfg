[metadata]
name = wikibaseintegrator
version = 0.12.0.dev6
author = Myst, Wikibase Integrator authors and Wikidata Integrator authors
license = MIT
license_files = LICENSE
description = Python package for reading from and writing to a Wikibase instance
keywords = wikibase, wikidata, mediawiki, sparql
home_page = https://github.com/LeMyst/WikibaseIntegrator
project_urls =
    Bug Tracker = https://github.com/LeMyst/WikibaseIntegrator/issues
long_description = file: README.md
long_description_content_type = text/markdown
platform = any
classifiers =
    Programming Language :: Python
    Programming Language :: Python :: 3.7
    Programming Language :: Python :: 3.8
    Programming Language :: Python :: 3.9
    Programming Language :: Python :: 3.10
    Programming Language :: Python :: 3.11
    Development Status :: 4 - Beta
    Operating System :: POSIX
    Operating System :: MacOS :: MacOS X
    Operating System :: Microsoft :: Windows
    Intended Audience :: Science/Research
    Intended Audience :: Information Technology
    Intended Audience :: Developers
    Topic :: Utilities
    Topic :: Software Development :: Libraries :: Python Modules

[options]
packages = find:
install_requires =
    backoff~=1.11.1
<<<<<<< HEAD
=======
    frozendict~=2.0.7
>>>>>>> d0f208a6
    mwoauth~=0.3.7
    oauthlib~=3.1.1
    requests~=2.26.0
    simplejson~=3.17.6
python_requires = >=3.7, <=3.11

[options.extras_require]
dev =
    pytest
    pylint
    pylint-exit
    mypy
coverage =
    pytest-cov<|MERGE_RESOLUTION|>--- conflicted
+++ resolved
@@ -33,10 +33,6 @@
 packages = find:
 install_requires =
     backoff~=1.11.1
-<<<<<<< HEAD
-=======
-    frozendict~=2.0.7
->>>>>>> d0f208a6
     mwoauth~=0.3.7
     oauthlib~=3.1.1
     requests~=2.26.0
