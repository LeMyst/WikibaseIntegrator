[metadata]
name = wikibaseintegrator
version = 0.11.0.dev0
author = Myst and WikidataIntegrator authors
license = MIT
license_files = LICENSE.txt
description = Python package for reading from and writing to a Wikibase instance
keywords = wikibase, wikidata, mediawiki, sparql
home_page = https://github.com/LeMyst/WikibaseIntegrator
project_urls =
    Bug Tracker = https://github.com/LeMyst/WikibaseIntegrator/issues
long_description = file: README.md
long_description_content_type = text/markdown
platform = any
classifiers =
    Programming Language :: Python
    Programming Language :: Python :: 3.7
    Programming Language :: Python :: 3.8
    Programming Language :: Python :: 3.9
    Programming Language :: Python :: 3.10
    Development Status :: 4 - Beta
    Operating System :: POSIX
    Operating System :: MacOS :: MacOS X
    Operating System :: Microsoft :: Windows
    Intended Audience :: Science/Research
    Intended Audience :: Information Technology
    Intended Audience :: Developers
    Topic :: Utilities
    Topic :: Software Development :: Libraries :: Python Modules

[options]
packages = wikibaseintegrator
install_requires =
    simplejson
    requests
    mwoauth
    backoff
<<<<<<< HEAD
python_requires = >=3.7, <=3.10
=======
    oauthlib
python_requires = >=3.7, <3.10
>>>>>>> 97e9d3dc

[options.extras_require]
dev =
    pytest
    pytest-cov<|MERGE_RESOLUTION|>--- conflicted
+++ resolved
@@ -35,12 +35,8 @@
     requests
     mwoauth
     backoff
-<<<<<<< HEAD
-python_requires = >=3.7, <=3.10
-=======
     oauthlib
 python_requires = >=3.7, <3.10
->>>>>>> 97e9d3dc
 
 [options.extras_require]
 dev =
