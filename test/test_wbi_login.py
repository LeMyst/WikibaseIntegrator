import os
import sys
import unittest

import pytest
<<<<<<< HEAD
import requests
=======
from oauthlib.oauth2 import MissingTokenError
>>>>>>> e67a0aa6

from wikibaseintegrator import wbi_login
from wikibaseintegrator.wbi_helpers import mediawiki_api_call_helper
# look for environment variables. if none set, don't do anything
from wikibaseintegrator.wbi_login import LoginError

WDUSER = os.getenv("WDUSER")
WDPASS = os.getenv("WDPASS")
OAUTH1_CONSUMER_TOKEN_NOT_OWNER_ONLY = os.getenv("OAUTH1_CONSUMER_TOKEN_NOT_OWNER_ONLY")
OAUTH1_CONSUMER_SECRET_NOT_OWNER_ONLY = os.getenv("OAUTH1_CONSUMER_SECRET_NOT_OWNER_ONLY")
OAUTH1_CONSUMER_TOKEN = os.getenv("OAUTH1_CONSUMER_TOKEN")
OAUTH1_CONSUMER_SECRET = os.getenv("OAUTH1_CONSUMER_SECRET")
OAUTH1_ACCESS_TOKEN = os.getenv("OAUTH1_ACCESS_TOKEN")
OAUTH1_ACCESS_SECRET = os.getenv("OAUTH1_ACCESS_SECRET")
OAUTH2_CONSUMER_TOKEN = os.getenv("OAUTH2_CONSUMER_TOKEN")
OAUTH2_CONSUMER_SECRET = os.getenv("OAUTH2_CONSUMER_SECRET")


def test_login():
    with pytest.raises(LoginError):
        login = wbi_login.Clientlogin(user='wrong', password='wrong')
        login.generate_edit_credentials()

    with pytest.raises(LoginError):
        login = wbi_login.Login(user='wrong', password='wrong')
        login.generate_edit_credentials()

    if WDUSER and WDPASS:
        assert wbi_login.Clientlogin(user=WDUSER, password=WDPASS)
        assert wbi_login.Login(user=WDUSER, password=WDPASS)
    else:
        print("no WDUSER or WDPASS found in environment variables", file=sys.stderr)


def test_verify():
    with pytest.raises(requests.exceptions.SSLError):
        wbi_login.Clientlogin(user='wrong', password='wrong', mediawiki_api_url='https://self-signed.badssl.com/', verify=True)

    with pytest.raises(requests.exceptions.JSONDecodeError):
        wbi_login.Clientlogin(user='wrong', password='wrong', mediawiki_api_url='https://self-signed.badssl.com/', verify=False)


def test_oauth1():
    with pytest.raises(LoginError):
        login = wbi_login.OAuth1(consumer_token='wrong', consumer_secret='wrong')
        login.generate_edit_credentials()

    if OAUTH1_CONSUMER_TOKEN_NOT_OWNER_ONLY and OAUTH1_CONSUMER_SECRET_NOT_OWNER_ONLY:
        wbi_login.OAuth1(consumer_token=OAUTH1_CONSUMER_TOKEN_NOT_OWNER_ONLY, consumer_secret=OAUTH1_CONSUMER_SECRET_NOT_OWNER_ONLY)
    else:
        print("no OAUTH1_CONSUMER_TOKEN_NOT_OWNER_ONLY or OAUTH1_CONSUMER_SECRET_NOT_OWNER_ONLY found in environment variables", file=sys.stderr)


def test_oauth1_access():
    with pytest.raises(LoginError):
        login = wbi_login.OAuth1(consumer_token='wrong', consumer_secret='wrong', access_token='wrong', access_secret='wrong')
        login.generate_edit_credentials()

    if OAUTH1_CONSUMER_TOKEN and OAUTH1_CONSUMER_SECRET and OAUTH1_ACCESS_TOKEN and OAUTH1_ACCESS_SECRET:
        login = wbi_login.OAuth1(consumer_token=OAUTH1_CONSUMER_TOKEN, consumer_secret=OAUTH1_CONSUMER_SECRET, access_token=OAUTH1_ACCESS_TOKEN, access_secret=OAUTH1_ACCESS_SECRET)
        login.generate_edit_credentials()
    else:
        print("no OAUTH1_CONSUMER_TOKEN or OAUTH1_CONSUMER_SECRET or OAUTH1_ACCESS_TOKEN or OAUTH1_ACCESS_SECRET found in environment variables", file=sys.stderr)


def test_oauth2():
<<<<<<< HEAD
    with pytest.raises(LoginError):
=======
    with pytest.raises((MissingTokenError, LoginError)):
>>>>>>> e67a0aa6
        login = wbi_login.OAuth2(consumer_token='wrong', consumer_secret='wrong')
        login.generate_edit_credentials()

    if OAUTH2_CONSUMER_TOKEN and OAUTH2_CONSUMER_SECRET:
        login = wbi_login.OAuth2(consumer_token=OAUTH2_CONSUMER_TOKEN, consumer_secret=OAUTH2_CONSUMER_SECRET)
        login.generate_edit_credentials()
    else:
        print("no OAUTH2_CONSUMER_TOKEN or CLIENT_SECRET found in environment variables", file=sys.stderr)


def test_mismatch_api_url():
    if WDUSER and WDPASS:
        login = wbi_login.Login(user=WDUSER, password=WDPASS)
        login.generate_edit_credentials()
        with pytest.raises(ValueError):
            mediawiki_api_call_helper(data={}, login=login, mediawiki_api_url='https://unsdfdskfjljzkerezr.org/w/api.php')<|MERGE_RESOLUTION|>--- conflicted
+++ resolved
@@ -3,11 +3,8 @@
 import unittest
 
 import pytest
-<<<<<<< HEAD
 import requests
-=======
 from oauthlib.oauth2 import MissingTokenError
->>>>>>> e67a0aa6
 
 from wikibaseintegrator import wbi_login
 from wikibaseintegrator.wbi_helpers import mediawiki_api_call_helper
@@ -74,11 +71,7 @@
 
 
 def test_oauth2():
-<<<<<<< HEAD
-    with pytest.raises(LoginError):
-=======
     with pytest.raises((MissingTokenError, LoginError)):
->>>>>>> e67a0aa6
         login = wbi_login.OAuth2(consumer_token='wrong', consumer_secret='wrong')
         login.generate_edit_credentials()
 
