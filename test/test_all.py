--- conflicted
+++ resolved
@@ -14,17 +14,10 @@
 class TestMediawikiApiCall(unittest.TestCase):
     def test_all(self):
         with self.assertRaises(MWApiError):
-<<<<<<< HEAD
-            wbi_functions.mediawiki_api_call_helper(data={'format': 'json', 'action': 'wbgetentities', 'ids': 'Q42'}, mediawiki_api_url="http://www.wikidataaaaaaa.org",
+            wbi_functions.mediawiki_api_call_helper(data={'format': 'json', 'action': 'wbgetentities', 'ids': 'Q42'}, mediawiki_api_url="https://www.wikidataaaaaaa.org",
                                                     max_retries=3, retry_after=1, allow_anonymous=True)
         with self.assertRaises(requests.HTTPError):
-            wbi_functions.mediawiki_api_call_helper(data=None, mediawiki_api_url="http://httpbin.org/status/400", max_retries=3, retry_after=1, allow_anonymous=True)
-=======
-            wbi_core.FunctionsEngine.mediawiki_api_call_helper(data={'format': 'json', 'action': 'wbgetentities', 'ids': 'Q42'}, mediawiki_api_url="https://www.wikidataaaaaaa.org",
-                                                               max_retries=3, retry_after=1, allow_anonymous=True)
-        with self.assertRaises(requests.HTTPError):
-            wbi_core.FunctionsEngine.mediawiki_api_call_helper(data=None, mediawiki_api_url="https://httpbin.org/status/400", max_retries=3, retry_after=1, allow_anonymous=True)
->>>>>>> ba51c1a3
+            wbi_functions.mediawiki_api_call_helper(data=None, mediawiki_api_url="https://httpbin.org/status/400", max_retries=3, retry_after=1, allow_anonymous=True)
 
         test = wbi_functions.mediawiki_api_call_helper(data={'format': 'json', 'action': 'wbgetentities', 'ids': 'Q42'}, max_retries=3, retry_after=1,
                                                        allow_anonymous=True)
