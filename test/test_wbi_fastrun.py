from wikibaseintegrator import wbi_fastrun, WikibaseIntegrator
from wikibaseintegrator.datatypes import BaseDataType, Item, ExternalID
from wikibaseintegrator.wbi_config import config
from wikibaseintegrator.wbi_enums import ActionIfExists

config['DEBUG'] = True

wbi = WikibaseIntegrator()


def test_query_data():
    """
    test_fastrun.test_query_data
    This hits live wikidata and may change !!

    This tests that the fast run container correctly queries data from wikidata and stores it in the appropriate format
    without getting references
    """
    frc = wbi_fastrun.FastRunContainer(base_filter={'P699': ''}, base_data_type=BaseDataType)
    # get a string value
    frc._query_data('P699')
    # wikidata-item value
    frc._query_data('P828')
    # uri value
    frc._query_data('P2888')

    # https://www.wikidata.org/wiki/Q10874
    assert 'Q10874' in frc.prop_data
    assert 'P699' in frc.prop_data['Q10874']
    # the ID may change, so retrieve it
    statement_id = list(frc.prop_data['Q10874']['P699'].keys())[0]
    d = frc.prop_data['Q10874']['P699'][statement_id]
    # d looks like: {'qual': set(), 'ref': {}, 'v': 'DOID:1432'}
    assert all(x in d for x in {'qual', 'ref', 'v'})
    assert frc.prop_data['Q10874']['P699'][statement_id]['v'].startswith('DOID:')

    # item
    assert list(frc.prop_data['Q10874']['P828'].values())[0]['v'] == "Q18228398"

    # uri
    v = set([x['v'] for x in frc.prop_data['Q10874']['P2888'].values()])
    assert all(y.startswith("http") for y in v)


# # Fail too often
# def test_query_data_unit():
#     """
#     test_fastrun.test_query_data_unit
#     This hits live wikidata and may change !!
#     """
#     frc = wbi_fastrun.FastRunContainer(base_filter={'P2044': '', 'P30': 'Q46', 'P31': 'Q5119'}, base_data_type=BaseDataType)
#     # get a quantity value
#     frc._query_data('P2044', use_units=True)
#
#     assert 'Q90' in frc.prop_data
#     assert 'P2044' in frc.prop_data['Q90']
#     statement_id = list(frc.prop_data['Q90']['P2044'].keys())[0]
#     assert frc.prop_data['Q90']['P2044'][statement_id]['unit'] == 'Q11573'


def test_query_data_ref():
    """
    test_fastrun.test_query_data_ref
    This hits live wikidata and may change !!

    This tests that the fast run container correctly queries data from wikidata and stores it in the appropriate format
    WITH getting references
    """
    frc = wbi_fastrun.FastRunContainer(base_filter={'P699': ''}, base_data_type=BaseDataType, use_refs=True)
    frc._query_data('P699')

    # https://www.wikidata.org/wiki/Q10874
    assert 'Q10874' in frc.prop_data
    assert 'P699' in frc.prop_data['Q10874']
    # the ID may change, so retrieve it
    statement_id = list(frc.prop_data['Q10874']['P699'].keys())[0]
    d = frc.prop_data['Q10874']['P699'][statement_id]
    # d looks like:
    """
    {'qual': set(),
     'ref': {'16c138dfc51df49853f1a9d79f31e2234853842c': {('P248', 'Q30988716'),
            ('P699', 'DOID:1432'),
            ('P813', '+2017-07-05T00:00:00Z')}},
      'v': 'DOID:1432'}
    """
    assert all(x in d for x in {'qual', 'ref', 'v'})
    assert frc.prop_data['Q10874']['P699'][statement_id]['v'].startswith('DOID:')
    assert len(d['ref']) > 0
    ref_id = list(d['ref'].keys())[0]
    ref = d['ref'][ref_id]
    assert len(ref) > 1


class FastRunContainerFakeQueryDataEnsembl(wbi_fastrun.FastRunContainer):
    def __init__(self, *args, **kwargs):
        super(FastRunContainerFakeQueryDataEnsembl, self).__init__(*args, **kwargs)
        self.prop_dt_map = {'P248': 'wikibase-item', 'P594': 'external-id'}
        self.prop_data['Q14911732'] = {'P594': {
            'fake statement id': {
                'qual': set(),
                'ref': {'fake ref id': {
                    ('P248', 'Q29458763'),  # stated in ensembl Release 88
                    ('P594', 'ENSG00000123374')}},
                'v': 'ENSG00000123374'}}}
        self.rev_lookup = {'ENSG00000123374': {'Q14911732'}}


class FastRunContainerFakeQueryDataEnsemblNoRef(wbi_fastrun.FastRunContainer):
    def __init__(self, *args, **kwargs):
        super(FastRunContainerFakeQueryDataEnsemblNoRef, self).__init__(*args, **kwargs)
        self.prop_dt_map = {'P248': 'wikibase-item', 'P594': 'external-id'}
        self.prop_data['Q14911732'] = {'P594': {
            'fake statement id': {
                'qual': set(),
                'ref': dict(),
                'v': 'ENSG00000123374'}}}
        self.rev_lookup = {'ENSG00000123374': {'Q14911732'}}


def test_fastrun_ref_ensembl():
    # fastrun checks refs
    frc = FastRunContainerFakeQueryDataEnsembl(base_filter={'P594': '', 'P703': 'Q15978631'}, base_data_type=BaseDataType, use_refs=True)

    # statement has no ref
    frc.debug = True
    statements = [ExternalID(value='ENSG00000123374', prop_nr='P594')]
    assert frc.write_required(data=statements)

    # statement has the same ref
    statements = [
        ExternalID(value='ENSG00000123374', prop_nr='P594', references=[[Item("Q29458763", prop_nr="P248"), ExternalID("ENSG00000123374", prop_nr="P594")]])]
    assert not frc.write_required(data=statements)

    # new statement has an different stated in
    statements = [ExternalID(value='ENSG00000123374', prop_nr='P594',
                             references=[[Item("Q99999999999", prop_nr="P248"), ExternalID("ENSG00000123374", prop_nr="P594", )]])]
    assert frc.write_required(data=statements)

    # fastrun don't check references, statement has no reference,
    frc = FastRunContainerFakeQueryDataEnsemblNoRef(base_filter={'P594': '', 'P703': 'Q15978631'}, base_data_type=BaseDataType, use_refs=False)
    statements = [ExternalID(value='ENSG00000123374', prop_nr='P594')]
    assert not frc.write_required(data=statements)

    # fastrun don't check references, statement has reference,
    frc = FastRunContainerFakeQueryDataEnsemblNoRef(base_filter={'P594': '', 'P703': 'Q15978631'}, base_data_type=BaseDataType, use_refs=False)
    statements = [ExternalID(value='ENSG00000123374', prop_nr='P594', references=[[Item("Q123", prop_nr="P31")]])]
    assert not frc.write_required(data=statements)


class FakeQueryDataAppendProps(wbi_fastrun.FastRunContainer):
    # an item with three values for the same property
    def __init__(self, *args, **kwargs):
        super(FakeQueryDataAppendProps, self).__init__(*args, **kwargs)
        self.debug = True
        self.prop_dt_map = {'P527': 'wikibase-item', 'P248': 'wikibase-item', 'P594': 'external-id'}
        self.rev_lookup = {
            'Q24784025': {'Q3402672'},
            'Q24743729': {'Q3402672'},
            'Q24782625': {'Q3402672'},
        }
        self.prop_data['Q3402672'] = {'P527': {
            'Q3402672-11BA231B-857B-498B-AC4F-91D71EE007FD': {'qual': set(),
                                                              'ref': {
                                                                  '149c9c7ba4e246d9f09ce3ed0cdf7aa721aad5c8': {
                                                                      ('P248', 'Q3047275'),
                                                                  }},
                                                              'v': 'Q24784025'},
            'Q3402672-15F54AFF-7DCC-4DF6-A32F-73C48619B0B2': {'qual': set(),
                                                              'ref': {
                                                                  '149c9c7ba4e246d9f09ce3ed0cdf7aa721aad5c8': {
                                                                      ('P248', 'Q3047275'),
                                                                  }},
                                                              'v': 'Q24743729'},
            'Q3402672-C8F11D55-1B11-44E5-9EAF-637E062825A4': {'qual': set(),
                                                              'ref': {
                                                                  '149c9c7ba4e246d9f09ce3ed0cdf7aa721aad5c8': {
                                                                      ('P248', 'Q3047275')}},
                                                              'v': 'Q24782625'}}}


def test_append_props():
    qid = 'Q3402672'
    # https://www.wikidata.org/wiki/Q3402672#P527

    # don't consider refs
    frc = FakeQueryDataAppendProps(base_filter={'P352': '', 'P703': 'Q15978631'}, base_data_type=BaseDataType)
    # with append
    statements = [Item(value='Q24784025', prop_nr='P527')]
    assert frc.write_required(data=statements, if_exists=ActionIfExists.APPEND, cqid=qid) is False
    # with force append
    statements = [Item(value='Q24784025', prop_nr='P527')]
    assert frc.write_required(data=statements, if_exists=ActionIfExists.FORCE_APPEND, cqid=qid) is True
    # without append
    statements = [Item(value='Q24784025', prop_nr='P527')]
    assert frc.write_required(data=statements, cqid=qid) is True

    # if we are in append mode, and the refs are different, we should write
    frc = FakeQueryDataAppendProps(base_filter={'P352': '', 'P703': 'Q15978631'}, base_data_type=BaseDataType, use_refs=True)
    # with append
<<<<<<< HEAD
    statements = [Item(value='Q24784025', prop_nr='P527', if_exists=ActionIfExists.APPEND)]
    assert frc.write_required(data=statements, cqid=qid) is True
=======
    statements = [Item(value='Q24784025', prop_nr='P527')]
    assert frc.write_required(data=statements, cqid=qid, if_exists='APPEND') is True
>>>>>>> 5f2f37f9
    # without append
    statements = [Item(value='Q24784025', prop_nr='P527')]
    assert frc.write_required(data=statements, cqid=qid) is True<|MERGE_RESOLUTION|>--- conflicted
+++ resolved
@@ -197,13 +197,8 @@
     # if we are in append mode, and the refs are different, we should write
     frc = FakeQueryDataAppendProps(base_filter={'P352': '', 'P703': 'Q15978631'}, base_data_type=BaseDataType, use_refs=True)
     # with append
-<<<<<<< HEAD
-    statements = [Item(value='Q24784025', prop_nr='P527', if_exists=ActionIfExists.APPEND)]
-    assert frc.write_required(data=statements, cqid=qid) is True
-=======
-    statements = [Item(value='Q24784025', prop_nr='P527')]
-    assert frc.write_required(data=statements, cqid=qid, if_exists='APPEND') is True
->>>>>>> 5f2f37f9
+    statements = [Item(value='Q24784025', prop_nr='P527')]
+    assert frc.write_required(data=statements, cqid=qid, if_exists=ActionIfExists.APPEND) is True
     # without append
     statements = [Item(value='Q24784025', prop_nr='P527')]
     assert frc.write_required(data=statements, cqid=qid) is True