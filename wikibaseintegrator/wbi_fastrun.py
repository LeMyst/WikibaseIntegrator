import collections
import copy
from collections import defaultdict
from functools import lru_cache, wraps
from itertools import chain

from frozendict import frozendict

from wikibaseintegrator.datatypes import BaseDataType
from wikibaseintegrator.wbi_config import config
from wikibaseintegrator.wbi_enums import ActionIfExists
from wikibaseintegrator.wbi_helpers import format_amount, execute_sparql_query

fastrun_store = []


class FastRunContainer:
    def __init__(self, base_data_type, mediawiki_api_url=None, sparql_endpoint_url=None, wikibase_url=None, base_filter=None, use_refs=False, case_insensitive=False, debug=None):
        self.reconstructed_statements = []
        self.rev_lookup = defaultdict(set)
        self.rev_lookup_ci = defaultdict(set)
        self.prop_data = {}
        self.loaded_langs = {}
        self.statements = []
        self.base_filter = {}
        self.base_filter_string = ''
        self.prop_dt_map = {}
        self.current_qid = ''

        self.base_data_type = base_data_type
        self.mediawiki_api_url = mediawiki_api_url or config['MEDIAWIKI_API_URL']
        self.sparql_endpoint_url = sparql_endpoint_url or config['SPARQL_ENDPOINT_URL']
        self.wikibase_url = wikibase_url or config['WIKIBASE_URL']
        self.use_refs = use_refs
        self.case_insensitive = case_insensitive

        self.debug = debug or config['DEBUG']

        if base_filter and any(base_filter):
            self.base_filter = base_filter
            for k, v in self.base_filter.items():
                ks = []
                if k.count('/') == 1:
                    ks = k.split('/')
                if v:
                    if ks:
                        self.base_filter_string += '?item <{wb_url}/prop/direct/{prop_nr1}>/<{wb_url}/prop/direct/{prop_nr2}>* ' \
                                                   '<{wb_url}/entity/{entity}> .\n'.format(wb_url=self.wikibase_url, prop_nr1=ks[0], prop_nr2=ks[1], entity=v)
                    else:
                        self.base_filter_string += '?item <{wb_url}/prop/direct/{prop_nr}> <{wb_url}/entity/{entity}> .\n'.format(wb_url=self.wikibase_url,
                                                                                                                                  prop_nr=k, entity=v)
                else:
                    if ks:
                        self.base_filter_string += '?item <{wb_url}/prop/direct/{prop_nr1}>/<{wb_url}/prop/direct/{prop_nr2}>* ' \
                                                   '?zz{prop_nr1}{prop_nr2} .\n'.format(wb_url=self.wikibase_url, prop_nr1=ks[0], prop_nr2=ks[1])
                    else:
                        self.base_filter_string += '?item <{wb_url}/prop/direct/{prop_nr}> ?zz{prop_nr} .\n'.format(wb_url=self.wikibase_url, prop_nr=k)

    def reconstruct_statements(self, qid: str) -> list:
        reconstructed_statements: list[wbi_core.BaseDataType] = []

        if qid not in self.prop_data:
            self.reconstructed_statements = reconstructed_statements
            return reconstructed_statements

        for prop_nr, dt in self.prop_data[qid].items():
            # get datatypes for qualifier props
            q_props = set(chain(*[[x[0] for x in d['qual']] for d in dt.values()]))
            r_props = set(chain(*[set(chain(*[[y[0] for y in x] for x in d['ref'].values()])) for d in dt.values()]))
            props = q_props | r_props
            for prop in props:
                if prop not in self.prop_dt_map:
                    self.prop_dt_map.update({prop: self.get_prop_datatype(prop)})
            # reconstruct statements from frc (including unit, qualifiers, and refs)
            for uid, d in dt.items():
                qualifiers = []
                for q in d['qual']:
                    f = [x for x in self.base_data_type.subclasses if x.DTYPE == self.prop_dt_map[q[0]]][0]
                    # TODO: Add support for more data type (Time, MonolingualText, GlobeCoordinate)
                    if self.prop_dt_map[q[0]] == 'quantity':
                        qualifiers.append(f(q[1], prop_nr=q[0], is_qualifier=True, unit=q[2]))
                    else:
                        qualifiers.append(f(q[1], prop_nr=q[0], is_qualifier=True))

                references = []
                for ref_id, refs in d['ref'].items():
                    this_ref = []
                    for ref in refs:
                        f = [x for x in self.base_data_type.subclasses if x.DTYPE == self.prop_dt_map[ref[0]]][0]
                        this_ref.append(f(ref[1], prop_nr=ref[0]))
                    references.append(this_ref)

                f = [x for x in self.base_data_type.subclasses if x.DTYPE == self.prop_dt_map[prop_nr]][0]
                # TODO: Add support for more data type
                if self.prop_dt_map[prop_nr] == 'quantity':
                    reconstructed_statements.append(f(d['v'], prop_nr=prop_nr, qualifiers=qualifiers, references=references, unit=d['unit']))
                else:
                    reconstructed_statements.append(f(d['v'], prop_nr=prop_nr, qualifiers=qualifiers, references=references))

        # this isn't used. done for debugging purposes
        self.reconstructed_statements = reconstructed_statements
        return reconstructed_statements

<<<<<<< HEAD
    def load_item(self, data: list, cqid=None):
=======
    def get_item(self, claims: list, cqid=None):
        self.load_item(claims=claims, cqid=cqid)
        return self.current_qid

    def load_item(self, claims: list, cqid=None) -> bool:
>>>>>>> 1954ee07
        match_sets = []
        for claim in claims:
            # skip to next if statement has no value or no data type defined, e.g. for deletion objects
            if not claim.mainsnak.datavalue and not claim.datatype:
                continue

            prop_nr = claim.mainsnak.property_number

            if prop_nr not in self.prop_dt_map:
                if self.debug:
                    print("{} not found in fastrun".format(prop_nr))
                self.prop_dt_map.update({prop_nr: self.get_prop_datatype(prop_nr)})
                self._query_data(prop_nr=prop_nr, use_units=claim.mainsnak.datatype == 'quantity')

            current_value = claim.get_sparql_value()

            if self.prop_dt_map[prop_nr] == 'wikibase-item':
                if not str(current_value).startswith('Q'):
                    current_value = 'Q{}'.format(current_value)

            if self.debug:
                print(current_value)
                if self.case_insensitive:
                    print("case insensitive enabled")
                    print(self.rev_lookup_ci)
                else:
                    print(self.rev_lookup)

            if current_value in self.rev_lookup:
                # quick check for if the value has ever been seen before, if not, write required
                match_sets.append(set(self.rev_lookup[current_value]))
            elif self.case_insensitive and current_value.casefold() in self.rev_lookup_ci:
                match_sets.append(set(self.rev_lookup_ci[current_value.casefold()]))
            else:
                if self.debug:
                    print("no matches for rev lookup")
                # return True

        if not match_sets:
            return True

        if cqid:
            matching_qids = {cqid}
        else:
            matching_qids = match_sets[0].intersection(*match_sets[1:])

        # check if there are any items that have all of these values
        # if not, a write is required no matter what
        if not len(matching_qids) == 1:
            if self.debug:
                print("no matches ({})".format(len(matching_qids)))
            return True

        qid = matching_qids.pop()
        self.current_qid = qid

    def write_required(self, data: list, action_if_exists=ActionIfExists.REPLACE, cqid=None) -> bool:
        del_props = set()
        data_props = set()
        append_props = []
        if action_if_exists == ActionIfExists.APPEND:
            append_props = [x.mainsnak.property_number for x in data]

        for x in data:
            if x.mainsnak.datavalue and x.mainsnak.datatype:
                data_props.add(x.mainsnak.property_number)
        write_required = False
        self.load_item(data, cqid)

        reconstructed_statements = self.reconstruct_statements(self.current_qid)
        tmp_rs = copy.deepcopy(reconstructed_statements)

        # handle append properties
        for p in append_props:
            app_data = [x for x in data if x.mainsnak.property_number == p]  # new statements
            rec_app_data = [x for x in tmp_rs if x.mainsnak.property_number == p]  # orig statements
            comp = []
            for x in app_data:
                for y in rec_app_data:
                    if x.mainsnak.datavalue == y.mainsnak.datavalue:
                        if y.equals(x, include_ref=self.use_refs) and action_if_exists != ActionIfExists.FORCE_APPEND:
                            comp.append(True)

            # comp = [True for x in app_data for y in rec_app_data if x.equals(y, include_ref=self.use_refs)]
            if len(comp) != len(app_data):
                if self.debug:
                    print("failed append: {}".format(p))
                return True

        tmp_rs = [x for x in tmp_rs if x.mainsnak.property_number not in append_props and x.mainsnak.property_number in data_props]

        for date in data:
            # ensure that statements meant for deletion get handled properly
            reconst_props = {x.mainsnak.property_number for x in tmp_rs}
            if not date.mainsnak.datatype and date.mainsnak.property_number in reconst_props:
                if self.debug:
                    print("returned from delete prop handling")
                return True

            if not date.mainsnak.datavalue or not date.mainsnak.datatype:
                # Ignore the deletion statements which are not in the reconstructed statements.
                continue

            if date.mainsnak.property_number in append_props:
                # TODO: check if value already exist and already have the same value
                continue

            if not date.mainsnak.datavalue and not date.mainsnak.datatype:
                del_props.add(date.mainsnak.property_number)

            # this is where the magic happens
            # date is a new statement, proposed to be written
            # tmp_rs are the reconstructed statements == current state of the item
            bool_vec = []
            for x in tmp_rs:
                if (x.mainsnak.datavalue == date.mainsnak.datavalue or (
                        self.case_insensitive and x.mainsnak.datavalue.casefold() == date.mainsnak.datavalue.casefold())) and x.mainsnak.property_number not in del_props:
                    if x.equals(date, include_ref=self.use_refs):
                        bool_vec.append(True)
                    else:
                        bool_vec.append(False)
                else:
                    bool_vec.append(False)
            """
            bool_vec = [x.equals(date, include_ref=self.use_refs, fref=self.ref_comparison_f) and
            x.mainsnak.property_number not in del_props for x in tmp_rs]
            """

            if self.debug:
                print("bool_vec: {}".format(bool_vec))
                print("-----------------------------------")
                for x in tmp_rs:
                    if date == x and x.mainsnak.property_number not in del_props:
                        print(x.mainsnak.property_number, x.mainsnak.datavalue, [z.mainsnak.datavalue for z in x.qualifiers])
                        print(date.mainsnak.property_number, date.mainsnak.datavalue, [z.mainsnak.datavalue for z in date.qualifiers])
                    elif x.mainsnak.property_number == date.mainsnak.property_number:
                        print(x.mainsnak.property_number, x.mainsnak.datavalue, [z.mainsnak.datavalue for z in x.qualifiers])
                        print(date.mainsnak.property_number, date.mainsnak.datavalue, [z.mainsnak.datavalue for z in date.qualifiers])

            if not any(bool_vec):
                if self.debug:
                    print(len(bool_vec))
                    print("fast run failed at", date.mainsnak.property_number)
                write_required = True
            else:
                if self.debug:
                    print("fast run success")
                tmp_rs.pop(bool_vec.index(True))

        if len(tmp_rs) > 0:
            if self.debug:
                print("failed because not zero")
                for x in tmp_rs:
                    print("xxx", x.mainsnak.property_number, x.mainsnak.datavalue, [z.mainsnak.datavalue for z in x.qualifiers])
                print("failed because not zero--END")
            write_required = True
        return write_required

    def init_language_data(self, lang: str, lang_data_type: str) -> None:
        """
        Initialize language data store
        :param lang: language code
        :param lang_data_type: 'label', 'description' or 'aliases'
        :return: None
        """
        if lang not in self.loaded_langs:
            self.loaded_langs[lang] = {}

        if lang_data_type not in self.loaded_langs[lang]:
            result = self._query_lang(lang=lang, lang_data_type=lang_data_type)
            data = self._process_lang(result)
            self.loaded_langs[lang].update({lang_data_type: data})

    def get_language_data(self, qid: str, lang: str, lang_data_type: str) -> list:
        """
        get language data for specified qid

        :param qid:  Wikibase item id
        :param lang: language code
        :param lang_data_type: 'label', 'description' or 'aliases'
        :return: list of strings
        If nothing is found:
            If lang_data_type == label: returns ['']
            If lang_data_type == description: returns ['']
            If lang_data_type == aliases: returns []
        """
        self.init_language_data(lang, lang_data_type)

        current_lang_data = self.loaded_langs[lang][lang_data_type]
        all_lang_strings = current_lang_data.get(qid, [])
        if not all_lang_strings and lang_data_type in {'label', 'description'}:
            all_lang_strings = ['']
        return all_lang_strings

    def check_language_data(self, qid: str, lang_data: list, lang: str, lang_data_type: str,
                            # Default to append
                            action_if_exists: ActionIfExists = ActionIfExists.APPEND) -> bool:
        """
        Method to check if certain language data exists as a label, description or aliases
        :param qid: Wikibase item id
        :param lang_data: list of string values to check
        :param lang: language code
        :param lang_data_type: What kind of data is it? 'label', 'description' or 'aliases'?
        :param action_if_exists: If aliases already exist, APPEND or REPLACE
        :return: boolean
        """
        all_lang_strings = set(x.strip().casefold() for x in self.get_language_data(qid, lang, lang_data_type))

        if action_if_exists == ActionIfExists.REPLACE:
            return not collections.Counter(all_lang_strings) == collections.Counter(map(lambda x: x.casefold(), lang_data))

        for s in lang_data:
            if s.strip().casefold() not in all_lang_strings:
                if self.debug:
                    print("fastrun failed at: {}, string: {}".format(lang_data_type, s))
                return True

        return False

    def get_all_data(self) -> dict:
        return self.prop_data

    def format_query_results(self, r: list, prop_nr: str) -> None:
        """
        `r` is the results of the sparql query in _query_data and is modified in place
        `prop_nr` is needed to get the property datatype to determine how to format the value

        `r` is a list of dicts. The keys are:
            sid: statement ID
            item: the subject. the item this statement is on
            v: the object. The value for this statement
            unit: property unit
            pq: qualifier property
            qval: qualifier value
            qunit: qualifier unit
            ref: reference ID
            pr: reference property
            rval: reference value
        """
        prop_dt = self.get_prop_datatype(prop_nr)
        for i in r:
            for value in {'item', 'sid', 'pq', 'pr', 'ref', 'unit', 'qunit'}:
                if value in i:
                    if i[value]['value'].startswith(self.wikibase_url):
                        i[value] = i[value]['value'].split('/')[-1]
                    else:
                        # TODO: Dirty fix. If we are not on wikidata, we force unitless (Q199) to '1'
                        if i[value]['value'] == 'http://www.wikidata.org/entity/Q199':
                            i[value] = '1'
                        else:
                            i[value] = i[value]['value']

            # make sure datetimes are formatted correctly.
            # the correct format is '+%Y-%m-%dT%H:%M:%SZ', but is sometimes missing the plus??
            # some difference between RDF and xsd:dateTime that I don't understand
            for value in {'v', 'qval', 'rval'}:
                if value in i:
                    if i[value].get("datatype") == 'http://www.w3.org/2001/XMLSchema#dateTime' and not i[value]['value'][0] in '+-':
                        # if it is a dateTime and doesn't start with plus or minus, add a plus
                        i[value]['value'] = '+' + i[value]['value']

            # these three ({'v', 'qval', 'rval'}) are values that can be any data type
            # strip off the URI if they are wikibase-items
            if 'v' in i:
                if i['v']['type'] == 'uri' and prop_dt == 'wikibase-item':
                    i['v'] = i['v']['value'].split('/')[-1]
                elif i['v']['type'] == 'literal' and prop_dt == 'quantity':
                    i['v'] = format_amount(i['v']['value'])
                else:
                    i['v'] = i['v']['value']

                # Note: no-value and some-value don't actually show up in the results here
                # see for example: select * where { wd:Q7207 p:P40 ?c . ?c ?d ?e }
                if type(i['v']) is not dict:
                    self.rev_lookup[i['v']].add(i['item'])
                    if self.case_insensitive:
                        self.rev_lookup_ci[i['v'].casefold()].add(i['item'])

            # handle qualifier value
            if 'qval' in i:
                qual_prop_dt = self.get_prop_datatype(prop_nr=i['pq'])
                if i['qval']['type'] == 'uri' and qual_prop_dt == 'wikibase-item':
                    i['qval'] = i['qval']['value'].split('/')[-1]
                elif i['qval']['type'] == 'literal' and qual_prop_dt == 'quantity':
                    i['qval'] = format_amount(i['qval']['value'])
                else:
                    i['qval'] = i['qval']['value']

            # handle reference value
            if 'rval' in i:
                ref_prop_dt = self.get_prop_datatype(prop_nr=i['pr'])
                if i['rval']['type'] == 'uri' and ref_prop_dt == 'wikibase-item':
                    i['rval'] = i['rval']['value'].split('/')[-1]
                elif i['rval']['type'] == 'literal' and ref_prop_dt == 'quantity':
                    i['rval'] = format_amount(i['rval']['value'])
                else:
                    i['rval'] = i['rval']['value']

    def update_frc_from_query(self, r: list, prop_nr: str) -> None:
        # r is the output of format_query_results
        # this updates the frc from the query (result of _query_data)
        for i in r:
            qid = i['item']
            if qid not in self.prop_data:
                self.prop_data[qid] = {prop_nr: {}}
            if prop_nr not in self.prop_data[qid]:
                self.prop_data[qid].update({prop_nr: {}})
            if i['sid'] not in self.prop_data[qid][prop_nr]:
                self.prop_data[qid][prop_nr].update({i['sid']: {}})
            # update values for this statement (not including ref)
            d = {'v': i['v']}
            self.prop_data[qid][prop_nr][i['sid']].update(d)

            if 'qual' not in self.prop_data[qid][prop_nr][i['sid']]:
                self.prop_data[qid][prop_nr][i['sid']]['qual'] = set()
            if 'pq' in i and 'qval' in i:
                if 'qunit' in i:
                    self.prop_data[qid][prop_nr][i['sid']]['qual'].add((i['pq'], i['qval'], i['qunit']))
                else:
                    self.prop_data[qid][prop_nr][i['sid']]['qual'].add((i['pq'], i['qval'], '1'))

            if 'ref' not in self.prop_data[qid][prop_nr][i['sid']]:
                self.prop_data[qid][prop_nr][i['sid']]['ref'] = {}
            if 'ref' in i:
                if i['ref'] not in self.prop_data[qid][prop_nr][i['sid']]['ref']:
                    self.prop_data[qid][prop_nr][i['sid']]['ref'][i['ref']] = set()
                self.prop_data[qid][prop_nr][i['sid']]['ref'][i['ref']].add((i['pr'], i['rval']))

            if 'unit' not in self.prop_data[qid][prop_nr][i['sid']]:
                self.prop_data[qid][prop_nr][i['sid']]['unit'] = '1'
            if 'unit' in i:
                self.prop_data[qid][prop_nr][i['sid']]['unit'] = i['unit']

    def _query_data(self, prop_nr: str, use_units=False) -> None:
        page_size = 10000
        page_count = 0
        num_pages = None
        if self.debug:
            # get the number of pages/queries so we can show a progress bar
            query = """
            SELECT (COUNT(?item) as ?c) where {{
                  {base_filter}
                  ?item <{wb_url}/prop/{prop_nr}> ?sid .
            }}""".format(wb_url=self.wikibase_url, base_filter=self.base_filter_string, prop_nr=prop_nr)

            if self.debug:
                print(query)

            r = execute_sparql_query(query, endpoint=self.sparql_endpoint_url, debug=self.debug)['results']['bindings']
            count = int(r[0]['c']['value'])
            print("Count: {}".format(count))
            num_pages = (int(count) // page_size) + 1
            print("Query {}: {}/{}".format(prop_nr, page_count, num_pages))
        while True:
            # Query header
            query = '''
            #Tool: WikibaseIntegrator wbi_fastrun._query_data
            SELECT ?sid ?item ?v ?unit ?pq ?qval ?qunit ?ref ?pr ?rval
            WHERE
            {{
            '''

            # Base filter
            query += '''
            {base_filter}
            
            ?item <{wb_url}/prop/{prop_nr}> ?sid .
            '''

            # Amount and unit
            if use_units:
                query += '''
                {{
                  <{wb_url}/entity/{prop_nr}> wikibase:propertyType ?property_type .
                  FILTER (?property_type != wikibase:Quantity)
                  ?sid <{wb_url}/prop/statement/{prop_nr}> ?v .
                }}
                # Get amount and unit for the statement
                UNION
                {{
                  ?sid <{wb_url}/prop/statement/value/{prop_nr}> [wikibase:quantityAmount ?v; wikibase:quantityUnit ?unit] .
                }}
                '''
            else:
                query += '''
                <{wb_url}/entity/{prop_nr}> wikibase:propertyType ?property_type .
                ?sid <{wb_url}/prop/statement/{prop_nr}> ?v .
                '''

            # Qualifiers
            # Amount and unit
            if use_units:
                query += '''
                # Get qualifiers
                OPTIONAL
                {{
                  {{
                    # Get simple values for qualifiers which are not of type quantity
                    ?sid ?propQualifier ?qval .
                    ?pq wikibase:qualifier ?propQualifier .
                    ?pq wikibase:propertyType ?qualifer_property_type .
                    FILTER (?qualifer_property_type != wikibase:Quantity)
                  }}
                  UNION
                  {{
                    # Get amount and unit for qualifiers of type quantity
                    ?sid ?pqv [wikibase:quantityAmount ?qval; wikibase:quantityUnit ?qunit] .
                    ?pq wikibase:qualifierValue ?pqv .
                  }}
                }}
                '''
            else:
                query += '''
                # Get qualifiers
                OPTIONAL
                {{
                  # Get simple values for qualifiers
                  ?sid ?propQualifier ?qval .
                  ?pq wikibase:qualifier ?propQualifier .
                  ?pq wikibase:propertyType ?qualifer_property_type .
                }}
                '''

            # References
            if self.use_refs:
                query += '''
                # get references
                OPTIONAL {{
                  ?sid prov:wasDerivedFrom ?ref .
                  ?ref ?pr ?rval .
                  [] wikibase:reference ?pr
                }}
                '''
            # Query footer
            query += '''
            }} ORDER BY ?sid OFFSET {offset} LIMIT {page_size}
            '''

            # Format the query
            query = query.format(wb_url=self.wikibase_url, base_filter=self.base_filter_string, prop_nr=prop_nr, offset=str(page_count * page_size), page_size=str(page_size))

            if self.debug:
                print(query)

            results = execute_sparql_query(query=query, endpoint=self.sparql_endpoint_url)['results']['bindings']
            self.format_query_results(results, prop_nr)
            self.update_frc_from_query(results, prop_nr)
            page_count += 1
            if num_pages:
                print("Query {}: {}/{}".format(prop_nr, page_count, num_pages))
            if len(results) == 0 or len(results) < page_size:
                break

    def _query_lang(self, lang: str, lang_data_type: str):
        """

        :param lang:
        :param lang_data_type:
        """

        lang_data_type_dict = {
            'label': 'rdfs:label',
            'description': 'schema:description',
            'aliases': 'skos:altLabel'
        }

        query = '''
        #Tool: WikibaseIntegrator wbi_fastrun._query_lang
        SELECT ?item ?label WHERE {{
            {base_filter}

            OPTIONAL {{
                ?item {lang_data_type} ?label FILTER (lang(?label) = "{lang}") .
            }}
        }}
        '''.format(base_filter=self.base_filter_string, lang_data_type=lang_data_type_dict[lang_data_type], lang=lang)

        if self.debug:
            print(query)

        return execute_sparql_query(query=query, endpoint=self.sparql_endpoint_url)['results']['bindings']

    @staticmethod
    def _process_lang(result: list):
        data = defaultdict(set)
        for r in result:
            qid = r['item']['value'].split("/")[-1]
            if 'label' in r:
                data[qid].add(r['label']['value'])
        return data

    @lru_cache(maxsize=100000)
    def get_prop_datatype(self, prop_nr: str) -> str:
        from wikibaseintegrator import WikibaseIntegrator
        wbi = WikibaseIntegrator()
        property = wbi.property.get(prop_nr)
        return property.datatype

    def clear(self) -> None:
        """
        convinience function to empty this fastrun container
        """
        self.prop_dt_map = {}
        self.prop_data = {}
        self.rev_lookup = defaultdict(set)
        self.rev_lookup_ci = defaultdict(set)

    def __repr__(self) -> str:
        """A mixin implementing a simple __repr__."""
        return "<{klass} @{id:x} {attrs}>".format(
            klass=self.__class__.__name__,
            id=id(self) & 0xFFFFFF,
            attrs="\r\n\t ".join("{}={!r}".format(k, v) for k, v in self.__dict__.items()),
        )


def freezeargs(func):
    """Transform mutable dictionnary
    Into immutable
    Useful to be compatible with cache
    """

    @wraps(func)
    def wrapped(*args, **kwargs):
        args = tuple([frozendict(arg) if isinstance(arg, dict) else arg for arg in args])
        kwargs = {k: frozendict(v) if isinstance(v, dict) else v for k, v in kwargs.items()}
        return func(*args, **kwargs)

    return wrapped


def get_fastrun_container(base_filter=None, use_refs=False, case_insensitive=False):
    if base_filter is None:
        base_filter = {}

    fastrun_container = search_fastrun_store(base_filter=base_filter, use_refs=use_refs, case_insensitive=case_insensitive)
    fastrun_container.current_qid = ''
    fastrun_container.base_data_type = BaseDataType

    return fastrun_container


@freezeargs
@lru_cache()
def search_fastrun_store(base_filter=None, use_refs=False, case_insensitive=False):
    for c in fastrun_store:
        if (c.base_filter == base_filter) and (c.use_refs == use_refs) and (c.case_insensitive == case_insensitive) and (
                c.sparql_endpoint_url == config['SPARQL_ENDPOINT_URL']):
            return c

    # In case nothing was found in the fastrun_store
    if config['DEBUG']:
        print("Create a new FastRunContainer")
    fastrun_container = FastRunContainer(base_filter=base_filter, use_refs=use_refs, base_data_type=BaseDataType, case_insensitive=case_insensitive)
    fastrun_store.append(fastrun_container)
    return fastrun_container<|MERGE_RESOLUTION|>--- conflicted
+++ resolved
@@ -101,15 +101,11 @@
         self.reconstructed_statements = reconstructed_statements
         return reconstructed_statements
 
-<<<<<<< HEAD
-    def load_item(self, data: list, cqid=None):
-=======
     def get_item(self, claims: list, cqid=None):
         self.load_item(claims=claims, cqid=cqid)
         return self.current_qid
 
     def load_item(self, claims: list, cqid=None) -> bool:
->>>>>>> 1954ee07
         match_sets = []
         for claim in claims:
             # skip to next if statement has no value or no data type defined, e.g. for deletion objects
