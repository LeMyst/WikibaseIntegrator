--- conflicted
+++ resolved
@@ -161,11 +161,7 @@
         qid = matching_qids.pop()
         self.current_qid = qid
 
-<<<<<<< HEAD
-    def write_required(self, data, cqid=None):
-=======
-    def write_required(self, data: list, append_props: list = None, cqid=None) -> bool:
->>>>>>> 2a375ebc
+    def write_required(self, data: list, cqid=None) -> bool:
         del_props = set()
         data_props = set()
         append_props = [x.get_prop_nr() for x in data if 'APPEND' in x.if_exists]
