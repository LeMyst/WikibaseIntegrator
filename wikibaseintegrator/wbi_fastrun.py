--- conflicted
+++ resolved
@@ -1,9 +1,10 @@
+from __future__ import annotations
+
 import collections
 import copy
 from collections import defaultdict
 from functools import lru_cache, wraps
 from itertools import chain
-from typing import List
 
 from frozendict import frozendict
 
@@ -11,11 +12,8 @@
 from wikibaseintegrator.wbi_config import config
 from wikibaseintegrator.wbi_enums import ActionIfExists
 from wikibaseintegrator.wbi_helpers import execute_sparql_query, format_amount
-<<<<<<< HEAD
-=======
-
-fastrun_store = []
->>>>>>> f4c9f915
+
+fastrun_store: list[FastRunContainer] = []
 
 
 class FastRunContainer:
@@ -60,8 +58,8 @@
                     else:
                         self.base_filter_string += '?item <{wb_url}/prop/direct/{prop_nr}> ?zz{prop_nr} .\n'.format(wb_url=self.wikibase_url, prop_nr=k)
 
-    def reconstruct_statements(self, qid: str) -> List[BaseDataType]:
-        reconstructed_statements: List[BaseDataType] = []
+    def reconstruct_statements(self, qid: str) -> list[BaseDataType]:
+        reconstructed_statements: list[BaseDataType] = []
 
         if qid not in self.prop_data:
             self.reconstructed_statements = reconstructed_statements
@@ -626,9 +624,6 @@
         )
 
 
-fastrun_store: List[FastRunContainer] = []
-
-
 def freezeargs(func):
     """Transform mutable dictionnary
     Into immutable
