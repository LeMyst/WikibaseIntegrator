--- conflicted
+++ resolved
@@ -77,17 +77,12 @@
     def from_json(self, json_data) -> Claims:
         for property in json_data:
             for claim in json_data[property]:
-<<<<<<< HEAD
-                # data_type = [x for x in BaseDataType.__subclasses__() if x.DTYPE == alias['mainsnak']['datatype']][0]
-                self.add(claims=Claim().from_json(claim), if_exists=ActionIfExists.FORCE_APPEND)
-=======
                 from wikibaseintegrator.datatypes import BaseDataType
                 if 'datatype' in 'mainsnak':
                     data_type = [x for x in BaseDataType.subclasses if x.DTYPE == claim['mainsnak']['datatype']][0]
                 else:
                     data_type = Claim
-                self.add(claims=data_type().from_json(claim), if_exists='FORCE_APPEND')
->>>>>>> 11a971ec
+                self.add(claims=data_type().from_json(claim), if_exists=ActionIfExists.FORCE_APPEND)
 
         return self
 
@@ -286,4 +281,4 @@
             klass=self.__class__.__name__,
             id=id(self) & 0xFFFFFF,
             attrs=" ".join("{}={!r}".format(k, v) for k, v in self.__dict__.items()),
-        )
+        )