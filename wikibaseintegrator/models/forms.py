from typing import Dict, List, Union

from wikibaseintegrator.models.claims import Claims
from wikibaseintegrator.models.language_values import LanguageValues


class Forms:
    def __init__(self):
        self.forms = {}

    @property
    def forms(self):
        return self.__forms

    @forms.setter
    def forms(self, value):
        self.__forms = value

    def get(self, id):
        return self.forms[id]

    def add(self, form):
        self.forms[form.id] = form

        return self

    def get_json(self) -> List[Dict]:
        json_data: List[Dict] = []
        for form in self.forms:
            json_data.append(self.forms[form].get_json())
        return json_data

    def from_json(self, json_data):
        for form in json_data:
            self.add(Form(form_id=form['id'], representations=LanguageValues().from_json(form['representations']), grammatical_features=form['grammaticalFeatures'],
                          claims=Claims().from_json(form['claims'])))

        return self

    def __repr__(self):
        """A mixin implementing a simple __repr__."""
        return "<{klass} @{id:x} {attrs}>".format(
            klass=self.__class__.__name__,
            id=id(self) & 0xFFFFFF,
            attrs=" ".join(f"{k}={v!r}" for k, v in self.__dict__.items()),
        )


class Form:
    def __init__(self, form_id=None, representations=None, grammatical_features=None, claims=None):
        self.id = form_id
        self.representations = representations or LanguageValues()
        self.grammatical_features = grammatical_features or []
        self.claims = claims or Claims()

    @property
    def id(self):
        return self.__id

    @id.setter
    def id(self, value):
        self.__id = value

    @property
    def representations(self):
        return self.__representations

    @representations.setter
    def representations(self, value):
        self.__representations = value

    @property
    def grammatical_features(self):
        return self.__grammatical_features

    @grammatical_features.setter
    def grammatical_features(self, value):
        # TODO: Access to member before its definition
        if isinstance(value, int):
            self.__grammatical_features.append('Q' + str(value))
        elif isinstance(value, str):
            self.__grammatical_features.append(value)
        elif isinstance(value, list) or value is None:
            self.__grammatical_features = value
        else:
<<<<<<< HEAD
            raise TypeError("value must be an int, a str or a list of strings, got '{}'".format(type(value)))
=======
            raise TypeError(f"value must be an int, a str or a list of strings, got ''")
>>>>>>> 5a6d98f3

    @property
    def claims(self):
        return self.__claims

    @claims.setter
    def claims(self, value):
        self.__claims = value

    def get_json(self) -> Dict[str, Union[str, Dict, list]]:
        json_data: Dict[str, Union[str, Dict, list]] = {
            'id': self.id,
            'representations': self.representations.get_json(),
            'grammaticalFeatures': self.grammatical_features,
            'claims': self.claims.get_json()
        }

        if self.id is None:
            json_data['add'] = ''
            del json_data['id']

        return json_data

    def __repr__(self):
        """A mixin implementing a simple __repr__."""
        return "<{klass} @{id:x} {attrs}>".format(
            klass=self.__class__.__name__,
            id=id(self) & 0xFFFFFF,
            attrs=" ".join(f"{k}={v!r}" for k, v in self.__dict__.items()),
        )
<|MERGE_RESOLUTION|>--- conflicted
+++ resolved
@@ -1,120 +1,116 @@
-from typing import Dict, List, Union
-
-from wikibaseintegrator.models.claims import Claims
-from wikibaseintegrator.models.language_values import LanguageValues
-
-
-class Forms:
-    def __init__(self):
-        self.forms = {}
-
-    @property
-    def forms(self):
-        return self.__forms
-
-    @forms.setter
-    def forms(self, value):
-        self.__forms = value
-
-    def get(self, id):
-        return self.forms[id]
-
-    def add(self, form):
-        self.forms[form.id] = form
-
-        return self
-
-    def get_json(self) -> List[Dict]:
-        json_data: List[Dict] = []
-        for form in self.forms:
-            json_data.append(self.forms[form].get_json())
-        return json_data
-
-    def from_json(self, json_data):
-        for form in json_data:
-            self.add(Form(form_id=form['id'], representations=LanguageValues().from_json(form['representations']), grammatical_features=form['grammaticalFeatures'],
-                          claims=Claims().from_json(form['claims'])))
-
-        return self
-
-    def __repr__(self):
-        """A mixin implementing a simple __repr__."""
-        return "<{klass} @{id:x} {attrs}>".format(
-            klass=self.__class__.__name__,
-            id=id(self) & 0xFFFFFF,
-            attrs=" ".join(f"{k}={v!r}" for k, v in self.__dict__.items()),
-        )
-
-
-class Form:
-    def __init__(self, form_id=None, representations=None, grammatical_features=None, claims=None):
-        self.id = form_id
-        self.representations = representations or LanguageValues()
-        self.grammatical_features = grammatical_features or []
-        self.claims = claims or Claims()
-
-    @property
-    def id(self):
-        return self.__id
-
-    @id.setter
-    def id(self, value):
-        self.__id = value
-
-    @property
-    def representations(self):
-        return self.__representations
-
-    @representations.setter
-    def representations(self, value):
-        self.__representations = value
-
-    @property
-    def grammatical_features(self):
-        return self.__grammatical_features
-
-    @grammatical_features.setter
-    def grammatical_features(self, value):
-        # TODO: Access to member before its definition
-        if isinstance(value, int):
-            self.__grammatical_features.append('Q' + str(value))
-        elif isinstance(value, str):
-            self.__grammatical_features.append(value)
-        elif isinstance(value, list) or value is None:
-            self.__grammatical_features = value
-        else:
-<<<<<<< HEAD
-            raise TypeError("value must be an int, a str or a list of strings, got '{}'".format(type(value)))
-=======
-            raise TypeError(f"value must be an int, a str or a list of strings, got ''")
->>>>>>> 5a6d98f3
-
-    @property
-    def claims(self):
-        return self.__claims
-
-    @claims.setter
-    def claims(self, value):
-        self.__claims = value
-
-    def get_json(self) -> Dict[str, Union[str, Dict, list]]:
-        json_data: Dict[str, Union[str, Dict, list]] = {
-            'id': self.id,
-            'representations': self.representations.get_json(),
-            'grammaticalFeatures': self.grammatical_features,
-            'claims': self.claims.get_json()
-        }
-
-        if self.id is None:
-            json_data['add'] = ''
-            del json_data['id']
-
-        return json_data
-
-    def __repr__(self):
-        """A mixin implementing a simple __repr__."""
-        return "<{klass} @{id:x} {attrs}>".format(
-            klass=self.__class__.__name__,
-            id=id(self) & 0xFFFFFF,
-            attrs=" ".join(f"{k}={v!r}" for k, v in self.__dict__.items()),
-        )
+from typing import Dict, List, Union
+
+from wikibaseintegrator.models.claims import Claims
+from wikibaseintegrator.models.language_values import LanguageValues
+
+
+class Forms:
+    def __init__(self):
+        self.forms = {}
+
+    @property
+    def forms(self):
+        return self.__forms
+
+    @forms.setter
+    def forms(self, value):
+        self.__forms = value
+
+    def get(self, id):
+        return self.forms[id]
+
+    def add(self, form):
+        self.forms[form.id] = form
+
+        return self
+
+    def get_json(self) -> List[Dict]:
+        json_data: List[Dict] = []
+        for form in self.forms:
+            json_data.append(self.forms[form].get_json())
+        return json_data
+
+    def from_json(self, json_data):
+        for form in json_data:
+            self.add(Form(form_id=form['id'], representations=LanguageValues().from_json(form['representations']), grammatical_features=form['grammaticalFeatures'],
+                          claims=Claims().from_json(form['claims'])))
+
+        return self
+
+    def __repr__(self):
+        """A mixin implementing a simple __repr__."""
+        return "<{klass} @{id:x} {attrs}>".format(
+            klass=self.__class__.__name__,
+            id=id(self) & 0xFFFFFF,
+            attrs=" ".join(f"{k}={v!r}" for k, v in self.__dict__.items()),
+        )
+
+
+class Form:
+    def __init__(self, form_id=None, representations=None, grammatical_features=None, claims=None):
+        self.id = form_id
+        self.representations = representations or LanguageValues()
+        self.grammatical_features = grammatical_features or []
+        self.claims = claims or Claims()
+
+    @property
+    def id(self):
+        return self.__id
+
+    @id.setter
+    def id(self, value):
+        self.__id = value
+
+    @property
+    def representations(self):
+        return self.__representations
+
+    @representations.setter
+    def representations(self, value):
+        self.__representations = value
+
+    @property
+    def grammatical_features(self):
+        return self.__grammatical_features
+
+    @grammatical_features.setter
+    def grammatical_features(self, value):
+        # TODO: Access to member before its definition
+        if isinstance(value, int):
+            self.__grammatical_features.append('Q' + str(value))
+        elif isinstance(value, str):
+            self.__grammatical_features.append(value)
+        elif isinstance(value, list) or value is None:
+            self.__grammatical_features = value
+        else:
+            raise TypeError(f"value must be an int, a str or a list of strings, got ''")
+
+    @property
+    def claims(self):
+        return self.__claims
+
+    @claims.setter
+    def claims(self, value):
+        self.__claims = value
+
+    def get_json(self) -> Dict[str, Union[str, Dict, list]]:
+        json_data: Dict[str, Union[str, Dict, list]] = {
+            'id': self.id,
+            'representations': self.representations.get_json(),
+            'grammaticalFeatures': self.grammatical_features,
+            'claims': self.claims.get_json()
+        }
+
+        if self.id is None:
+            json_data['add'] = ''
+            del json_data['id']
+
+        return json_data
+
+    def __repr__(self):
+        """A mixin implementing a simple __repr__."""
+        return "<{klass} @{id:x} {attrs}>".format(
+            klass=self.__class__.__name__,
+            id=id(self) & 0xFFFFFF,
+            attrs=" ".join(f"{k}={v!r}" for k, v in self.__dict__.items()),
+        )