import unittest

from wikibaseintegrator import wbi_core


class TestItemCreation(unittest.TestCase):
    def test_new_item_creation(self):
        data = [
            wbi_core.String(value='test1', prop_nr='P1'),
            wbi_core.String(value='test2', prop_nr='1'),
<<<<<<< HEAD
            wbi_core.String(value='test3', prop_nr='P2'),
            wbi_core.String(value='test4', prop_nr=2),
            wbi_core.Math("xxx", prop_nr="P3"),
            wbi_core.ExternalID("xxx", prop_nr="P4"),
            wbi_core.ItemID("Q123", prop_nr="P5"),
            wbi_core.ItemID("123", prop_nr="P5"),
            wbi_core.ItemID(123, prop_nr="P5"),
            wbi_core.Time(time='+%Y-%m-%dT%H:%M:%SZ', before=1, after=2, precision=3, timezone=4, prop_nr="P6"),
            wbi_core.Url("http://www.google.com", prop_nr="P7"),
            wbi_core.MonolingualText(text="xxx", language="fr", prop_nr="P8"),
            wbi_core.Quantity(quantity=-5.04, prop_nr="P9"),
            wbi_core.Quantity(quantity=5.06, upper_bound=9.99, lower_bound=-2.22, unit="Q11573", prop_nr="P10"),
            wbi_core.CommonsMedia("xxx", prop_nr="P11"),
            wbi_core.GlobeCoordinate(latitude=1.2345, longitude=-1.2345, precision=12, prop_nr="P12"),
            wbi_core.GeoShape("Data:xxx.map", prop_nr="P13"),
            wbi_core.Property("P123", prop_nr="P14"),
            wbi_core.Property("123", prop_nr="P14"),
            wbi_core.Property(123, prop_nr="P14"),
            wbi_core.TabularData("Data:xxx.tab", prop_nr="P15"),
            wbi_core.MusicalNotation("\relative c' { c d e f | g2 g | a4 a a a | g1 |}", prop_nr="P16"),
            wbi_core.Lexeme("L123", prop_nr="P17"),
            wbi_core.Lexeme("123", prop_nr="P17"),
            wbi_core.Lexeme(123, prop_nr="P17"),
            wbi_core.Form("L123-F123", prop_nr="P18"),
            wbi_core.Sense("L123-S123", prop_nr="P19"),
            wbi_core.LocalMedia("DemoCat 2.png", prop_nr="P20")
=======
            wbi_core.String(value='test3', prop_nr=1),
            wbi_core.Math("xxx", prop_nr="P2"),
            wbi_core.ExternalID("xxx", prop_nr="P3"),
            wbi_core.ItemID("Q123", prop_nr="P4"),
            wbi_core.ItemID("123", prop_nr="P4"),
            wbi_core.ItemID(123, prop_nr="P4"),
            wbi_core.Time(time='-0458-00-00T00:00:00Z', before=1, after=2, precision=3, timezone=4, prop_nr="P5"),
            wbi_core.Time(time='458-00-00T00:00:00Z', before=1, after=2, precision=3, timezone=4, prop_nr="P5"),
            wbi_core.Time(time='+2021-01-01T15:15:15Z', before=1, after=2, precision=3, timezone=4, prop_nr="P5"),
            wbi_core.Url("http://www.google.com", prop_nr="P6"),
            wbi_core.MonolingualText(text="xxx", language="fr", prop_nr="P7"),
            wbi_core.Quantity(quantity=-5.04, prop_nr="P8"),
            wbi_core.Quantity(quantity=5.06, upper_bound=9.99, lower_bound=-2.22, unit="Q11573", prop_nr="P8"),
            wbi_core.CommonsMedia("xxx", prop_nr="P9"),
            wbi_core.GlobeCoordinate(latitude=1.2345, longitude=-1.2345, precision=12, prop_nr="P10"),
            wbi_core.GeoShape("Data:xxx.map", prop_nr="P11"),
            wbi_core.Property("P123", prop_nr="P12"),
            wbi_core.Property("123", prop_nr="P12"),
            wbi_core.Property(123, prop_nr="P12"),
            wbi_core.TabularData("Data:xxx.tab", prop_nr="P13"),
            wbi_core.MusicalNotation("\relative c' { c d e f | g2 g | a4 a a a | g1 |}", prop_nr="P14"),
            wbi_core.Lexeme("L123", prop_nr="P15"),
            wbi_core.Lexeme("123", prop_nr="P15"),
            wbi_core.Lexeme(123, prop_nr="P15"),
            wbi_core.Form("L123-F123", prop_nr="P16"),
            wbi_core.Sense("L123-S123", prop_nr="P17")
>>>>>>> d303a811
        ]
        core_props = set(["P{}".format(x) for x in range(20)])

        for d in data:
            item = wbi_core.ItemEngine(new_item=True, data=[d], core_props=core_props)
            assert item.get_json_representation()
            item = wbi_core.ItemEngine(new_item=True, data=d, core_props=core_props)
            assert item.get_json_representation()
            item = wbi_core.ItemEngine(new_item=True, data=[d], core_props=set())
            assert item.get_json_representation()
            item = wbi_core.ItemEngine(new_item=True, data=d, core_props=set())
            assert item.get_json_representation()

        item = wbi_core.ItemEngine(new_item=True, data=data, core_props=core_props)
        assert item.get_json_representation()
        item = wbi_core.ItemEngine(new_item=True, data=data, core_props=set())
        assert item.get_json_representation()<|MERGE_RESOLUTION|>--- conflicted
+++ resolved
@@ -8,34 +8,6 @@
         data = [
             wbi_core.String(value='test1', prop_nr='P1'),
             wbi_core.String(value='test2', prop_nr='1'),
-<<<<<<< HEAD
-            wbi_core.String(value='test3', prop_nr='P2'),
-            wbi_core.String(value='test4', prop_nr=2),
-            wbi_core.Math("xxx", prop_nr="P3"),
-            wbi_core.ExternalID("xxx", prop_nr="P4"),
-            wbi_core.ItemID("Q123", prop_nr="P5"),
-            wbi_core.ItemID("123", prop_nr="P5"),
-            wbi_core.ItemID(123, prop_nr="P5"),
-            wbi_core.Time(time='+%Y-%m-%dT%H:%M:%SZ', before=1, after=2, precision=3, timezone=4, prop_nr="P6"),
-            wbi_core.Url("http://www.google.com", prop_nr="P7"),
-            wbi_core.MonolingualText(text="xxx", language="fr", prop_nr="P8"),
-            wbi_core.Quantity(quantity=-5.04, prop_nr="P9"),
-            wbi_core.Quantity(quantity=5.06, upper_bound=9.99, lower_bound=-2.22, unit="Q11573", prop_nr="P10"),
-            wbi_core.CommonsMedia("xxx", prop_nr="P11"),
-            wbi_core.GlobeCoordinate(latitude=1.2345, longitude=-1.2345, precision=12, prop_nr="P12"),
-            wbi_core.GeoShape("Data:xxx.map", prop_nr="P13"),
-            wbi_core.Property("P123", prop_nr="P14"),
-            wbi_core.Property("123", prop_nr="P14"),
-            wbi_core.Property(123, prop_nr="P14"),
-            wbi_core.TabularData("Data:xxx.tab", prop_nr="P15"),
-            wbi_core.MusicalNotation("\relative c' { c d e f | g2 g | a4 a a a | g1 |}", prop_nr="P16"),
-            wbi_core.Lexeme("L123", prop_nr="P17"),
-            wbi_core.Lexeme("123", prop_nr="P17"),
-            wbi_core.Lexeme(123, prop_nr="P17"),
-            wbi_core.Form("L123-F123", prop_nr="P18"),
-            wbi_core.Sense("L123-S123", prop_nr="P19"),
-            wbi_core.LocalMedia("DemoCat 2.png", prop_nr="P20")
-=======
             wbi_core.String(value='test3', prop_nr=1),
             wbi_core.Math("xxx", prop_nr="P2"),
             wbi_core.ExternalID("xxx", prop_nr="P3"),
@@ -61,8 +33,8 @@
             wbi_core.Lexeme("123", prop_nr="P15"),
             wbi_core.Lexeme(123, prop_nr="P15"),
             wbi_core.Form("L123-F123", prop_nr="P16"),
-            wbi_core.Sense("L123-S123", prop_nr="P17")
->>>>>>> d303a811
+            wbi_core.Sense("L123-S123", prop_nr="P17"),
+            wbi_core.LocalMedia("DemoCat 2.png", prop_nr="P18")
         ]
         core_props = set(["P{}".format(x) for x in range(20)])
 
