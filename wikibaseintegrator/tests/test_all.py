--- conflicted
+++ resolved
@@ -14,15 +14,8 @@
 class TestMediawikiApiCall(unittest.TestCase):
     def test_all(self):
         with self.assertRaises(MWApiError):
-<<<<<<< HEAD
-            wbi_core.FunctionsEngine.mediawiki_api_call("GET", "http://www.wikidataaaaaaaaa.org",
-                                                        max_retries=3, retry_after=1,
-                                                        params={'format': 'json', 'action': 'wbgetentities',
-                                                                'ids': 'Q42'})
-=======
-            wbi_core.ItemEngine.mediawiki_api_call("GET", "http://www.wikidataaaaaaa.org", max_retries=3, retry_after=1,
+            wbi_core.FunctionsEngine.mediawiki_api_call("GET", "http://www.wikidataaaaaaa.org", max_retries=3, retry_after=1,
                                                    params={'format': 'json', 'action': 'wbgetentities', 'ids': 'Q42'})
->>>>>>> b1465599
         with self.assertRaises(requests.HTTPError):
             wbi_core.FunctionsEngine.mediawiki_api_call("GET", "http://httpbin.org/status/400", max_retries=3,
                                                         retry_after=1)
@@ -98,7 +91,7 @@
 class TestFastRun(unittest.TestCase):
     """
     some basic tests for fastrun mode
-    
+
     """
 
     def test_fast_run(self):
