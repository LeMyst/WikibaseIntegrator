import copy
import datetime
import json
import re
from collections import defaultdict
from time import sleep
from warnings import warn

import pandas
import requests

from wikibaseintegrator.wbi_backoff import wbi_backoff
from wikibaseintegrator.wbi_config import config
from wikibaseintegrator.wbi_fastrun import FastRunContainer


class ItemEngine(object):
    fast_run_store = []
    distinct_value_props = {}

    def __init__(self, item_id='', new_item=False, data=None, mediawiki_api_url=None, sparql_endpoint_url=None,
                 wikibase_url=None, fast_run=False, fast_run_base_filter=None,
                 fast_run_use_refs=False, ref_handler=None, global_ref_mode='KEEP_GOOD', good_refs=None,
                 keep_good_ref_statements=False, search_only=False, item_data=None, user_agent=None, core_props=None,
                 core_prop_match_thresh=0.66, property_constraint_pid=None, distinct_values_constraint_qid=None,
                 fast_run_case_insensitive=False, debug=False) -> None:
        """
        constructor
        :param item_id: Wikibase item id
        :type item_id: str
        :param new_item: This parameter lets the user indicate if a new item should be created
        :type new_item: bool
        :param data: a dictionary with property strings as keys and the data which should be written to a item as the
            property values
        :type data: list[BaseDataType] or BaseDataType or None
        :param mediawiki_api_url:
        :type mediawiki_api_url: str
        :param sparql_endpoint_url:
        :type sparql_endpoint_url: str
        :param wikibase_url:
        :type wikibase_url: str
        :param fast_run: True if this item should be run in fastrun mode, otherwise False. User setting this to True
            should also specify the fast_run_base_filter for these item types
        :type fast_run: bool
        :param fast_run_base_filter: A property value dict determining the Wikibase property and the corresponding value
            which should be used as a filter for this item type. Several filter criteria can be specified. The values
            can be either Wikibase item QIDs, strings or empty strings if the value should be a variable in SPARQL.
            Example: {'P352': '', 'P703': 'Q15978631'} if the basic common type of things this bot runs on is
            human proteins (specified by Uniprot IDs (P352) and 'found in taxon' homo sapiens 'Q15978631').
        :type fast_run_base_filter: dict
        :param fast_run_use_refs: If `True`, fastrun mode will consider references in determining if a statement should
            be updated and written to Wikibase. Otherwise, only the value and qualifiers are used. Default: False
        :type fast_run_use_refs: bool
        :param ref_handler: This parameter defines a function that will manage the reference handling in a custom
            manner. This argument should be a function handle that accepts two arguments, the old/current statement
            (first argument) and new/proposed/to be written statement (second argument), both of type: a subclass of
            BaseDataType. The function should return an new item that is the item to be written. The item's values
            properties or qualifiers should not be modified; only references. This function is also used in fastrun mode.
            This will only be used if the ref_mode is set to "CUSTOM".
        :type ref_handler: function
        :param global_ref_mode: sets the reference handling mode for an item. Four modes are possible, 'STRICT_KEEP'
            keeps all references as they are, 'STRICT_KEEP_APPEND' keeps the references as they are and appends
            new ones. 'STRICT_OVERWRITE' overwrites all existing references for given. 'KEEP_GOOD' will use the refs
            defined in good_refs. 'CUSTOM' will use the function defined in ref_handler
        :type global_ref_mode: str
        :param good_refs: This parameter lets the user define blocks of good references. It is a list of dictionaries.
            One block is a dictionary with Wikidata properties as keys and potential values as the required value for
            a property. There can be arbitrarily many key: value pairs in one reference block.
            Example: [{'P248': 'Q905695', 'P352': None, 'P407': None, 'P1476': None, 'P813': None}]
            This example contains one good reference block, stated in: Uniprot, Uniprot ID, title of Uniprot entry,
            language of work and date when the information has been retrieved. A None type indicates that the value
            varies from reference to reference. In this case, only the value for the Wikidata item for the
            Uniprot database stays stable over all of these references. Key value pairs work here, as Wikidata
            references can hold only one value for one property. The number of good reference blocks is not limited.
            This parameter OVERRIDES any other reference mode set!!
        :type good_refs: list[dict]
        :param keep_good_ref_statements: Do not delete any statement which has a good reference, either defined in the
            good_refs list or by any other referencing mode.
        :type keep_good_ref_statements: bool
        :param search_only: If this flag is set to True, the data provided will only be used to search for the
            corresponding Wikibase item, but no actual data updates will performed. This is useful, if certain states or
            values on the target item need to be checked before certain data is written to it. In order to write new
            data to the item, the method update() will take data, modify the Wikibase item and a write() call will
            then perform the actual write to the Wikibase instance.
        :type search_only: bool
        :param item_data: A Python JSON object corresponding to the item in item_id. This can be used in
            conjunction with item_id in order to provide raw data.
        :type item_data:
        :param user_agent: The user agent string to use when making http requests
        :type user_agent: str
        :param core_props: Core properties are used to retrieve an item based on `data` if a `item_id` is
            not given. This is a set of PIDs to use. If None, all Wikibase properties with a distinct values
            constraint will be used. (see: get_core_props)
        :type core_props: set
        :param core_prop_match_thresh: The proportion of core props that must match during retrieval of an item
            when the item_id is not specified.
        :type core_prop_match_thresh: float
        :param property_constraint_pid:
        :param distinct_values_constraint_qid:
        :param fast_run_case_insensitive:
        :param debug: Enable debug output.
        :type debug: boolean
        """

        self.core_prop_match_thresh = core_prop_match_thresh
        self.item_id = item_id
        self.new_item = new_item
        self.mediawiki_api_url = config['MEDIAWIKI_API_URL'] if mediawiki_api_url is None else mediawiki_api_url
        self.sparql_endpoint_url = config['SPARQL_ENDPOINT_URL'] if sparql_endpoint_url is None else sparql_endpoint_url
        self.wikibase_url = config['WIKIBASE_URL'] if wikibase_url is None else wikibase_url
        self.property_constraint_pid = config[
            'PROPERTY_CONSTRAINT_PID'] if property_constraint_pid is None else property_constraint_pid
        self.distinct_values_constraint_qid = config[
            'DISTINCT_VALUES_CONSTRAINT_QID'] if distinct_values_constraint_qid is None else distinct_values_constraint_qid
        if data is None:
            self.data = []
        elif isinstance(data, list) and all(isinstance(x, BaseDataType) for x in data):
            self.data = data
        elif isinstance(data, BaseDataType):
            self.data = [data]
        else:
<<<<<<< HEAD
            self.data = data
=======
            raise TypeError("`data` must be a list of BaseDataType or an instance of BaseDataType")
        self.append_value = [] if append_value is None else append_value
>>>>>>> aad19102
        self.fast_run = fast_run
        self.fast_run_base_filter = fast_run_base_filter
        self.fast_run_use_refs = fast_run_use_refs
        self.fast_run_case_insensitive = fast_run_case_insensitive
        self.ref_handler = ref_handler
        self.global_ref_mode = global_ref_mode
        self.good_refs = good_refs
        self.keep_good_ref_statements = keep_good_ref_statements
        self.search_only = search_only
        self.item_data = item_data
        self.user_agent = config['USER_AGENT_DEFAULT'] if user_agent is None else user_agent

        self.create_new_item = False
        self.json_representation = {}
        self.statements = []
        self.original_statements = []
        self.entity_metadata = {}
        self.fast_run_container = None
        if self.search_only:
            self.require_write = False
        else:
            self.require_write = True
        self.sitelinks = dict()
        self.lastrevid = None  # stores last revisionid after a write occurs

        self.debug = debug

        if fast_run_case_insensitive and not search_only:
            raise ValueError("If using fast run case insensitive, search_only must be set")

        if self.ref_handler:
            assert callable(self.ref_handler)
        if self.global_ref_mode == 'CUSTOM' and self.ref_handler is None:
            raise ValueError("If using a custom ref mode, ref_handler must be set")

        if (core_props is None) and (self.sparql_endpoint_url not in ItemEngine.distinct_value_props):
            ItemEngine.distinct_value_props[self.sparql_endpoint_url] = FunctionsEngine.get_distinct_value_props(
                self.sparql_endpoint_url, self.wikibase_url, self.property_constraint_pid,
                self.distinct_values_constraint_qid)
        self.core_props = core_props if core_props is not None else ItemEngine.distinct_value_props[
            self.sparql_endpoint_url]

        if self.fast_run:
            self.init_fastrun()
            if self.debug:
                if self.require_write:
                    if search_only:
                        print('Successful fastrun, search_only mode, we can\'t determine if data is up to date.')
                    else:
                        print('Successful fastrun, because no full data match you need to update the item.')
                else:
                    print('Successful fastrun, no write to Wikibase instance required.')

        if self.item_id != '' and self.create_new_item:
            raise IDMissingError('Cannot create a new item, when an identifier is given.')
        elif self.new_item and len(self.data) > 0:
            self.create_new_item = True
            self.__construct_claim_json()
        elif self.require_write:
            self.init_data_load()

    def init_data_load(self):
        if self.item_id and self.item_data:
            if self.debug:
                print('Load item from item_data')
            self.json_representation = self.parse_json(self.item_data)
        elif self.item_id:
            if self.debug:
                print('Load item from MW API from item_id')
            self.json_representation = self.get_entity()
        else:
            if self.debug:
                print('Try to guess item QID from props')
            qids_by_props = ''
            try:
                qids_by_props = self.__select_item()
            except SearchError as e:
                print('ERROR init_data_load: ', str(e))

            if qids_by_props:
                self.item_id = qids_by_props
                self.json_representation = self.get_entity()
                self.__check_integrity()

        if not self.search_only:
            self.__construct_claim_json()
        else:
            self.data = []

    def init_fastrun(self):
        # We search if we already have a FastRunContainer with the same parameters to re-use it
        for c in ItemEngine.fast_run_store:
            if (c.base_filter == self.fast_run_base_filter) \
                    and (c.use_refs == self.fast_run_use_refs) \
                    and (c.sparql_endpoint_url == self.sparql_endpoint_url):
                self.fast_run_container = c
                self.fast_run_container.ref_handler = self.ref_handler
                self.fast_run_container.current_qid = ''
                self.fast_run_container.base_data_type = BaseDataType
                self.fast_run_container.engine = self.__class__
                self.fast_run_container.mediawiki_api_url = self.mediawiki_api_url
                self.fast_run_container.wikibase_url = self.wikibase_url
                self.fast_run_container.debug = self.debug
                if self.debug:
                    print('Found an already existing FastRunContainer')

        if not self.fast_run_container:
            self.fast_run_container = FastRunContainer(base_filter=self.fast_run_base_filter,
                                                       base_data_type=BaseDataType,
                                                       engine=self.__class__,
                                                       sparql_endpoint_url=self.sparql_endpoint_url,
                                                       mediawiki_api_url=self.mediawiki_api_url,
                                                       wikibase_url=self.wikibase_url,
                                                       use_refs=self.fast_run_use_refs,
                                                       ref_handler=self.ref_handler,
                                                       case_insensitive=self.fast_run_case_insensitive,
                                                       debug=self.debug)
            ItemEngine.fast_run_store.append(self.fast_run_container)

        if not self.search_only:
            self.require_write = self.fast_run_container.write_required(self.data, cqid=self.item_id)
            # set item id based on fast run data
            if not self.require_write and not self.item_id:
                self.item_id = self.fast_run_container.current_qid
        else:
            self.fast_run_container.load_item(self.data)
            # set item id based on fast run data
            if not self.item_id:
                self.item_id = self.fast_run_container.current_qid

    def parse_json(self, json_data):
        """
        Parses an entity json and generates the datatype objects, sets self.json_representation
        :param json_data: the json of an entity
        :type json_data: A Python Json representation of an item
        :return: returns the json representation containing 'labels', 'descriptions', 'claims', 'aliases', 'sitelinks'.
        """

        data = {x: json_data[x] for x in ('labels', 'descriptions', 'claims', 'aliases') if x in json_data}
        data['sitelinks'] = dict()
        self.entity_metadata = {x: json_data[x] for x in json_data if x not in
                                ('labels', 'descriptions', 'claims', 'aliases', 'sitelinks')}
        self.sitelinks = json_data.get('sitelinks', dict())

        self.statements = []
        for prop in data['claims']:
            for z in data['claims'][prop]:
                data_type = [x for x in BaseDataType.__subclasses__() if x.DTYPE == z['mainsnak']['datatype']][0]
                statement = data_type.from_json(z)
                self.statements.append(statement)

        self.json_representation = data
        self.original_statements = copy.deepcopy(self.statements)

        return data

    def update(self, data):
        """
        This method takes data, and modifies the Wikidata item. This works together with the data already provided via
        the constructor or if the constructor is being instantiated with search_only=True. In the latter case, this
        allows for checking the item data before deciding which new data should be written to the Wikidata item.
        The actual write to Wikidata only happens on calling of the write() method. If data has been provided already
        via the constructor, data provided via the update() method will be appended to these data.
        :param data: A list of Wikidata statment items inheriting from BaseDataType
        :type data: list
        """

        if self.search_only:
            raise SearchOnlyError

        assert type(data) == list

        self.data.extend(data)
        self.statements = copy.deepcopy(self.original_statements)

        if self.debug:
            print(self.data)

        if self.fast_run:
            self.init_fastrun()

        if self.require_write and self.fast_run:
            self.init_data_load()
            self.__construct_claim_json()
            self.__check_integrity()
        elif not self.fast_run:
            self.__construct_claim_json()
            self.__check_integrity()

    def get_entity(self):
        """
        retrieve an item in json representation from the Wikibase instance
        :rtype: dict
        :return: python complex dictionary represenation of a json
        """

        params = {
            'action': 'wbgetentities',
            'sites': 'enwiki',
            'ids': self.item_id,
            'format': 'json'
        }
        headers = {
            'User-Agent': self.user_agent
        }
        json_data = FunctionsEngine.mediawiki_api_call("GET", self.mediawiki_api_url, params=params, headers=headers)
        return self.parse_json(json_data=json_data['entities'][self.item_id])

    def get_property_list(self):
        """
        List of properties on the current item
        :return: a list of property ID strings (Pxxxx).
        """

        property_list = set()
        for x in self.statements:
            property_list.add(x.get_prop_nr())

        return list(property_list)

    def get_json_representation(self):
        """
        A method to access the internal json representation of the item, mainly for testing
        :return: returns a Python json representation object of the item at the current state of the instance
        """

        return self.json_representation

    def get_label(self, lang=None):
        """
        Returns the label for a certain language
        :param lang:
        :type lang: str
        :return: returns the label in the specified language, an empty string if the label does not exist
        """

        lang = config['DEFAULT_LANGUAGE'] if lang is None else lang

        if self.fast_run:
            return list(self.fast_run_container.get_language_data(self.item_id, lang, 'label'))[0]
        try:
            return self.json_representation['labels'][lang]['value']
        except KeyError:
            return ''

    def set_label(self, label, lang=None, if_exists='REPLACE'):
        """
        Set the label for an item in a certain language
        :param label: The description of the item in a certain language
        :type label: str
        :param lang: The language a label should be set for.
        :type lang: str
        :param if_exists: If a label already exist, REPLACE it or KEEP it.
        :return: None
        """

        if self.search_only:
            raise SearchOnlyError

        lang = config['DEFAULT_LANGUAGE'] if lang is None else lang

        if if_exists != 'KEEP' and if_exists != 'REPLACE':
            raise ValueError('{} is not a valid value for if_exists (REPLACE or KEEP)'.format(if_exists))

        # Skip set_label if the item already have one and if_exists is at 'KEEP'
        if self.fast_run_container.get_language_data(self.item_id, lang, 'label') != [''] and if_exists == 'KEEP':
            return

        if self.fast_run and not self.require_write:
            self.require_write = self.fast_run_container.check_language_data(qid=self.item_id,
                                                                             lang_data=[label], lang=lang,
                                                                             lang_data_type='label')
            if self.require_write:
                self.init_data_load()
            else:
                return

        if 'labels' not in self.json_representation or not self.json_representation['labels'] or if_exists == 'REPLACE':
            self.json_representation['labels'] = {}

        self.json_representation['labels'][lang] = {
            'language': lang,
            'value': label
        }

    def get_aliases(self, lang=None):
        """
        Retrieve the aliases in a certain language
        :param lang: The language the description should be retrieved for
        :return: Returns a list of aliases, an empty list if none exist for the specified language
        """

        lang = config['DEFAULT_LANGUAGE'] if lang is None else lang

        if self.fast_run:
            return list(self.fast_run_container.get_language_data(self.item_id, lang, 'aliases'))

        alias_list = []
        if 'aliases' in self.json_representation and lang in self.json_representation['aliases']:
            for alias in self.json_representation['aliases'][lang]:
                alias_list.append(alias['value'])

        return alias_list

    def set_aliases(self, aliases, lang=None, if_exists='APPEND'):
        """
        set the aliases for an item
        :param aliases: a list of strings representing the aliases of an item
        :param lang: The language a description should be set for
        :param if_exists: If aliases already exist, APPEND or REPLACE
        :return: None
        """

        if self.search_only:
            raise SearchOnlyError

        lang = config['DEFAULT_LANGUAGE'] if lang is None else lang

        if not isinstance(aliases, list):
            raise TypeError('aliases must be a list')

        if if_exists != 'APPEND' and if_exists != 'REPLACE':
            raise ValueError('{} is not a valid value for if_exists (REPLACE or APPEND)'.format(if_exists))

        if self.fast_run and not self.require_write:
            self.require_write = self.fast_run_container.check_language_data(qid=self.item_id,
                                                                             lang_data=aliases, lang=lang,
                                                                             lang_data_type='aliases',
                                                                             if_exists=if_exists)
            if self.require_write:
                self.init_data_load()
            else:
                return

        if 'aliases' not in self.json_representation:
            self.json_representation['aliases'] = {}

        if if_exists == 'REPLACE' or lang not in self.json_representation['aliases']:
            self.json_representation['aliases'][lang] = []
            for alias in aliases:
                self.json_representation['aliases'][lang].append({
                    'language': lang,
                    'value': alias
                })
        else:
            for alias in aliases:
                found = False
                for current_aliases in self.json_representation['aliases'][lang]:
                    if alias.strip().casefold() != current_aliases['value'].strip().casefold():
                        continue
                    else:
                        found = True
                        break

                if not found:
                    self.json_representation['aliases'][lang].append({
                        'language': lang,
                        'value': alias
                    })

    def get_description(self, lang=None):
        """
        Retrieve the description in a certain language
        :param lang: The language the description should be retrieved for
        :return: Returns the description string
        """

        lang = config['DEFAULT_LANGUAGE'] if lang is None else lang

        if self.fast_run:
            return list(self.fast_run_container.get_language_data(self.item_id, lang, 'description'))[0]
        if 'descriptions' not in self.json_representation or lang not in self.json_representation['descriptions']:
            return ''
        else:
            return self.json_representation['descriptions'][lang]['value']

    def set_description(self, description, lang=None, if_exists='REPLACE'):
        """
        Set the description for an item in a certain language
        :param description: The description of the item in a certain language
        :type description: str
        :param lang: The language a description should be set for.
        :type lang: str
        :param if_exists: If a description already exist, REPLACE it or KEEP it.
        :return: None
        """

        if self.search_only:
            raise SearchOnlyError

        lang = config['DEFAULT_LANGUAGE'] if lang is None else lang

        if if_exists != 'KEEP' and if_exists != 'REPLACE':
            raise ValueError('{} is not a valid value for if_exists (REPLACE or KEEP)'.format(if_exists))

        # Skip set_description if the item already have one and if_exists is at 'KEEP'
        if self.fast_run_container.get_language_data(self.item_id, lang, 'description') != [''] and if_exists == 'KEEP':
            return

        if self.fast_run and not self.require_write:
            self.require_write = self.fast_run_container.check_language_data(qid=self.item_id, lang_data=[description],
                                                                             lang=lang, lang_data_type='description')
            if self.require_write:
                self.init_data_load()
            else:
                return

        if 'descriptions' not in self.json_representation or not self.json_representation['descriptions'] \
                or if_exists == 'REPLACE':
            self.json_representation['descriptions'] = {}

        self.json_representation['descriptions'][lang] = {
            'language': lang,
            'value': description
        }

    def get_sitelink(self, site):
        """
        A method to access the interwiki links in the json.model
        :param site: The Wikipedia site the interwiki/sitelink should be returned for
        :return: The interwiki/sitelink string for the specified Wikipedia will be returned.
        """

        if site in self.sitelinks:
            return self.sitelinks[site]
        else:
            return None

    def set_sitelink(self, site, title, badges=()):
        """
        Set sitelinks to corresponding Wikipedia pages
        :param site: The Wikipedia page a sitelink is directed to (e.g. 'enwiki')
        :param title: The title of the Wikipedia page the sitelink is directed to
        :param badges: An iterable containing Wikipedia badge strings.
        :return:
        """

        if self.search_only:
            raise SearchOnlyError

        sitelink = {
            'site': site,
            'title': title,
            'badges': badges
        }
        self.json_representation['sitelinks'][site] = sitelink
        self.sitelinks[site] = sitelink

    def count_references(self, prop_id):
        counts = dict()
        for claim in self.get_json_representation()['claims'][prop_id]:
            counts[claim['id']] = len(claim['references'])
        return counts

    def get_reference_properties(self, prop_id):
        references = []
        for statements in self.get_json_representation()['claims'][prop_id]:
            for reference in statements['references']:
                references.append(reference['snaks'].keys())
        return references

    def get_qualifier_properties(self, prop_id):
        qualifiers = []
        for statements in self.get_json_representation()['claims'][prop_id]:
            for reference in statements['qualifiers']:
                qualifiers.append(reference['snaks'].keys())
        return qualifiers

    def write(self, login, bot_account=True, edit_summary='', entity_type='item', property_datatype='string',
              max_retries=1000, retry_after=60):
        """
        Writes the item Json to the Wikibase instance and after successful write, updates the object with new ids and
        hashes generated by the Wikibase instance. For new items, also returns the new QIDs.
        :param login: an instance of the class Login
        :param bot_account: Tell the Wikidata API whether the script should be run as part of a bot account or not.
        :type bot_account: bool
        :param edit_summary: A short (max 250 characters) summary of the purpose of the edit. This will be displayed as
            the revision summary of the Wikidata item.
        :type edit_summary: str
        :param entity_type: Decides wether the object will become an item (default) or a property (with 'property')
        :type entity_type: str
        :param property_datatype: When payload_type is 'property' then this parameter set the datatype for the property
        :type property_datatype: str
        :param max_retries: If api request fails due to rate limiting, maxlag, or readonly mode, retry up to
        `max_retries` times
        :type max_retries: int
        :param retry_after: Number of seconds to wait before retrying request (see max_retries)
        :type retry_after: int
        :return: the entity ID on successful write
        """

        if self.search_only:
            raise SearchOnlyError

        if not self.require_write:
            return self.item_id

        if entity_type == 'property':
            self.json_representation['datatype'] = property_datatype
            if 'sitelinks' in self.json_representation:
                del self.json_representation['sitelinks']

        payload = {
            'action': 'wbeditentity',
            'data': json.JSONEncoder().encode(self.json_representation),
            'format': 'json',
            'token': login.get_edit_token(),
            'summary': edit_summary,
            'maxlag': config['MAXLAG']
        }
        headers = {
            'content-type': 'application/x-www-form-urlencoded',
            'charset': 'utf-8'
        }

        if bot_account:
            payload.update({'bot': ''})

        if self.create_new_item:
            payload.update({u'new': entity_type})
        else:
            payload.update({u'id': self.item_id})

        if self.debug:
            print(payload)

        try:
            json_data = FunctionsEngine.mediawiki_api_call('POST', self.mediawiki_api_url, session=login.get_session(),
                                                           headers=headers, data=payload, max_retries=max_retries,
                                                           retry_after=retry_after)

            if 'error' in json_data and 'messages' in json_data['error']:
                error_msg_names = set(x.get('name') for x in json_data["error"]['messages'])
                if 'wikibase-validator-label-with-description-conflict' in error_msg_names:
                    raise NonUniqueLabelDescriptionPairError(json_data)
                else:
                    raise MWApiError(json_data)
            elif 'error' in json_data.keys():
                raise MWApiError(json_data)
        except Exception:
            print('Error while writing to the Wikibase instance')
            raise

        # after successful write, update this object with latest json, QID and parsed data types.
        self.create_new_item = False
        self.item_id = json_data['entity']['id']
        self.parse_json(json_data=json_data['entity'])
        self.data = []
        if "success" in json_data and "entity" in json_data and "lastrevid" in json_data["entity"]:
            self.lastrevid = json_data["entity"]["lastrevid"]
        return self.item_id

    def __check_integrity(self):
        """
        A method to check if when invoking __select_item() and the item does not exist yet, but another item
        has a property of the current domain with a value like submitted in the data dict, this item does not get
        selected but a ManualInterventionReqException() is raised. This check is dependent on the core identifiers
        of a certain domain.
        :return: boolean True if test passed
        """

        # all core props
        wbi_core_props = self.core_props
        # core prop statements that exist on the item
        cp_statements = [x for x in self.statements if x.get_prop_nr() in wbi_core_props]
        item_core_props = set(x.get_prop_nr() for x in cp_statements)
        # core prop statements we are loading
        cp_data = [x for x in self.data if x.get_prop_nr() in wbi_core_props]

        # compare the claim values of the currently loaded QIDs to the data provided in self.data
        # this is the number of core_ids in self.data that are also on the item
        count_existing_ids = len([x for x in self.data if x.get_prop_nr() in item_core_props])

        core_prop_match_count = 0
        for new_stat in self.data:
            for stat in self.statements:
                if (new_stat.get_prop_nr() == stat.get_prop_nr()) and (new_stat.get_value() == stat.get_value()) \
                        and (new_stat.get_prop_nr() in item_core_props):
                    core_prop_match_count += 1

        if core_prop_match_count < count_existing_ids * self.core_prop_match_thresh:
            existing_core_pv = defaultdict(set)
            for s in cp_statements:
                existing_core_pv[s.get_prop_nr()].add(s.get_value())
            new_core_pv = defaultdict(set)
            for s in cp_data:
                new_core_pv[s.get_prop_nr()].add(s.get_value())
            nomatch_existing = {k: v - new_core_pv[k] for k, v in existing_core_pv.items()}
            nomatch_existing = {k: v for k, v in nomatch_existing.items() if v}
            nomatch_new = {k: v - existing_core_pv[k] for k, v in new_core_pv.items()}
            nomatch_new = {k: v for k, v in nomatch_new.items() if v}
            raise CorePropIntegrityException('Retrieved item ({}) does not match provided core IDs. '
                                             'Matching count {}, non-matching count {}. '
                                             .format(self.item_id, core_prop_match_count,
                                                     count_existing_ids - core_prop_match_count) +
                                             'existing unmatched core props: {}. '.format(nomatch_existing) +
                                             'statement unmatched core props: {}.'.format(nomatch_new))
        else:
            return True

    def __select_item(self):
        """
        The most likely item QID should be returned, after querying the Wikibase instance for all values in core_id
        properties
        :return: Either a single QID is returned, or an empty string if no suitable item in the Wikibase instance
        """

        qid_list = set()
        conflict_source = {}
        # This is a `hack` for if initializing the mapping relation helper fails. We can't determine the
        # mapping relation type PID or the exact match QID. If we set mrt_pid to "Pxxx", then no qualifier will
        # ever match it (and exact_qid will never get checked), and so what happens is exactly what would
        # happen if the statement had no mapping relation qualifiers
        exact_qid = 'Q0'
        mrt_pid = 'PXXX'

        for statement in self.data:
            property_nr = statement.get_prop_nr()

            # only use this statement if mapping relation type is exact, or mrt is not specified
            mrt_qualifiers = [q for q in statement.get_qualifiers() if q.get_prop_nr() == mrt_pid]
            if (len(mrt_qualifiers) == 1) and (mrt_qualifiers[0].get_value() != int(exact_qid[1:])):
                continue

            core_props = self.core_props
            if property_nr in core_props:
                tmp_qids = set()
                # if mrt_pid is "PXXX", this is fine, because the part of the SPARQL query using it is optional
                query = statement.sparql_query.format(wb_url=self.wikibase_url, mrt_pid=mrt_pid, pid=property_nr,
                                                      value=statement.get_sparql_value().replace("'", r"\'"))
                results = FunctionsEngine.execute_sparql_query(query=query, endpoint=self.sparql_endpoint_url,
                                                               debug=self.debug)

                for i in results['results']['bindings']:
                    qid = i['item_id']['value'].split('/')[-1]
                    if ('mrt' not in i) or ('mrt' in i and i['mrt']['value'].split('/')[-1] == exact_qid):
                        tmp_qids.add(qid)

                qid_list.update(tmp_qids)

                # Protocol in what property the conflict arises
                if property_nr in conflict_source:
                    conflict_source[property_nr].append(tmp_qids)
                else:
                    conflict_source[property_nr] = [tmp_qids]

                if len(tmp_qids) > 1:
                    raise ManualInterventionReqException(
                        'More than one item has the same property value', property_nr, tmp_qids)

        if len(qid_list) == 0:
            self.create_new_item = True
            return ''

        if self.debug:
            print(qid_list)

        unique_qids = set(qid_list)
        if len(unique_qids) > 1:
            raise ManualInterventionReqException('More than one item has the same property value', conflict_source,
                                                 unique_qids)
        elif len(unique_qids) == 1:
            return list(unique_qids)[0]

    def __construct_claim_json(self):
        """
        Writes the properties from self.data to a new or existing json in self.json_representation
        :return: None
        """

        def handle_qualifiers(old_item, new_item):
            if not new_item.check_qualifier_equality:
                old_item.set_qualifiers(new_item.get_qualifiers())

        def is_good_ref(ref_block):
            prop_nrs = [x.get_prop_nr() for x in ref_block]
            values = [x.get_value() for x in ref_block]
            good_ref = True
            prop_value_map = dict(zip(prop_nrs, values))

            # if self.good_refs has content, use these to determine good references
            if self.good_refs and len(self.good_refs) > 0:
                found_good = True
                for rblock in self.good_refs:

                    if not all([k in prop_value_map for k, v in rblock.items()]):
                        found_good = False

                    if not all([v in prop_value_map[k] for k, v in rblock.items() if v]):
                        found_good = False

                    if found_good:
                        return True

                return False

            return good_ref

        def handle_references(old_item, new_item):
            """
            Local function to handle references
            :param old_item: An item containing the data as currently in the Wikibase instance
            :type old_item: A child of BaseDataType
            :param new_item: An item containing the new data which should be written to the Wikibase instance
            :type new_item: A child of BaseDataType
            """

            old_references = old_item.get_references()
            new_references = new_item.get_references()

            if sum(map(lambda z: len(z), old_references)) == 0 or self.global_ref_mode == 'STRICT_OVERWRITE':
                old_item.set_references(new_references)

            elif self.global_ref_mode == 'STRICT_KEEP' or new_item.statement_ref_mode == 'STRICT_KEEP':
                pass

            elif self.global_ref_mode == 'STRICT_KEEP_APPEND' or new_item.statement_ref_mode == 'STRICT_KEEP_APPEND':
                old_references.extend(new_references)
                old_item.set_references(old_references)

            elif self.global_ref_mode == 'CUSTOM' or new_item.statement_ref_mode == 'CUSTOM' and self.ref_handler and callable(self.ref_handler):
                self.ref_handler(old_item, new_item)

            elif self.global_ref_mode == 'KEEP_GOOD' or new_item.statement_ref_mode == 'KEEP_GOOD':
                # Copy only good_ref
                refs = [x for x in old_references if is_good_ref(x)]

                # Don't add already existing references
                for new_ref in new_references:
                    if new_ref not in old_references:
                        refs.append(new_ref)

                # Set the references
                old_item.set_references(refs)

        # sort the incoming data according to the property number
        self.data.sort(key=lambda z: z.get_prop_nr().lower())

        # collect all statements which should be deleted
        statements_for_deletion = []
        for item in self.data:
            if item.get_value() == '' and isinstance(item, BaseDataType):
                statements_for_deletion.append(item.get_prop_nr())

        if self.create_new_item:
            self.statements = copy.copy(self.data)
        else:
            for stat in self.data:
                prop_nr = stat.get_prop_nr()

                prop_data = [x for x in self.statements if x.get_prop_nr() == prop_nr]
                prop_pos = [x.get_prop_nr() == prop_nr for x in self.statements]
                prop_pos.reverse()
                insert_pos = len(prop_pos) - (prop_pos.index(True) if any(prop_pos) else 0)

                # If value should be appended, check if values exists, if not, append
                if 'APPEND' in stat.if_exists:
                    equal_items = [stat == x for x in prop_data]
                    if True not in equal_items or stat.if_exists == 'FORCE_APPEND':
                        self.statements.insert(insert_pos + 1, stat)
                    else:
                        # if item exists, modify rank
                        current_item = prop_data[equal_items.index(True)]
                        current_item.set_rank(stat.get_rank())
                        handle_references(old_item=current_item, new_item=stat)
                        handle_qualifiers(old_item=current_item, new_item=stat)
                    continue

                # set all existing values of a property for removal
                for x in prop_data:
                    # for deletion of single statements, do not set all others to delete
                    if hasattr(stat, 'remove'):
                        break
                    elif x.get_id() and not hasattr(x, 'retain'):
                        # keep statements with good references if keep_good_ref_statements is True
                        if self.keep_good_ref_statements:
                            if any([is_good_ref(r) for r in x.get_references()]):
                                setattr(x, 'retain', '')
                        else:
                            setattr(x, 'remove', '')

                match = []
                for i in prop_data:
                    if stat == i and hasattr(stat, 'remove'):
                        match.append(True)
                        setattr(i, 'remove', '')
                    elif stat == i:
                        match.append(True)
                        setattr(i, 'retain', '')
                        if hasattr(i, 'remove'):
                            delattr(i, 'remove')
                        handle_references(old_item=i, new_item=stat)
                        handle_qualifiers(old_item=i, new_item=stat)

                        i.set_rank(rank=stat.get_rank())
                    # if there is no value, do not add an element, this is also used to delete whole properties.
                    elif i.get_value():
                        match.append(False)

                if True not in match and not hasattr(stat, 'remove'):
                    self.statements.insert(insert_pos + 1, stat)

        # For whole property deletions, add remove flag to all statements which should be deleted
        for item in copy.deepcopy(self.statements):
            if item.get_prop_nr() in statements_for_deletion and item.get_id() != '':
                setattr(item, 'remove', '')
            elif item.get_prop_nr() in statements_for_deletion:
                self.statements.remove(item)

        # regenerate claim json
        self.json_representation['claims'] = {}
        for stat in self.statements:
            prop_nr = stat.get_prop_nr()
            if prop_nr not in self.json_representation['claims']:
                self.json_representation['claims'][prop_nr] = []
            self.json_representation['claims'][prop_nr].append(stat.get_json_representation())

    def __repr__(self):
        """A mixin implementing a simple __repr__."""
        return "<{klass} @{id:x} {attrs}>".format(
            klass=self.__class__.__name__,
            id=id(self) & 0xFFFFFF,
            attrs="\r\n\t ".join("{}={!r}".format(k, v) for k, v in self.__dict__.items()),
        )


class FunctionsEngine(object):

    @staticmethod
    def mediawiki_api_call(method, mediawiki_api_url=None, session=None, max_retries=1000, retry_after=60, **kwargs):
        """
        :param method: 'GET' or 'POST'
        :param mediawiki_api_url:
        :param session: If a session is passed, it will be used. Otherwise a new requests session is created
        :param max_retries: If api request fails due to rate limiting, maxlag, or readonly mode, retry up to
        `max_retries` times
        :type max_retries: int
        :param retry_after: Number of seconds to wait before retrying request (see max_retries)
        :type retry_after: int
        :param kwargs: Passed to requests.request
        :return:
        """

        mediawiki_api_url = config['MEDIAWIKI_API_URL'] if mediawiki_api_url is None else mediawiki_api_url

        response = None
        session = session if session else requests.session()
        for n in range(max_retries):
            try:
                response = session.request(method, mediawiki_api_url, **kwargs)
            except requests.exceptions.ConnectionError as e:
                print("Connection error: {}. Sleeping for {} seconds.".format(e, retry_after))
                sleep(retry_after)
                continue
            if response.status_code == 503:
                print("service unavailable. sleeping for {} seconds".format(retry_after))
                sleep(retry_after)
                continue

            response.raise_for_status()
            json_data = response.json()
            """
            Mediawiki api response has code = 200 even if there are errors.
            rate limit doesn't return HTTP 429 either. may in the future
            https://phabricator.wikimedia.org/T172293
            """
            if 'error' in json_data:
                # rate limiting
                error_msg_names = set()
                if 'messages' in json_data['error']:
                    error_msg_names = set(x.get('name') for x in json_data["error"]['messages'])
                if 'actionthrottledtext' in error_msg_names:
                    sleep_sec = int(response.headers.get('retry-after', retry_after))
                    print("{}: rate limited. sleeping for {} seconds".format(datetime.datetime.utcnow(), sleep_sec))
                    sleep(sleep_sec)
                    continue

                # maxlag
                if 'code' in json_data['error'] and json_data['error']['code'] == 'maxlag':
                    sleep_sec = json_data['error'].get('lag', retry_after)
                    print("{}: maxlag. sleeping for {} seconds".format(datetime.datetime.utcnow(), sleep_sec))
                    sleep(sleep_sec)
                    continue

                # readonly
                if 'code' in json_data['error'] and json_data['error']['code'] == 'readonly':
                    print('The Wikibase instance is currently in readonly mode, waiting for {} seconds'.format(
                        retry_after))
                    sleep(retry_after)
                    continue

            # there is no error or waiting. break out of this loop and parse response
            break
        else:
            # the first time I've ever used for - else!!
            # else executes if the for loop completes normally. i.e. does not encouter a `break`
            # in this case, that means it tried this api call 10 times
            raise MWApiError(response.json() if response else dict())

        return json_data

    @staticmethod
    def get_linked_by(qid, mediawiki_api_url=None):
        """
            :param qid: Wikidata identifier to which other wikidata items link
            :param mediawiki_api_url: default to wikidata's api, but can be changed to any Wikibase
            :return:
        """

        mediawiki_api_url = config['MEDIAWIKI_API_URL'] if mediawiki_api_url is None else mediawiki_api_url

        linkedby = []
        whatlinkshere = json.loads(requests.get(
            mediawiki_api_url + "?action=query&list=backlinks&format=json&bllimit=500&bltitle=" + qid).text)
        for link in whatlinkshere["query"]["backlinks"]:
            if link["title"].startswith("Q"):
                linkedby.append(link["title"])
        while 'continue' in whatlinkshere.keys():
            whatlinkshere = json.loads(requests.get(
                mediawiki_api_url + "?action=query&list=backlinks&blcontinue=" +
                whatlinkshere['continue']['blcontinue'] + "&format=json&bllimit=500&bltitle=" + qid).text)
            for link in whatlinkshere["query"]["backlinks"]:
                if link["title"].startswith("Q"):
                    linkedby.append(link["title"])
        return linkedby

    @staticmethod
    @wbi_backoff()
    def execute_sparql_query(query, prefix=None, endpoint=None, user_agent=None, as_dataframe=False, max_retries=1000,
                             retry_after=60, debug=False):
        """
        Static method which can be used to execute any SPARQL query
        :param prefix: The URI prefixes required for an endpoint, default is the Wikidata specific prefixes
        :param query: The actual SPARQL query string
        :param endpoint: The URL string for the SPARQL endpoint. Default is the URL for the Wikidata SPARQL endpoint
        :param user_agent: Set a user agent string for the HTTP header to let the Query Service know who you are.
        :type user_agent: str
        :param as_dataframe: Return result as pandas dataframe
        :param max_retries: The number time this function should retry in case of header reports.
        :param retry_after: the number of seconds should wait upon receiving either an error code or the Query Service
         is not reachable.
        :param debug: Enable debug output.
        :type debug: boolean
        :return: The results of the query are returned in JSON format
        """

        sparql_endpoint_url = config['SPARQL_ENDPOINT_URL'] if endpoint is None else endpoint
        user_agent = config['USER_AGENT_DEFAULT'] if user_agent is None else user_agent

        if prefix:
            query = prefix + '\n' + query

        params = {
            'query': '#Tool: wbi_core execute_sparql_query\n' + query,
            'format': 'json'
        }

        headers = {
            'Accept': 'application/sparql-results+json',
            'User-Agent': user_agent
        }

        if debug:
            print(params['query'])

        for n in range(max_retries):
            try:
                response = requests.post(sparql_endpoint_url, params=params, headers=headers)
            except requests.exceptions.ConnectionError as e:
                print("Connection error: {}. Sleeping for {} seconds.".format(e, retry_after))
                sleep(retry_after)
                continue
            if response.status_code == 503:
                print("Service unavailable (503). Sleeping for {} seconds".format(retry_after))
                sleep(retry_after)
                continue
            if response.status_code == 429:
                if "retry-after" in response.headers.keys():
                    retry_after = response.headers["retry-after"]
                print("Service unavailable (429). Sleeping for {} seconds".format(retry_after))
                sleep(retry_after)
                continue
            response.raise_for_status()
            results = response.json()

            if as_dataframe:
                return FunctionsEngine._sparql_query_result_to_df(results)
            else:
                return results

    @staticmethod
    def _sparql_query_result_to_df(results):

        def parse_value(item):
            if item.get("datatype") == "http://www.w3.org/2001/XMLSchema#decimal":
                return float(item['value'])
            if item.get("datatype") == "http://www.w3.org/2001/XMLSchema#integer":
                return int(item['value'])
            if item.get("datatype") == "http://www.w3.org/2001/XMLSchema#dateTime":
                return datetime.datetime.strptime(item['value'], '%Y-%m-%dT%H:%M:%SZ')
            return item['value']

        results = results['results']['bindings']
        results = [{k: parse_value(v) for k, v in item.items()} for item in results]
        df = pandas.DataFrame(results)
        return df

    @staticmethod
    def merge_items(from_id, to_id, login_obj, mediawiki_api_url=None, ignore_conflicts='', user_agent=None):
        """
        A static method to merge two items
        :param from_id: The QID which should be merged into another item
        :type from_id: string with 'Q' prefix
        :param to_id: The QID into which another item should be merged
        :type to_id: string with 'Q' prefix
        :param login_obj: The object containing the login credentials and cookies
        :type login_obj: instance of wbi_login.Login
        :param mediawiki_api_url: The MediaWiki url which should be used
        :type mediawiki_api_url: str
        :param ignore_conflicts: A string with the values 'description', 'statement' or 'sitelink', separated
                by a pipe ('|') if using more than one of those.
        :type ignore_conflicts: str
        :param user_agent: Set a user agent string for the HTTP header to let the Query Service know who you are.
        :type user_agent: str
        """

        url = config['MEDIAWIKI_API_URL'] if mediawiki_api_url is None else mediawiki_api_url
        user_agent = config['USER_AGENT_DEFAULT'] if user_agent is None else user_agent

        headers = {
            'content-type': 'application/x-www-form-urlencoded',
            'charset': 'utf-8',
            'User-Agent': user_agent
        }

        params = {
            'action': 'wbmergeitems',
            'fromid': from_id,
            'toid': to_id,
            'token': login_obj.get_edit_token(),
            'format': 'json',
            'bot': '',
            'ignoreconflicts': ignore_conflicts
        }

        try:
            # TODO: should we retry this?
            merge_reply = requests.post(url=url, data=params, headers=headers, cookies=login_obj.get_edit_cookie())
            merge_reply.raise_for_status()

            if 'error' in merge_reply.json():
                raise MergeError(merge_reply.json())

        except requests.HTTPError as e:
            print(e)
            # TODO: should we return this?
            return {'error': 'HTTPError'}

        return merge_reply.json()

    @staticmethod
    def delete_item(item, reason, login, mediawiki_api_url=None, user_agent=None):
        """
        Delete an item
        :param item: a QID which should be deleted
        :type item: string
        :param reason: short text about the reason for the deletion request
        :type reason: str
        :param login: A wbi_login.Login object which contains username and password the edit should be performed with.
        :type login: wbi_login.Login
        :param mediawiki_api_url: The MediaWiki url which should be used
        :type mediawiki_api_url: str
        :param user_agent: Set a user agent string for the HTTP header to let the Query Service know who you are.
        :type user_agent: str
        """

        mediawiki_api_url = config['MEDIAWIKI_API_URL'] if mediawiki_api_url is None else mediawiki_api_url
        user_agent = config['USER_AGENT_DEFAULT'] if user_agent is None else user_agent

        params = {
            'action': 'delete',
            'title': 'Item:' + item,
            'reason': reason,
            'token': login.get_edit_token(),
            'format': 'json'
        }
        headers = {
            'User-Agent': user_agent
        }
        r = requests.post(url=mediawiki_api_url, data=params, cookies=login.get_edit_cookie(), headers=headers)
        print(r.json())

    @staticmethod
    def delete_statement(statement_id, revision, login, mediawiki_api_url=None, user_agent=None):
        """
        Delete an item
        :param statement_id: One GUID or several (pipe-separated) GUIDs identifying the claims to be removed.
            All claims must belong to the same entity.
        :type statement_id: string
        :param revision: The numeric identifier for the revision to base the modification on. This is used for detecting
            conflicts during save.
        :type revision: str
        :param login: A wbi_login.Login object which contains username and password the edit should be performed with.
        :type login: wbi_login.Login
        :param mediawiki_api_url: The MediaWiki url which should be used
        :type mediawiki_api_url: str
        :param user_agent: Set a user agent string for the HTTP header to let the Query Service know who you are.
        :type user_agent: str
        """

        mediawiki_api_url = config['MEDIAWIKI_API_URL'] if mediawiki_api_url is None else mediawiki_api_url
        user_agent = config['USER_AGENT_DEFAULT'] if user_agent is None else user_agent

        params = {
            'action': 'wbremoveclaims',
            'claim': statement_id,
            'token': login.get_edit_token(),
            'baserevid': revision,
            'bot': True,
            'format': 'json'
        }
        headers = {
            'User-Agent': user_agent
        }
        r = requests.post(url=mediawiki_api_url, data=params, cookies=login.get_edit_cookie(), headers=headers)
        print(r.json())

    @staticmethod
    def get_search_results(search_string='', search_type='item', mediawiki_api_url=None, user_agent=None,
                           max_results=500, language=None, dict_result=False):
        """
        Performs a search for entities in the Wikibase instance using labels and aliases.
        :param search_string: a string which should be searched for in the Wikibase instance (labels and aliases)
        :type search_string: str
        :param search_type: Search for this type of entity. One of the following values: form, item, lexeme, property, sense
        :type search_type: str
        :param mediawiki_api_url: Specify the mediawiki_api_url.
        :type mediawiki_api_url: str
        :param user_agent: The user agent string transmitted in the http header
        :type user_agent: str
        :param max_results: The maximum number of search results returned. Default 500
        :type max_results: int
        :param language: The language in which to perform the search.
        :type language: str
        :param dict_result:
        :type dict_result: boolean
        :return: list
        """

        mediawiki_api_url = config['MEDIAWIKI_API_URL'] if mediawiki_api_url is None else mediawiki_api_url
        user_agent = config['USER_AGENT_DEFAULT'] if user_agent is None else user_agent
        language = config['DEFAULT_LANGUAGE'] if language is None else language

        params = {
            'action': 'wbsearchentities',
            'language': language,
            'search': search_string,
            'type': search_type,
            'format': 'json',
            'limit': 50
        }

        headers = {
            'User-Agent': user_agent
        }

        cont_count = 0
        results = []

        while True:
            params.update({'continue': cont_count})

            reply = requests.get(mediawiki_api_url, params=params, headers=headers)
            reply.raise_for_status()
            search_results = reply.json()

            if search_results['success'] != 1:
                raise SearchError('Wikibase API wbsearchentities failed')
            else:
                for i in search_results['search']:
                    if dict_result:
                        description = i['description'] if 'description' in i else None
                        aliases = i['aliases'] if 'aliases' in i else None
                        results.append({'id': i['id'], 'label': i['label'], 'match': i['match'],
                                        'description': description, 'aliases': aliases})
                    else:
                        results.append(i['id'])

            if 'search-continue' not in search_results:
                break
            else:
                cont_count = search_results['search-continue']

            if cont_count >= max_results:
                break

        return results

    @staticmethod
    def generate_item_instances(items, mediawiki_api_url=None, login=None, user_agent=None):
        """
        A method which allows for retrieval of a list of Wikidata items or properties. The method generates a list of
        tuples where the first value in the tuple is the QID or property ID, whereas the second is the new instance of
        ItemEngine containing all the data of the item. This is most useful for mass retrieval of items.
        :param user_agent: A custom user agent
        :param items: A list of QIDs or property IDs
        :type items: list
        :param mediawiki_api_url: The MediaWiki url which should be used
        :type mediawiki_api_url: str
        :param login: An object of type Login, which holds the credentials/session cookies required for >50 item bulk
            retrieval of items.
        :type login: wbi_login.Login
        :return: A list of tuples, first value in the tuple is the QID or property ID string, second value is the
            instance of ItemEngine with the corresponding item data.
        """

        mediawiki_api_url = config['MEDIAWIKI_API_URL'] if mediawiki_api_url is None else mediawiki_api_url
        user_agent = config['USER_AGENT_DEFAULT'] if user_agent is None else user_agent

        assert type(items) == list

        url = mediawiki_api_url
        params = {
            'action': 'wbgetentities',
            'ids': '|'.join(items),
            'format': 'json'
        }
        headers = {
            'User-Agent': user_agent
        }

        if login:
            reply = login.get_session().get(url, params=params, headers=headers)
        else:
            reply = requests.get(url, params=params)

        item_instances = []
        for qid, v in reply.json()['entities'].items():
            ii = ItemEngine(item_id=qid, item_data=v)
            ii.mediawiki_api_url = mediawiki_api_url
            item_instances.append((qid, ii))

        return item_instances

    @staticmethod
    def get_distinct_value_props(sparql_endpoint_url=None, wikibase_url=None, property_constraint_pid=None,
                                 distinct_values_constraint_qid=None):
        """
        On wikidata, the default core IDs will be the properties with a distinct values constraint
        select ?p where {?p wdt:P2302 wd:Q21502410}
        See: https://www.wikidata.org/wiki/Help:Property_constraints_portal
        https://www.wikidata.org/wiki/Help:Property_constraints_portal/Unique_value
        """

        sparql_endpoint_url = config['SPARQL_ENDPOINT_URL'] if sparql_endpoint_url is None else sparql_endpoint_url
        wikibase_url = config['WIKIBASE_URL'] if wikibase_url is None else wikibase_url
        property_constraint_pid = config[
            'PROPERTY_CONSTRAINT_PID'] if property_constraint_pid is None else property_constraint_pid
        distinct_values_constraint_qid = config[
            'DISTINCT_VALUES_CONSTRAINT_QID'] if distinct_values_constraint_qid is None else distinct_values_constraint_qid

        pcpid = property_constraint_pid
        dvcqid = distinct_values_constraint_qid

        query = '''
        SELECT ?p WHERE {{
            ?p <{wb_url}/prop/direct/{prop_nr}> <{wb_url}/entity/{entity}>
        }}
        '''.format(wb_url=wikibase_url, prop_nr=pcpid, entity=dvcqid)
        df = FunctionsEngine.execute_sparql_query(query, endpoint=sparql_endpoint_url, as_dataframe=True)
        if df.empty:
            warn("Warning: No distinct value properties found\n" +
                 "Please set P2302 and Q21502410 in your Wikibase or set `core_props` manually.\n" +
                 "Continuing with no core_props")
            return set()
        else:
            df.p = df.p.str.rsplit("/", 1).str[-1]
            return set(df.p)


class JsonParser(object):
    references = []
    qualifiers = []
    final = False
    current_type = None

    def __init__(self, f):
        self.f = f

    def __call__(self, *args):
        self.json_representation = args[1]

        if self.final:
            self.final = False
            return self.f(cls=self.current_type, jsn=self.json_representation)

        if 'mainsnak' in self.json_representation:
            self.mainsnak = None
            self.references = []
            self.qualifiers = []
            json_representation = self.json_representation

            if 'references' in json_representation:
                self.references.extend([[] for _ in json_representation['references']])
                for count, ref_block in enumerate(json_representation['references']):
                    ref_hash = ''
                    if 'hash' in ref_block:
                        ref_hash = ref_block['hash']
                    for prop in ref_block['snaks-order']:
                        jsn = ref_block['snaks'][prop]

                        for prop_ref in jsn:
                            ref_class = self.get_class_representation(prop_ref)
                            ref_class.is_reference = True
                            ref_class.snak_type = prop_ref['snaktype']
                            ref_class.set_hash(ref_hash)

                            self.references[count].append(copy.deepcopy(ref_class))

                            # print(self.references)
            if 'qualifiers' in json_representation:
                for prop in json_representation['qualifiers-order']:
                    for qual in json_representation['qualifiers'][prop]:
                        qual_hash = ''
                        if 'hash' in qual:
                            qual_hash = qual['hash']

                        qual_class = self.get_class_representation(qual)
                        qual_class.is_qualifier = True
                        qual_class.snak_type = qual['snaktype']
                        qual_class.set_hash(qual_hash)
                        self.qualifiers.append(qual_class)

                        # print(self.qualifiers)
            mainsnak = self.get_class_representation(json_representation['mainsnak'])
            mainsnak.set_references(self.references)
            mainsnak.set_qualifiers(self.qualifiers)
            if 'id' in json_representation:
                mainsnak.set_id(json_representation['id'])
            if 'rank' in json_representation:
                mainsnak.set_rank(json_representation['rank'])
            mainsnak.snak_type = json_representation['mainsnak']['snaktype']

            return mainsnak

        elif 'property' in self.json_representation:
            return self.get_class_representation(jsn=self.json_representation)

    def get_class_representation(self, jsn):
        data_type = [x for x in BaseDataType.__subclasses__() if x.DTYPE == jsn['datatype']][0]
        self.final = True
        self.current_type = data_type
        return data_type.from_json(jsn)


class BaseDataType(object):
    """
    The base class for all Wikibase data types, they inherit from it
    """
    DTYPE = 'base-data-type'
    sparql_query = '''
        SELECT * WHERE {{
          ?item_id <{wb_url}/prop/{pid}> ?s .
          ?s <{wb_url}/prop/statement/{pid}> '{value}' .
          OPTIONAL {{?s <{wb_url}/prop/qualifier/{mrt_pid}> ?mrt}}
        }}
    '''

    def __init__(self, value, snak_type, data_type, is_reference, is_qualifier, references, qualifiers, rank, prop_nr,
                 check_qualifier_equality, if_exists):
        """
        Constructor, will be called by all data types.
        :param value: Data value of the Wikibase data snak
        :type value: str or int or tuple
        :param snak_type: The snak type of the Wikibase data snak, three values possible, depending if the value is a
                            known (value), not existent (novalue) or unknown (somevalue). See Wikibase documentation.
        :type snak_type: a str of either 'value', 'novalue' or 'somevalue'
        :param data_type: The Wikibase data type declaration of this snak
        :type data_type: str
        :param is_reference: States if the snak is a reference, mutually exclusive with qualifier
        :type is_reference: boolean
        :param is_qualifier: States if the snak is a qualifier, mutually exlcusive with reference
        :type is_qualifier: boolean
        :param references: A one level nested list with reference Wikibase snaks of base type BaseDataType, e.g.
                            references=[[<BaseDataType>, <BaseDataType>], [<BaseDataType>]]
                            This will create two references, the first one with two statements, the second with one
        :type references: A one level nested list with instances of BaseDataType or children of it.
        :param qualifiers: A list of qualifiers for the Wikibase mainsnak
        :type qualifiers: A list with instances of BaseDataType or children of it.
        :param rank: The rank of a Wikibase mainsnak, should determine the status of a value
        :type rank: A string of one of three allowed values: 'normal', 'deprecated', 'preferred'
        :param prop_nr: The property number a Wikibase snak belongs to
        :type prop_nr: A string with a prefixed 'P' and several digits e.g. 'P715' (Drugbank ID) or an int
        :param if_exists: Replace or append the statement. You can force an append if the statement already exists.
        :type if_exists: A string of one of three allowed values: 'REPLACE', 'APPEND', 'FORCE_APPEND'
        :return:
        """

        self.value = value
        self.snak_type = snak_type
        self.data_type = data_type
        if not references:
            self.references = []
        else:
            self.references = references
        self.qualifiers = qualifiers
        self.is_reference = is_reference
        self.is_qualifier = is_qualifier
        self.rank = rank
        self.check_qualifier_equality = check_qualifier_equality
        self.if_exists = if_exists

        self._statement_ref_mode = 'KEEP_GOOD'

        if not references:
            self.references = list()
        else:
            for ref_list in self.references:
                for reference in ref_list:
                    if reference.is_reference is False:
                        raise ValueError('A reference can\'t be declared as is_reference=False')
                    elif reference.is_reference is None:
                        reference.is_reference = True

        if not self.qualifiers:
            self.qualifiers = list()
        else:
            for qualifier in self.qualifiers:
                if qualifier.is_qualifier is False:
                    raise ValueError('A qualifier can\'t be declared as is_qualifier=False')
                elif qualifier.is_qualifier is None:
                    qualifier.is_qualifier = True

        if isinstance(prop_nr, int):
            self.prop_nr = 'P' + str(prop_nr)
        else:
            pattern = re.compile(r'^P?([0-9]+)$')
            matches = pattern.match(prop_nr)

            if not matches:
                raise ValueError('Invalid prop_nr, format must be "P[0-9]+"')
            else:
                self.prop_nr = 'P' + str(matches.group(1))

        # Internal ID and hash are issued by the Wikibase instance
        self.id = ''
        self.hash = ''

        self.json_representation = {
            "snaktype": self.snak_type,
            "property": self.prop_nr,
            "datavalue": {},
            "datatype": self.data_type
        }

        if self.snak_type not in ['value', 'novalue', 'somevalue']:
            raise ValueError('{} is not a valid snak type'.format(self.snak_type))

        if self.if_exists not in ['REPLACE', 'APPEND', 'FORCE_APPEND']:
            raise ValueError('{} is not a valid if_exists value'.format(self.if_exists))

        if self.value is None and self.snak_type == 'value':
            raise ValueError('Parameter \'value\' can\'t be \'None\' if \'snak_type\' is \'value\'')

        if self.is_qualifier and self.is_reference:
            raise ValueError('A claim cannot be a reference and a qualifer at the same time')
        if (len(self.references) > 0 or len(self.qualifiers) > 0) and (self.is_qualifier or self.is_reference):
            raise ValueError('Qualifiers or references cannot have references or qualifiers')

    def has_equal_qualifiers(self, other):
        # check if the qualifiers are equal with the 'other' object
        equal_qualifiers = True
        self_qualifiers = copy.deepcopy(self.get_qualifiers())
        other_qualifiers = copy.deepcopy(other.get_qualifiers())

        if len(self_qualifiers) != len(other_qualifiers):
            equal_qualifiers = False
        else:
            flg = [False for _ in range(len(self_qualifiers))]
            for count, i in enumerate(self_qualifiers):
                for q in other_qualifiers:
                    if i == q:
                        flg[count] = True
            if not all(flg):
                equal_qualifiers = False

        return equal_qualifiers

    def __eq__(self, other):
        equal_qualifiers = self.has_equal_qualifiers(other)
        equal_values = self.get_value() == other.get_value() and self.get_prop_nr() == other.get_prop_nr()

        if not (self.check_qualifier_equality and other.check_qualifier_equality) and equal_values:
            return True
        elif equal_values and equal_qualifiers:
            return True
        else:
            return False

    @property
    def statement_ref_mode(self):
        return self._statement_ref_mode

    @statement_ref_mode.setter
    def statement_ref_mode(self, value):
        """Set the reference mode for a statement, always overrides the global reference state."""
        valid_values = ['STRICT_KEEP', 'STRICT_KEEP_APPEND', 'STRICT_OVERWRITE', 'KEEP_GOOD', 'CUSTOM']
        if value not in valid_values:
            raise ValueError('Not an allowed reference mode, allowed values {}'.format(' '.join(valid_values)))

        self._statement_ref_mode = value

    def get_value(self):
        return self.value

    def get_sparql_value(self):
        return self.value

    def set_value(self, value):
        if value is None and self.snak_type not in {'novalue', 'somevalue'}:
            raise ValueError("If 'value' is None, snak_type must be novalue or somevalue")
        if self.snak_type in {'novalue', 'somevalue'}:
            del self.json_representation['datavalue']
        elif 'datavalue' not in self.json_representation:
            self.json_representation['datavalue'] = {}

        self.value = value

    def get_references(self):
        return self.references

    def set_references(self, references):
        if len(references) > 0 and (self.is_qualifier or self.is_reference):
            raise ValueError('Qualifiers or references cannot have references')

        # Force clean duplicate references
        temp_references = []
        for reference in references:
            if reference not in temp_references:
                temp_references.append(reference)
        references = temp_references

        self.references = references

    def get_qualifiers(self):
        return self.qualifiers

    def set_qualifiers(self, qualifiers):
        # TODO: introduce a check to prevent duplicate qualifiers, those are not allowed in Wikibase
        if len(qualifiers) > 0 and (self.is_qualifier or self.is_reference):
            raise ValueError('Qualifiers or references cannot have qualifiers')

        self.qualifiers = qualifiers

    def get_rank(self):
        if self.is_qualifier or self.is_reference:
            return ''
        else:
            return self.rank

    def set_rank(self, rank):
        if self.is_qualifier or self.is_reference:
            raise ValueError('References or qualifiers do not have ranks')

        valid_ranks = ['normal', 'deprecated', 'preferred']

        if rank not in valid_ranks:
            raise ValueError('{} not a valid rank'.format(rank))

        self.rank = rank

    def get_id(self):
        return self.id

    def set_id(self, claim_id):
        self.id = claim_id

    def set_hash(self, claim_hash):
        self.hash = claim_hash

    def get_hash(self):
        return self.hash

    def get_prop_nr(self):
        return self.prop_nr

    def set_prop_nr(self, prop_nr):
        if prop_nr[0] != 'P':
            raise ValueError('Invalid property number')

        self.prop_nr = prop_nr

    def get_json_representation(self):
        if self.is_qualifier or self.is_reference:
            tmp_json = {
                self.prop_nr: [self.json_representation]
            }
            if self.hash != '' and self.is_qualifier:
                self.json_representation.update({'hash': self.hash})

            return tmp_json
        else:
            ref_json = []
            for count, ref in enumerate(self.references):
                snaks_order = []
                snaks = {}
                ref_json.append({
                    'snaks': snaks,
                    'snaks-order': snaks_order
                })
                for sub_ref in ref:
                    prop_nr = sub_ref.get_prop_nr()
                    # set the hash for the reference block
                    if sub_ref.get_hash() != '':
                        ref_json[count].update({'hash': sub_ref.get_hash()})
                    tmp_json = sub_ref.get_json_representation()

                    # if more reference values with the same property number, append to its specific property list.
                    if prop_nr in snaks:
                        snaks[prop_nr].append(tmp_json[prop_nr][0])
                    else:
                        snaks.update(tmp_json)
                    snaks_order.append(prop_nr)

            qual_json = {}
            qualifiers_order = []
            for qual in self.qualifiers:
                prop_nr = qual.get_prop_nr()
                if prop_nr in qual_json:
                    qual_json[prop_nr].append(qual.get_json_representation()[prop_nr][0])
                else:
                    qual_json.update(qual.get_json_representation())
                qualifiers_order.append(qual.get_prop_nr())

            statement = {
                'mainsnak': self.json_representation,
                'type': 'statement',
                'rank': self.rank,
                'qualifiers': qual_json,
                'qualifiers-order': qualifiers_order,
                'references': ref_json
            }
            if self.id != '':
                statement.update({'id': self.id})

            if hasattr(self, 'remove'):
                statement.update({'remove': ''})

            return statement

    @classmethod
    @JsonParser
    def from_json(cls, json_representation):
        pass

    def equals(self, that, include_ref=False, fref=None):
        """
        Tests for equality of two statements.
        If comparing references, the order of the arguments matters!!!
        self is the current statement, the next argument is the new statement.
        Allows passing in a function to use to compare the references 'fref'. Default is equality.
        fref accepts two arguments 'oldrefs' and 'newrefs', each of which are a list of references,
        where each reference is a list of statements
        """

        if not include_ref:
            # return the result of BaseDataType.__eq__, which is testing for equality of value and qualifiers
            return self == that
        if include_ref and self != that:
            return False
        if include_ref and fref is None:
            return BaseDataType.refs_equal(self, that)

    @staticmethod
    def refs_equal(olditem, newitem):
        """
        tests for exactly identical references
        """

        oldrefs = olditem.references
        newrefs = newitem.references

        def ref_equal(oldref, newref):
            return True if (len(oldref) == len(newref)) and all(x in oldref for x in newref) else False

        if len(oldrefs) == len(newrefs) and all(any(ref_equal(oldref, newref) for oldref in oldrefs) for newref in newrefs):
            return True
        else:
            return False

    def __repr__(self):
        """A mixin implementing a simple __repr__."""
        return "<{klass} @{id:x} {attrs}>".format(
            klass=self.__class__.__name__,
            id=id(self) & 0xFFFFFF,
            attrs=" ".join("{}={!r}".format(k, v) for k, v in self.__dict__.items()),
        )


class String(BaseDataType):
    """
    Implements the Wikibase data type 'string'
    """

    DTYPE = 'string'

    def __init__(self, value, prop_nr, is_reference=None, is_qualifier=None, snak_type='value', references=None,
                 qualifiers=None, rank='normal', check_qualifier_equality=True, if_exists='REPLACE'):
        """
        Constructor, calls the superclass BaseDataType
        :param value: The string to be used as the value
        :type value: str or None
        :param prop_nr: The item ID for this claim
        :type prop_nr: str with a 'P' prefix followed by digits
        :param is_reference: Whether this snak is a reference
        :type is_reference: boolean
        :param is_qualifier: Whether this snak is a qualifier
        :type is_qualifier: boolean
        :param snak_type: The snak type, either 'value', 'somevalue' or 'novalue'
        :type snak_type: str
        :param references: List with reference objects
        :type references: A data type with subclass of BaseDataType
        :param qualifiers: List with qualifier objects
        :type qualifiers: A data type with subclass of BaseDataType
        :param rank: rank of a snak with value 'preferred', 'normal' or 'deprecated'
        :type rank: str
        """

        super(String, self).__init__(value=value, snak_type=snak_type, data_type=self.DTYPE,
                                     is_reference=is_reference, is_qualifier=is_qualifier, references=references,
                                     qualifiers=qualifiers, rank=rank, prop_nr=prop_nr,
                                     check_qualifier_equality=check_qualifier_equality, if_exists=if_exists)

        self.set_value(value)

    def set_value(self, value):
        assert isinstance(value, str) or value is None, "Expected str, found {} ({})".format(type(value), value)
        self.value = value

        self.json_representation['datavalue'] = {
            'value': self.value,
            'type': 'string'
        }

        super(String, self).set_value(value=self.value)

    @classmethod
    @JsonParser
    def from_json(cls, jsn):
        if jsn['snaktype'] == 'novalue' or jsn['snaktype'] == 'somevalue':
            return cls(value=None, prop_nr=jsn['property'], snak_type=jsn['snaktype'])
        return cls(value=jsn['datavalue']['value'], prop_nr=jsn['property'])


class Math(BaseDataType):
    """
    Implements the Wikibase data type 'math' for mathematical formula in TEX format
    """
    DTYPE = 'math'

    def __init__(self, value, prop_nr, is_reference=None, is_qualifier=None, snak_type='value', references=None,
                 qualifiers=None, rank='normal', check_qualifier_equality=True, if_exists='REPLACE'):
        """
        Constructor, calls the superclass BaseDataType
        :param value: The string to be used as the value
        :type value: str or None
        :param prop_nr: The item ID for this claim
        :type prop_nr: str with a 'P' prefix followed by digits
        :param is_reference: Whether this snak is a reference
        :type is_reference: boolean
        :param is_qualifier: Whether this snak is a qualifier
        :type is_qualifier: boolean
        :param snak_type: The snak type, either 'value', 'somevalue' or 'novalue'
        :type snak_type: str
        :param references: List with reference objects
        :type references: A data type with subclass of BaseDataType
        :param qualifiers: List with qualifier objects
        :type qualifiers: A data type with subclass of BaseDataType
        :param rank: rank of a snak with value 'preferred', 'normal' or 'deprecated'
        :type rank: str
        """

        super(Math, self).__init__(value=value, snak_type=snak_type, data_type=self.DTYPE, is_reference=is_reference,
                                   is_qualifier=is_qualifier, references=references, qualifiers=qualifiers,
                                   rank=rank, prop_nr=prop_nr, check_qualifier_equality=check_qualifier_equality,
                                   if_exists=if_exists)

        self.set_value(value)

    def set_value(self, value):
        assert isinstance(value, str) or value is None, "Expected str, found {} ({})".format(type(value), value)
        self.value = value

        self.json_representation['datavalue'] = {
            'value': self.value,
            'type': 'string'
        }

        super(Math, self).set_value(value=self.value)

    @classmethod
    @JsonParser
    def from_json(cls, jsn):
        if jsn['snaktype'] == 'novalue' or jsn['snaktype'] == 'somevalue':
            return cls(value=None, prop_nr=jsn['property'], snak_type=jsn['snaktype'])
        return cls(value=jsn['datavalue']['value'], prop_nr=jsn['property'])


class ExternalID(BaseDataType):
    """
    Implements the Wikibase data type 'external-id'
    """
    DTYPE = 'external-id'

    def __init__(self, value, prop_nr, is_reference=None, is_qualifier=None, snak_type='value', references=None,
                 qualifiers=None, rank='normal', check_qualifier_equality=True, if_exists='REPLACE'):
        """
        Constructor, calls the superclass BaseDataType
        :param value: The string to be used as the value
        :type value: str or None
        :param prop_nr: The item ID for this claim
        :type prop_nr: str with a 'P' prefix followed by digits
        :param is_reference: Whether this snak is a reference
        :type is_reference: boolean
        :param is_qualifier: Whether this snak is a qualifier
        :type is_qualifier: boolean
        :param snak_type: The snak type, either 'value', 'somevalue' or 'novalue'
        :type snak_type: str
        :param references: List with reference objects
        :type references: A data type with subclass of BaseDataType
        :param qualifiers: List with qualifier objects
        :type qualifiers: A data type with subclass of BaseDataType
        :param rank: rank of a snak with value 'preferred', 'normal' or 'deprecated'
        :type rank: str
        """

        super(ExternalID, self).__init__(value=value, snak_type=snak_type, data_type=self.DTYPE,
                                         is_reference=is_reference, is_qualifier=is_qualifier, references=references,
                                         qualifiers=qualifiers, rank=rank, prop_nr=prop_nr,
                                         check_qualifier_equality=check_qualifier_equality, if_exists=if_exists)

        self.set_value(value)

    def set_value(self, value):
        assert isinstance(value, str) or value is None, "Expected str, found {} ({})".format(type(value), value)
        self.value = value

        self.json_representation['datavalue'] = {
            'value': self.value,
            'type': 'string'
        }

        super(ExternalID, self).set_value(value=self.value)

    @classmethod
    @JsonParser
    def from_json(cls, jsn):
        if jsn['snaktype'] == 'novalue' or jsn['snaktype'] == 'somevalue':
            return cls(value=None, prop_nr=jsn['property'], snak_type=jsn['snaktype'])
        return cls(value=jsn['datavalue']['value'], prop_nr=jsn['property'])


class ItemID(BaseDataType):
    """
    Implements the Wikibase data type with a value being another item ID
    """
    DTYPE = 'wikibase-item'
    sparql_query = '''
        SELECT * WHERE {{
          ?item_id <{wb_url}/prop/{pid}> ?s .
          ?s <{wb_url}/prop/statement/{pid}> <{wb_url}/entity/Q{value}> .
          OPTIONAL {{?s <{wb_url}/prop/qualifier/{mrt_pid}> ?mrt}}
        }}
    '''

    def __init__(self, value, prop_nr, is_reference=None, is_qualifier=None, snak_type='value', references=None,
                 qualifiers=None, rank='normal', check_qualifier_equality=True, if_exists='REPLACE'):
        """
        Constructor, calls the superclass BaseDataType
        :param value: The item ID to serve as the value
        :type value: str with a 'Q' prefix, followed by several digits or only the digits without the 'Q' prefix
        :param prop_nr: The item ID for this claim
        :type prop_nr: str with a 'P' prefix followed by digits
        :param is_reference: Whether this snak is a reference
        :type is_reference: boolean
        :param is_qualifier: Whether this snak is a qualifier
        :type is_qualifier: boolean
        :param snak_type: The snak type, either 'value', 'somevalue' or 'novalue'
        :type snak_type: str
        :param references: List with reference objects
        :type references: A data type with subclass of BaseDataType
        :param qualifiers: List with qualifier objects
        :type qualifiers: A data type with subclass of BaseDataType
        :param rank: rank of a snak with value 'preferred', 'normal' or 'deprecated'
        :type rank: str
        """

        super(ItemID, self).__init__(value=value, snak_type=snak_type, data_type=self.DTYPE,
                                     is_reference=is_reference, is_qualifier=is_qualifier, references=references,
                                     qualifiers=qualifiers, rank=rank, prop_nr=prop_nr,
                                     check_qualifier_equality=check_qualifier_equality, if_exists=if_exists)

        self.set_value(value)

    def set_value(self, value):
        assert isinstance(value, (str, int)) or value is None, \
            'Expected str or int, found {} ({})'.format(type(value), value)
        if value is None:
            self.value = value
        elif isinstance(value, int):
            self.value = value
        else:
            pattern = re.compile(r'^Q?([0-9]+)$')
            matches = pattern.match(value)

            if not matches:
                raise ValueError('Invalid item ID ({}), format must be "Q[0-9]+"'.format(value))
            else:
                self.value = int(matches.group(1))

        self.json_representation['datavalue'] = {
            'value': {
                'entity-type': 'item',
                'numeric-id': self.value,
                'id': 'Q{}'.format(self.value)
            },
            'type': 'wikibase-entityid'
        }

        super(ItemID, self).set_value(value=self.value)

    @classmethod
    @JsonParser
    def from_json(cls, jsn):
        if jsn['snaktype'] == 'novalue' or jsn['snaktype'] == 'somevalue':
            return cls(value=None, prop_nr=jsn['property'], snak_type=jsn['snaktype'])
        return cls(value=jsn['datavalue']['value']['numeric-id'], prop_nr=jsn['property'])


class Property(BaseDataType):
    """
    Implements the Wikibase data type with value 'property'
    """
    DTYPE = 'wikibase-property'
    sparql_query = '''
        SELECT * WHERE {{
          ?item_id <{wb_url}/prop/{pid}> ?s .
          ?s <{wb_url}/prop/statement/{pid}> <{wb_url}/entity/P{value}> .
          OPTIONAL {{?s <{wb_url}/prop/qualifier/{mrt_pid}> ?mrt}}
        }}
    '''

    def __init__(self, value, prop_nr, is_reference=None, is_qualifier=None, snak_type='value', references=None,
                 qualifiers=None, rank='normal', check_qualifier_equality=True, if_exists='REPLACE'):
        """
        Constructor, calls the superclass BaseDataType
        :param value: The property number to serve as a value
        :type value: str with a 'P' prefix, followed by several digits or only the digits without the 'P' prefix
        :param prop_nr: The property number for this claim
        :type prop_nr: str with a 'P' prefix followed by digits
        :param is_reference: Whether this snak is a reference
        :type is_reference: boolean
        :param is_qualifier: Whether this snak is a qualifier
        :type is_qualifier: boolean
        :param snak_type: The snak type, either 'value', 'somevalue' or 'novalue'
        :type snak_type: str
        :param references: List with reference objects
        :type references: A data type with subclass of BaseDataType
        :param qualifiers: List with qualifier objects
        :type qualifiers: A data type with subclass of BaseDataType
        :param rank: rank of a snak with value 'preferred', 'normal' or 'deprecated'
        :type rank: str
        """

        super(Property, self).__init__(value=value, snak_type=snak_type, data_type=self.DTYPE,
                                       is_reference=is_reference, is_qualifier=is_qualifier, references=references,
                                       qualifiers=qualifiers, rank=rank, prop_nr=prop_nr,
                                       check_qualifier_equality=check_qualifier_equality, if_exists=if_exists)

        self.set_value(value)

    def set_value(self, value):
        assert isinstance(value, (str, int)) or value is None, \
            "Expected str or int, found {} ({})".format(type(value), value)
        if value is None:
            self.value = value
        elif isinstance(value, int):
            self.value = value
        else:
            pattern = re.compile(r'^P?([0-9]+)$')
            matches = pattern.match(value)

            if not matches:
                raise ValueError('Invalid property ID ({}), format must be "P[0-9]+"'.format(value))
            else:
                self.value = int(matches.group(1))

        self.json_representation['datavalue'] = {
            'value': {
                'entity-type': 'property',
                'numeric-id': self.value,
                'id': 'P{}'.format(self.value)
            },
            'type': 'wikibase-entityid'
        }

        super(Property, self).set_value(value=self.value)

    @classmethod
    @JsonParser
    def from_json(cls, jsn):
        if jsn['snaktype'] == 'novalue' or jsn['snaktype'] == 'somevalue':
            return cls(value=None, prop_nr=jsn['property'], snak_type=jsn['snaktype'])
        return cls(value=jsn['datavalue']['value']['numeric-id'], prop_nr=jsn['property'])


class Time(BaseDataType):
    """
    Implements the Wikibase data type with date and time values
    """
    DTYPE = 'time'
    sparql_query = '''
        SELECT * WHERE {{
          ?item_id <{wb_url}/prop/{pid}> ?s .
          ?s <{wb_url}/prop/statement/{pid}> '{value}'^^xsd:dateTime .
          OPTIONAL {{?s <{wb_url}/prop/qualifier/{mrt_pid}> ?mrt}}
        }}
    '''

    def __init__(self, time, prop_nr, before=0, after=0, precision=11, timezone=0, calendarmodel=None,
                 wikibase_url=None,
                 is_reference=None, is_qualifier=None, snak_type='value', references=None, qualifiers=None,
                 rank='normal', check_qualifier_equality=True, if_exists='REPLACE'):
        """
        Constructor, calls the superclass BaseDataType
        :param time: Explicit value for point in time, represented as a timestamp resembling ISO 8601
        :type time: str in the format '+%Y-%m-%dT%H:%M:%SZ', e.g. '+2001-12-31T12:01:13Z'
        :param prop_nr: The property number for this claim
        :type prop_nr: str with a 'P' prefix followed by digits
        :param before: explicit integer value for how many units after the given time it could be.
                       The unit is given by the precision.
        :type before: int
        :param after: explicit integer value for how many units before the given time it could be.
                      The unit is given by the precision.
        :type after: int
        :param precision: Precision value for dates and time as specified in the Wikibase data model
                          (https://www.wikidata.org/wiki/Special:ListDatatypes#time)
        :type precision: int
        :param timezone: The timezone which applies to the date and time as specified in the Wikibase data model
        :type timezone: int
        :param calendarmodel: The calendar model used for the date. URL to the Wikibase calendar model item or the QID.
        :type calendarmodel: str
        :param is_reference: Whether this snak is a reference
        :type is_reference: boolean
        :param is_qualifier: Whether this snak is a qualifier
        :type is_qualifier: boolean
        :param snak_type: The snak type, either 'value', 'somevalue' or 'novalue'
        :type snak_type: str
        :param references: List with reference objects
        :type references: A data type with subclass of BaseDataType
        :param qualifiers: List with qualifier objects
        :type qualifiers: A data type with subclass of BaseDataType
        :param rank: rank of a snak with value 'preferred', 'normal' or 'deprecated'
        :type rank: str
        """

        calendarmodel = config['CALENDAR_MODEL_QID'] if calendarmodel is None else calendarmodel
        wikibase_url = config['WIKIBASE_URL'] if wikibase_url is None else wikibase_url

        self.time = None
        self.before = None
        self.after = None
        self.precision = None
        self.timezone = None
        self.calendarmodel = None

        if calendarmodel.startswith('Q'):
            calendarmodel = wikibase_url + '/entity/' + calendarmodel

        value = (time, before, after, precision, timezone, calendarmodel)

        super(Time, self).__init__(value=value, snak_type=snak_type, data_type=self.DTYPE, is_reference=is_reference,
                                   is_qualifier=is_qualifier, references=references, qualifiers=qualifiers, rank=rank,
                                   prop_nr=prop_nr, check_qualifier_equality=check_qualifier_equality,
                                   if_exists=if_exists)

        self.set_value(value)

    def set_value(self, value):
        self.time, self.before, self.after, self.precision, self.timezone, self.calendarmodel = value
        assert isinstance(self.time, str) or self.time is None, "Expected str, found {} ({})".format(type(self.time), self.time)

        if self.time is not None:
            if not (self.time.startswith("+") or self.time.startswith("-")):
                self.time = "+" + self.time
            pattern = re.compile(r'^[+-][0-9]*-(?:1[0-2]|0[0-9])-(?:3[01]|0[0-9]|[12][0-9])T(?:2[0-3]|[01][0-9]):[0-5][0-9]:[0-5][0-9]Z$')
            matches = pattern.match(self.time)
            if not matches:
                raise ValueError('Time time must be a string in the following format: \'+%Y-%m-%dT%H:%M:%SZ\'')
            self.value = value
            if self.precision < 0 or self.precision > 15:
                raise ValueError('Invalid value for time precision, see https://www.mediawiki.org/wiki/Wikibase/DataModel/JSON#time')
        elif self.snak_type == 'value':
            raise ValueError('Parameter \'time\' can\'t be \'None\' if \'snak_type\' is \'value\'')

        self.json_representation['datavalue'] = {
            'value': {
                'time': self.time,
                'before': self.before,
                'after': self.after,
                'precision': self.precision,
                'timezone': self.timezone,
                'calendarmodel': self.calendarmodel
            },
            'type': 'time'
        }

        self.value = (self.time, self.before, self.after, self.precision, self.timezone, self.calendarmodel)
        super(Time, self).set_value(value=self.value)

    def get_sparql_value(self):
        return self.time

    @classmethod
    @JsonParser
    def from_json(cls, jsn):
        if jsn['snaktype'] == 'novalue' or jsn['snaktype'] == 'somevalue':
            return cls(time=None, prop_nr=jsn['property'], snak_type=jsn['snaktype'])

        value = jsn['datavalue']['value']
        return cls(time=value['time'], prop_nr=jsn['property'], before=value['before'], after=value['after'],
                   precision=value['precision'], timezone=value['timezone'], calendarmodel=value['calendarmodel'])


class Url(BaseDataType):
    """
    Implements the Wikibase data type for URL strings
    """
    DTYPE = 'url'
    sparql_query = '''
        SELECT * WHERE {{
          ?item_id <{wb_url}/prop/{pid}> ?s .
          ?s <{wb_url}/prop/statement/{pid}> <{value}> .
          OPTIONAL {{?s <{wb_url}/prop/qualifier/{mrt_pid}> ?mrt}}
        }}
    '''

    def __init__(self, value, prop_nr, is_reference=None, is_qualifier=None, snak_type='value', references=None,
                 qualifiers=None, rank='normal', check_qualifier_equality=True, if_exists='REPLACE'):
        """
        Constructor, calls the superclass BaseDataType
        :param value: The URL to be used as the value
        :type value: str or None
        :param prop_nr: The item ID for this claim
        :type prop_nr: str with a 'P' prefix followed by digits
        :param is_reference: Whether this snak is a reference
        :type is_reference: boolean
        :param is_qualifier: Whether this snak is a qualifier
        :type is_qualifier: boolean
        :param snak_type: The snak type, either 'value', 'somevalue' or 'novalue'
        :type snak_type: str
        :param references: List with reference objects
        :type references: A data type with subclass of BaseDataType
        :param qualifiers: List with qualifier objects
        :type qualifiers: A data type with subclass of BaseDataType
        :param rank: rank of a snak with value 'preferred', 'normal' or 'deprecated'
        :type rank: str
        """

        super(Url, self).__init__(value=value, snak_type=snak_type, data_type=self.DTYPE, is_reference=is_reference,
                                  is_qualifier=is_qualifier, references=references, qualifiers=qualifiers, rank=rank,
                                  prop_nr=prop_nr, check_qualifier_equality=check_qualifier_equality,
                                  if_exists=if_exists)

        self.set_value(value)

    def set_value(self, value):
        assert isinstance(value, str) or value is None, "Expected str, found {} ({})".format(type(value), value)
        protocols = ['http://', 'https://', 'ftp://', 'irc://', 'mailto:']
        if value is not None and True not in [True for x in protocols if value.startswith(x)]:
            raise ValueError('Invalid URL')
        self.value = value

        self.json_representation['datavalue'] = {
            'value': self.value,
            'type': 'string'
        }

        super(Url, self).set_value(value=self.value)

    @classmethod
    @JsonParser
    def from_json(cls, jsn):
        if jsn['snaktype'] == 'novalue' or jsn['snaktype'] == 'somevalue':
            return cls(value=None, prop_nr=jsn['property'], snak_type=jsn['snaktype'])
        return cls(value=jsn['datavalue']['value'], prop_nr=jsn['property'])


class MonolingualText(BaseDataType):
    """
    Implements the Wikibase data type for Monolingual Text strings
    """
    DTYPE = 'monolingualtext'
    sparql_query = '''
        SELECT * WHERE {{
          ?item_id <{wb_url}/prop/{pid}> ?s .
          ?s <{wb_url}/prop/statement/{pid}> {value} .
          OPTIONAL {{?s <{wb_url}/prop/qualifier/{mrt_pid}> ?mrt}}
        }}
    '''

    def __init__(self, text, prop_nr, language=None, is_reference=None, is_qualifier=None, snak_type='value',
                 references=None, qualifiers=None, rank='normal', check_qualifier_equality=True, if_exists='REPLACE'):
        """
        Constructor, calls the superclass BaseDataType
        :param text: The language specific string to be used as the value
        :type text: str or None
        :param prop_nr: The item ID for this claim
        :type prop_nr: str with a 'P' prefix followed by digits
        :param language: Specifies the language the value belongs to
        :type language: str
        :param is_reference: Whether this snak is a reference
        :type is_reference: boolean
        :param is_qualifier: Whether this snak is a qualifier
        :type is_qualifier: boolean
        :param snak_type: The snak type, either 'value', 'somevalue' or 'novalue'
        :type snak_type: str
        :param references: List with reference objects
        :type references: A data type with subclass of BaseDataType
        :param qualifiers: List with qualifier objects
        :type qualifiers: A data type with subclass of BaseDataType
        :param rank: rank of a snak with value 'preferred', 'normal' or 'deprecated'
        :type rank: str
        """

        self.text = None
        self.language = config['DEFAULT_LANGUAGE'] if language is None else language

        value = (text, self.language)

        super(MonolingualText, self) \
            .__init__(value=value, snak_type=snak_type, data_type=self.DTYPE, is_reference=is_reference,
                      is_qualifier=is_qualifier, references=references, qualifiers=qualifiers, rank=rank,
                      prop_nr=prop_nr, check_qualifier_equality=check_qualifier_equality, if_exists=if_exists)

        self.set_value(value)

    def set_value(self, value):
        self.text, self.language = value
        if self.text is not None:
            assert isinstance(self.text, str) or self.text is None, "Expected str, found {} ({})".format(type(self.text), self.text)
        elif self.snak_type == 'value':
            raise ValueError('Parameter \'text\' can\'t be \'None\' if \'snak_type\' is \'value\'')
        assert isinstance(self.language, str), "Expected str, found {} ({})".format(type(self.language), self.language)

        self.json_representation['datavalue'] = {
            'value': {
                'text': self.text,
                'language': self.language
            },
            'type': 'monolingualtext'
        }

        self.value = (self.text, self.language)
        super(MonolingualText, self).set_value(value=self.value)

    def get_sparql_value(self):
        return '"' + self.text.replace('"', r'\"') + '"@' + self.language

    @classmethod
    @JsonParser
    def from_json(cls, jsn):
        if jsn['snaktype'] == 'novalue' or jsn['snaktype'] == 'somevalue':
            return cls(text=None, prop_nr=jsn['property'], snak_type=jsn['snaktype'])

        value = jsn['datavalue']['value']
        return cls(text=value['text'], prop_nr=jsn['property'], language=value['language'])


class Quantity(BaseDataType):
    """
    Implements the Wikibase data type for quantities
    """
    DTYPE = 'quantity'
    sparql_query = '''
        SELECT * WHERE {{
          ?item_id <{wb_url}/prop/{pid}> ?s .
          ?s <{wb_url}/prop/statement/{pid}> '{value}'^^xsd:decimal .
          OPTIONAL {{?s <{wb_url}/prop/qualifier/{mrt_pid}> ?mrt}}
        }}
    '''

    def __init__(self, quantity, prop_nr, upper_bound=None, lower_bound=None, unit='1', is_reference=None,
                 is_qualifier=None, snak_type='value', references=None, qualifiers=None, rank='normal',
                 check_qualifier_equality=True, wikibase_url=None, if_exists='REPLACE'):
        """
        Constructor, calls the superclass BaseDataType
        :param quantity: The quantity value
        :type quantity: float, str or None
        :param prop_nr: The item ID for this claim
        :type prop_nr: str with a 'P' prefix followed by digits
        :param upper_bound: Upper bound of the value if it exists, e.g. for standard deviations
        :type upper_bound: float, str
        :param lower_bound: Lower bound of the value if it exists, e.g. for standard deviations
        :type lower_bound: float, str
        :param unit: The unit item URL or the QID a certain quantity has been measured in
            (https://www.wikidata.org/wiki/Wikidata:Units). The default is dimensionless, represented by a '1'
        :type unit: str
        :type is_reference: boolean
        :param is_qualifier: Whether this snak is a qualifier
        :type is_qualifier: boolean
        :param snak_type: The snak type, either 'value', 'somevalue' or 'novalue'
        :type snak_type: str
        :param references: List with reference objects
        :type references: A data type with subclass of BaseDataType
        :param qualifiers: List with qualifier objects
        :type qualifiers: A data type with subclass of BaseDataType
        :param rank: rank of a snak with value 'preferred', 'normal' or 'deprecated'
        :type rank: str
        """

        wikibase_url = config['WIKIBASE_URL'] if wikibase_url is None else wikibase_url

        if unit.startswith('Q'):
            unit = wikibase_url + '/entity/' + unit

        self.quantity = None
        self.unit = None
        self.upper_bound = None
        self.lower_bound = None

        value = (quantity, unit, upper_bound, lower_bound)

        super(Quantity, self).__init__(value=value, snak_type=snak_type, data_type=self.DTYPE,
                                       is_reference=is_reference, is_qualifier=is_qualifier, references=references,
                                       qualifiers=qualifiers, rank=rank, prop_nr=prop_nr,
                                       check_qualifier_equality=check_qualifier_equality, if_exists=if_exists)

        self.set_value(value)

    def set_value(self, value):
        self.quantity, self.unit, self.upper_bound, self.lower_bound = value

        if self.quantity is not None:
            self.quantity = self.format_amount(self.quantity)
            self.unit = str(self.unit)
            if self.upper_bound:
                self.upper_bound = self.format_amount(self.upper_bound)
            if self.lower_bound:
                self.lower_bound = self.format_amount(self.lower_bound)

            # Integrity checks for value and bounds
            try:
                for i in [self.quantity, self.upper_bound, self.lower_bound]:
                    if i:
                        float(i)
            except ValueError:
                raise ValueError('Value, bounds and units must parse as integers or float')

            if (self.lower_bound and self.upper_bound) and (float(self.lower_bound) > float(self.upper_bound)
                                                            or float(self.lower_bound) > float(self.quantity)):
                raise ValueError('Lower bound too large')

            if self.upper_bound and float(self.upper_bound) < float(self.quantity):
                raise ValueError('Upper bound too small')
        elif self.snak_type == 'value':
            raise ValueError('Parameter \'quantity\' can\'t be \'None\' if \'snak_type\' is \'value\'')

        self.json_representation['datavalue'] = {
            'value': {
                'amount': self.quantity,
                'unit': self.unit,
                'upperBound': self.upper_bound,
                'lowerBound': self.lower_bound
            },
            'type': 'quantity'
        }

        # remove bounds from json if they are undefined
        if not self.upper_bound:
            del self.json_representation['datavalue']['value']['upperBound']

        if not self.lower_bound:
            del self.json_representation['datavalue']['value']['lowerBound']

        self.value = (self.quantity, self.unit, self.upper_bound, self.lower_bound)
        super(Quantity, self).set_value(value=self.value)

    def get_sparql_value(self):
        return self.quantity

    @classmethod
    @JsonParser
    def from_json(cls, jsn):
        if jsn['snaktype'] == 'novalue' or jsn['snaktype'] == 'somevalue':
            return cls(quantity=None, prop_nr=jsn['property'], snak_type=jsn['snaktype'])

        value = jsn['datavalue']['value']
        upper_bound = value['upperBound'] if 'upperBound' in value else None
        lower_bound = value['lowerBound'] if 'lowerBound' in value else None
        return cls(quantity=value['amount'], prop_nr=jsn['property'], upper_bound=upper_bound, lower_bound=lower_bound,
                   unit=value['unit'])

    @staticmethod
    def format_amount(amount):
        # Remove .0 by casting to int
        if float(amount) % 1 == 0:
            amount = int(float(amount))

        # Adding prefix + for positive number and 0
        if not str(amount).startswith('+') and float(amount) >= 0:
            amount = str('+{}'.format(amount))

        # return as string
        return str(amount)


class CommonsMedia(BaseDataType):
    """
    Implements the Wikibase data type for Wikimedia commons media files
    """
    DTYPE = 'commonsMedia'

    def __init__(self, value, prop_nr, is_reference=None, is_qualifier=None, snak_type='value', references=None,
                 qualifiers=None, rank='normal', check_qualifier_equality=True, if_exists='REPLACE'):
        """
        Constructor, calls the superclass BaseDataType
        :param value: The media file name from Wikimedia commons to be used as the value
        :type value: str or None
        :param prop_nr: The item ID for this claim
        :type prop_nr: str with a 'P' prefix followed by digits
        :param is_reference: Whether this snak is a reference
        :type is_reference: boolean
        :param is_qualifier: Whether this snak is a qualifier
        :type is_qualifier: boolean
        :param snak_type: The snak type, either 'value', 'somevalue' or 'novalue'
        :type snak_type: str
        :param references: List with reference objects
        :type references: A data type with subclass of BaseDataType
        :param qualifiers: List with qualifier objects
        :type qualifiers: A data type with subclass of BaseDataType
        :param rank: rank of a snak with value 'preferred', 'normal' or 'deprecated'
        :type rank: str
        """

        self.value = None

        super(CommonsMedia, self).__init__(value=value, snak_type=snak_type, data_type=self.DTYPE,
                                           is_reference=is_reference, is_qualifier=is_qualifier,
                                           references=references, qualifiers=qualifiers, rank=rank, prop_nr=prop_nr,
                                           check_qualifier_equality=check_qualifier_equality, if_exists=if_exists)

        self.set_value(value)

    def set_value(self, value):
        assert isinstance(value, str) or value is None, "Expected str, found {} ({})".format(type(value), value)
        self.value = value

        self.json_representation['datavalue'] = {
            'value': self.value,
            'type': 'string'
        }

        super(CommonsMedia, self).set_value(value=self.value)

    @classmethod
    @JsonParser
    def from_json(cls, jsn):
        if jsn['snaktype'] == 'novalue' or jsn['snaktype'] == 'somevalue':
            return cls(value=None, prop_nr=jsn['property'], snak_type=jsn['snaktype'])
        return cls(value=jsn['datavalue']['value'], prop_nr=jsn['property'])


class GlobeCoordinate(BaseDataType):
    """
    Implements the Wikibase data type for globe coordinates
    """
    DTYPE = 'globe-coordinate'
    sparql_query = '''
        SELECT * WHERE {{
          ?item_id <{wb_url}/prop/{pid}> ?s .
          ?s <{wb_url}/prop/statement/{pid}> '{value}'^^geo:wktLiteral .
          OPTIONAL {{?s <{wb_url}/prop/qualifier/{mrt_pid}> ?mrt}}
        }}
    '''

    def __init__(self, latitude, longitude, precision, prop_nr, globe=None, wikibase_url=None, is_reference=None,
                 is_qualifier=None, snak_type='value', references=None, qualifiers=None, rank='normal',
                 check_qualifier_equality=True, if_exists='REPLACE'):
        """
        Constructor, calls the superclass BaseDataType
        :param latitude: Latitute in decimal format
        :type latitude: float or None
        :param longitude: Longitude in decimal format
        :type longitude: float or None
        :param precision: Precision of the position measurement
        :type precision: float or None
        :param prop_nr: The item ID for this claim
        :type prop_nr: str with a 'P' prefix followed by digits
        :param is_reference: Whether this snak is a reference
        :type is_reference: boolean
        :param is_qualifier: Whether this snak is a qualifier
        :type is_qualifier: boolean
        :param snak_type: The snak type, either 'value', 'somevalue' or 'novalue'
        :type snak_type: str
        :param references: List with reference objects
        :type references: A data type with subclass of BaseDataType
        :param qualifiers: List with qualifier objects
        :type qualifiers: A data type with subclass of BaseDataType
        :param rank: rank of a snak with value 'preferred', 'normal' or 'deprecated'
        :type rank: str
        """

        globe = config['COORDINATE_GLOBE_QID'] if globe is None else globe
        wikibase_url = config['WIKIBASE_URL'] if wikibase_url is None else wikibase_url

        self.latitude = None
        self.longitude = None
        self.precision = None
        self.globe = None

        if globe.startswith('Q'):
            globe = wikibase_url + '/entity/' + globe

        value = (latitude, longitude, precision, globe)

        super(GlobeCoordinate, self).__init__(value=value, snak_type=snak_type, data_type=self.DTYPE,
                                              is_reference=is_reference, is_qualifier=is_qualifier,
                                              references=references, qualifiers=qualifiers, rank=rank, prop_nr=prop_nr,
                                              check_qualifier_equality=check_qualifier_equality, if_exists=if_exists)

        self.set_value(value)

    def set_value(self, value):
        # TODO: Introduce validity checks for coordinates, etc.
        # TODO: Add check if latitude/longitude/precision is None
        self.latitude, self.longitude, self.precision, self.globe = value

        self.json_representation['datavalue'] = {
            'value': {
                'latitude': self.latitude,
                'longitude': self.longitude,
                'precision': self.precision,
                'globe': self.globe
            },
            'type': 'globecoordinate'
        }

        self.value = (self.latitude, self.longitude, self.precision, self.globe)
        super(GlobeCoordinate, self).set_value(value=self.value)

    def get_sparql_value(self):
        return 'Point(' + str(self.latitude) + ', ' + str(self.longitude) + ')'

    @classmethod
    @JsonParser
    def from_json(cls, jsn):
        if jsn['snaktype'] == 'novalue' or jsn['snaktype'] == 'somevalue':
            return cls(latitude=None, longitude=None, precision=None, prop_nr=jsn['property'],
                       snak_type=jsn['snaktype'])

        value = jsn['datavalue']['value']
        return cls(latitude=value['latitude'], longitude=value['longitude'], precision=value['precision'],
                   prop_nr=jsn['property'])


class GeoShape(BaseDataType):
    """
    Implements the Wikibase data type 'geo-shape'
    """
    DTYPE = 'geo-shape'
    sparql_query = '''
        SELECT * WHERE {{
          ?item_id <{wb_url}/prop/{pid}> ?s .
          ?s <{wb_url}/prop/statement/{pid}> <{value}> .
          OPTIONAL {{?s <{wb_url}/prop/qualifier/{mrt_pid}> ?mrt}}
        }}
    '''

    def __init__(self, value, prop_nr, is_reference=None, is_qualifier=None, snak_type='value', references=None,
                 qualifiers=None, rank='normal', check_qualifier_equality=True, if_exists='REPLACE'):
        """
        Constructor, calls the superclass BaseDataType
        :param value: The GeoShape map file name in Wikimedia Commons to be linked
        :type value: str or None
        :param prop_nr: The item ID for this claim
        :type prop_nr: str with a 'P' prefix followed by digits
        :param is_reference: Whether this snak is a reference
        :type is_reference: boolean
        :param is_qualifier: Whether this snak is a qualifier
        :type is_qualifier: boolean
        :param snak_type: The snak type, either 'value', 'somevalue' or 'novalue'
        :type snak_type: str
        :param references: List with reference objects
        :type references: A data type with subclass of BaseDataType
        :param qualifiers: List with qualifier objects
        :type qualifiers: A data type with subclass of BaseDataType
        :param rank: rank of a snak with value 'preferred', 'normal' or 'deprecated'
        :type rank: str
        """

        super(GeoShape, self).__init__(value=value, snak_type=snak_type, data_type=self.DTYPE,
                                       is_reference=is_reference, is_qualifier=is_qualifier, references=references,
                                       qualifiers=qualifiers, rank=rank, prop_nr=prop_nr,
                                       check_qualifier_equality=check_qualifier_equality, if_exists=if_exists)

        self.set_value(value)

    def set_value(self, value):
        assert isinstance(value, str) or value is None, "Expected str, found {} ({})".format(type(value), value)
        if value is None:
            self.value = value
        else:
            # TODO: Need to check if the value is a full URl like http://commons.wikimedia.org/data/main/Data:Paris.map
            pattern = re.compile(r'^Data:((?![:|#]).)+\.map$')
            matches = pattern.match(value)
            if not matches:
                raise ValueError('Value must start with Data: and end with .map. In addition title should not contain '
                                 'characters like colon, hash or pipe.')
            self.value = value

        self.json_representation['datavalue'] = {
            'value': self.value,
            'type': 'string'
        }

        super(GeoShape, self).set_value(value=self.value)

    @classmethod
    @JsonParser
    def from_json(cls, jsn):
        if jsn['snaktype'] == 'novalue' or jsn['snaktype'] == 'somevalue':
            return cls(value=None, prop_nr=jsn['property'], snak_type=jsn['snaktype'])
        return cls(value=jsn['datavalue']['value'], prop_nr=jsn['property'])


class MusicalNotation(BaseDataType):
    """
    Implements the Wikibase data type 'string'
    """
    DTYPE = 'musical-notation'

    def __init__(self, value, prop_nr, is_reference=None, is_qualifier=None, snak_type='value', references=None,
                 qualifiers=None, rank='normal', check_qualifier_equality=True, if_exists='REPLACE'):
        """
        Constructor, calls the superclass BaseDataType
        :param value: Values for that data type are strings describing music following LilyPond syntax.
        :type value: str or None
        :param prop_nr: The item ID for this claim
        :type prop_nr: str with a 'P' prefix followed by digits
        :param is_reference: Whether this snak is a reference
        :type is_reference: boolean
        :param is_qualifier: Whether this snak is a qualifier
        :type is_qualifier: boolean
        :param snak_type: The snak type, either 'value', 'somevalue' or 'novalue'
        :type snak_type: str
        :param references: List with reference objects
        :type references: A data type with subclass of BaseDataType
        :param qualifiers: List with qualifier objects
        :type qualifiers: A data type with subclass of BaseDataType
        :param rank: rank of a snak with value 'preferred', 'normal' or 'deprecated'
        :type rank: str
        """

        super(MusicalNotation, self).__init__(value=value, snak_type=snak_type, data_type=self.DTYPE,
                                              is_reference=is_reference, is_qualifier=is_qualifier,
                                              references=references,
                                              qualifiers=qualifiers, rank=rank, prop_nr=prop_nr,
                                              check_qualifier_equality=check_qualifier_equality, if_exists=if_exists)

        self.set_value(value)

    def set_value(self, value):
        assert isinstance(value, str) or value is None, "Expected str, found {} ({})".format(type(value), value)
        self.value = value

        self.json_representation['datavalue'] = {
            'value': self.value,
            'type': 'string'
        }

        super(MusicalNotation, self).set_value(value=self.value)

    @classmethod
    @JsonParser
    def from_json(cls, jsn):
        if jsn['snaktype'] == 'novalue' or jsn['snaktype'] == 'somevalue':
            return cls(value=None, prop_nr=jsn['property'], snak_type=jsn['snaktype'])
        return cls(value=jsn['datavalue']['value'], prop_nr=jsn['property'])


class TabularData(BaseDataType):
    """
    Implements the Wikibase data type 'tabular-data'
    """
    DTYPE = 'tabular-data'

    def __init__(self, value, prop_nr, is_reference=None, is_qualifier=None, snak_type='value', references=None,
                 qualifiers=None, rank='normal', check_qualifier_equality=True, if_exists='REPLACE'):
        """
        Constructor, calls the superclass BaseDataType
        :param value: Reference to tabular data file on Wikimedia Commons.
        :type value: str or None
        :param prop_nr: The item ID for this claim
        :type prop_nr: str with a 'P' prefix followed by digits
        :param is_reference: Whether this snak is a reference
        :type is_reference: boolean
        :param is_qualifier: Whether this snak is a qualifier
        :type is_qualifier: boolean
        :param snak_type: The snak type, either 'value', 'somevalue' or 'novalue'
        :type snak_type: str
        :param references: List with reference objects
        :type references: A data type with subclass of BaseDataType
        :param qualifiers: List with qualifier objects
        :type qualifiers: A data type with subclass of BaseDataType
        :param rank: rank of a snak with value 'preferred', 'normal' or 'deprecated'
        :type rank: str
        """

        super(TabularData, self).__init__(value=value, snak_type=snak_type, data_type=self.DTYPE,
                                          is_reference=is_reference, is_qualifier=is_qualifier, references=references,
                                          qualifiers=qualifiers, rank=rank, prop_nr=prop_nr,
                                          check_qualifier_equality=check_qualifier_equality, if_exists=if_exists)

        self.set_value(value)

    def set_value(self, value):
        assert isinstance(value, str) or value is None, "Expected str, found {} ({})".format(type(value), value)
        if value is None:
            self.value = value
        else:
            # TODO: Need to check if the value is a full URl like http://commons.wikimedia.org/data/main/Data:Paris.map
            pattern = re.compile(r'^Data:((?![:|#]).)+\.tab$')
            matches = pattern.match(value)
            if not matches:
                raise ValueError('Value must start with Data: and end with .tab. In addition title should not contain '
                                 'characters like colon, hash or pipe.')
            self.value = value

        self.json_representation['datavalue'] = {
            'value': self.value,
            'type': 'string'
        }

        super(TabularData, self).set_value(value=self.value)

    @classmethod
    @JsonParser
    def from_json(cls, jsn):
        if jsn['snaktype'] == 'novalue' or jsn['snaktype'] == 'somevalue':
            return cls(value=None, prop_nr=jsn['property'], snak_type=jsn['snaktype'])
        return cls(value=jsn['datavalue']['value'], prop_nr=jsn['property'])


class Lexeme(BaseDataType):
    """
    Implements the Wikibase data type with value 'wikibase-lexeme'
    """
    DTYPE = 'wikibase-lexeme'
    sparql_query = '''
        SELECT * WHERE {{
          ?item_id <{wb_url}/prop/{pid}> ?s .
          ?s <{wb_url}/prop/statement/{pid}> <{wb_url}/entity/L{value}> .
          OPTIONAL {{?s <{wb_url}/prop/qualifier/{mrt_pid}> ?mrt}}
        }}
    '''

    def __init__(self, value, prop_nr, is_reference=None, is_qualifier=None, snak_type='value', references=None,
                 qualifiers=None, rank='normal', check_qualifier_equality=True, if_exists='REPLACE'):
        """
        Constructor, calls the superclass BaseDataType
        :param value: The lexeme number to serve as a value
        :type value: str with a 'P' prefix, followed by several digits or only the digits without the 'P' prefix
        :param prop_nr: The property number for this claim
        :type prop_nr: str with a 'P' prefix followed by digits
        :param is_reference: Whether this snak is a reference
        :type is_reference: boolean
        :param is_qualifier: Whether this snak is a qualifier
        :type is_qualifier: boolean
        :param snak_type: The snak type, either 'value', 'somevalue' or 'novalue'
        :type snak_type: str
        :param references: List with reference objects
        :type references: A data type with subclass of BaseDataType
        :param qualifiers: List with qualifier objects
        :type qualifiers: A data type with subclass of BaseDataType
        :param rank: rank of a snak with value 'preferred', 'normal' or 'deprecated'
        :type rank: str
        """

        super(Lexeme, self).__init__(value=value, snak_type=snak_type, data_type=self.DTYPE,
                                     is_reference=is_reference, is_qualifier=is_qualifier, references=references,
                                     qualifiers=qualifiers, rank=rank, prop_nr=prop_nr,
                                     check_qualifier_equality=check_qualifier_equality, if_exists=if_exists)

        self.set_value(value)

    def set_value(self, value):
        assert isinstance(value, (str, int)) or value is None, "Expected str or int, found {} ({})".format(type(value),
                                                                                                           value)
        if value is None:
            self.value = value
        elif isinstance(value, int):
            self.value = value
        else:
            pattern = re.compile(r'^L?([0-9]+)$')
            matches = pattern.match(value)

            if not matches:
                raise ValueError('Invalid lexeme ID ({}), format must be "L[0-9]+"'.format(value))
            else:
                self.value = int(matches.group(1))

        self.json_representation['datavalue'] = {
            'value': {
                'entity-type': 'lexeme',
                'numeric-id': self.value,
                'id': 'L{}'.format(self.value)
            },
            'type': 'wikibase-entityid'
        }

        super(Lexeme, self).set_value(value=self.value)

    @classmethod
    @JsonParser
    def from_json(cls, jsn):
        if jsn['snaktype'] == 'novalue' or jsn['snaktype'] == 'somevalue':
            return cls(value=None, prop_nr=jsn['property'], snak_type=jsn['snaktype'])
        return cls(value=jsn['datavalue']['value']['numeric-id'], prop_nr=jsn['property'])


class Form(BaseDataType):
    """
    Implements the Wikibase data type with value 'wikibase-form'
    """
    DTYPE = 'wikibase-form'
    sparql_query = '''
        SELECT * WHERE {{
          ?item_id <{wb_url}/prop/{pid}> ?s .
          ?s <{wb_url}/prop/statement/{pid}> <{wb_url}/entity/{value}> .
          OPTIONAL {{?s <{wb_url}/prop/qualifier/{mrt_pid}> ?mrt}}
        }}
    '''

    def __init__(self, value, prop_nr, is_reference=None, is_qualifier=None, snak_type='value', references=None,
                 qualifiers=None, rank='normal', check_qualifier_equality=True, if_exists='REPLACE'):
        """
        Constructor, calls the superclass BaseDataType
        :param value: The form number to serve as a value using the format "L<Lexeme ID>-F<Form ID>" (example: L252248-F2)
        :type value: str with a 'P' prefix, followed by several digits or only the digits without the 'P' prefix
        :param prop_nr: The property number for this claim
        :type prop_nr: str with a 'P' prefix followed by digits
        :param is_reference: Whether this snak is a reference
        :type is_reference: boolean
        :param is_qualifier: Whether this snak is a qualifier
        :type is_qualifier: boolean
        :param snak_type: The snak type, either 'value', 'somevalue' or 'novalue'
        :type snak_type: str
        :param references: List with reference objects
        :type references: A data type with subclass of BaseDataType
        :param qualifiers: List with qualifier objects
        :type qualifiers: A data type with subclass of BaseDataType
        :param rank: rank of a snak with value 'preferred', 'normal' or 'deprecated'
        :type rank: str
        """

        super(Form, self).__init__(value=value, snak_type=snak_type, data_type=self.DTYPE,
                                   is_reference=is_reference, is_qualifier=is_qualifier, references=references,
                                   qualifiers=qualifiers, rank=rank, prop_nr=prop_nr,
                                   check_qualifier_equality=check_qualifier_equality, if_exists=if_exists)

        self.set_value(value)

    def set_value(self, value):
        assert isinstance(value, str) or value is None, "Expected str, found {} ({})".format(type(value), value)
        if value is None:
            self.value = value
        else:
            pattern = re.compile(r'^L[0-9]+-F[0-9]+$')
            matches = pattern.match(value)

            if not matches:
                raise ValueError('Invalid form ID ({}), format must be "L[0-9]+-F[0-9]+"'.format(value))

            self.value = value

        self.json_representation['datavalue'] = {
            'value': {
                'entity-type': 'form',
                'id': self.value
            },
            'type': 'wikibase-entityid'
        }

        super(Form, self).set_value(value=self.value)

    @classmethod
    @JsonParser
    def from_json(cls, jsn):
        if jsn['snaktype'] == 'novalue' or jsn['snaktype'] == 'somevalue':
            return cls(value=None, prop_nr=jsn['property'], snak_type=jsn['snaktype'])
        return cls(value=jsn['datavalue']['value']['id'], prop_nr=jsn['property'])


class Sense(BaseDataType):
    """
    Implements the Wikibase data type with value 'wikibase-sense'
    """
    DTYPE = 'wikibase-sense'
    sparql_query = '''
        SELECT * WHERE {{
          ?item_id <{wb_url}/prop/{pid}> ?s .
          ?s <{wb_url}/prop/statement/{pid}> <{wb_url}/entity/{value}> .
          OPTIONAL {{?s <{wb_url}/prop/qualifier/{mrt_pid}> ?mrt}}
        }}
    '''

    def __init__(self, value, prop_nr, is_reference=None, is_qualifier=None, snak_type='value', references=None,
                 qualifiers=None, rank='normal', check_qualifier_equality=True, if_exists='REPLACE'):
        """
        Constructor, calls the superclass BaseDataType
        :param value: Value using the format "L<Lexeme ID>-S<Sense ID>" (example: L252248-S123)
        :type value: str with a 'P' prefix, followed by several digits or only the digits without the 'P' prefix
        :param prop_nr: The property number for this claim
        :type prop_nr: str with a 'P' prefix followed by digits
        :param is_reference: Whether this snak is a reference
        :type is_reference: boolean
        :param is_qualifier: Whether this snak is a qualifier
        :type is_qualifier: boolean
        :param snak_type: The snak type, either 'value', 'somevalue' or 'novalue'
        :type snak_type: str
        :param references: List with reference objects
        :type references: A data type with subclass of BaseDataType
        :param qualifiers: List with qualifier objects
        :type qualifiers: A data type with subclass of BaseDataType
        :param rank: rank of a snak with value 'preferred', 'normal' or 'deprecated'
        :type rank: str
        """

        super(Sense, self).__init__(value=value, snak_type=snak_type, data_type=self.DTYPE,
                                    is_reference=is_reference, is_qualifier=is_qualifier, references=references,
                                    qualifiers=qualifiers, rank=rank, prop_nr=prop_nr,
                                    check_qualifier_equality=check_qualifier_equality, if_exists=if_exists)

        self.set_value(value)

    def set_value(self, value):
        assert isinstance(value, str) or value is None, "Expected str, found {} ({})".format(type(value), value)
        if value is None:
            self.value = value
        else:
            pattern = re.compile(r'^L[0-9]+-S[0-9]+$')
            matches = pattern.match(value)

            if not matches:
                raise ValueError('Invalid sense ID ({}), format must be "L[0-9]+-S[0-9]+"'.format(value))

            self.value = value

        self.json_representation['datavalue'] = {
            'value': {
                'entity-type': 'sense',
                'id': self.value
            },
            'type': 'wikibase-entityid'
        }

        super(Sense, self).set_value(value=self.value)

    @classmethod
    @JsonParser
    def from_json(cls, jsn):
        if jsn['snaktype'] == 'novalue' or jsn['snaktype'] == 'somevalue':
            return cls(value=None, prop_nr=jsn['property'], snak_type=jsn['snaktype'])
        return cls(value=jsn['datavalue']['value']['id'], prop_nr=jsn['property'])


class MWApiError(Exception):
    def __init__(self, error_message):
        """
        Base class for Mediawiki API error handling
        :param error_message: The error message returned by the Mediawiki API
        :type error_message: A Python json representation dictionary of the error message
        :return:
        """
        self.error_msg = error_message

    def __str__(self):
        return repr(self.error_msg)


class NonUniqueLabelDescriptionPairError(MWApiError):
    def __init__(self, error_message):
        """
        This class handles errors returned from the API due to an attempt to create an item which has the same
         label and description as an existing item in a certain language.
        :param error_message: An API error message containing 'wikibase-validator-label-with-description-conflict'
         as the message name.
        :type error_message: A Python json representation dictionary of the error message
        :return:
        """
        self.error_msg = error_message

    def get_language(self):
        """
        :return: Returns a 2 letter language string, indicating the language which triggered the error
        """
        return self.error_msg['error']['messages'][0]['parameters'][1]

    def get_conflicting_item_qid(self):
        """
        :return: Returns the QID string of the item which has the same label and description as the one which should
         be set.
        """
        qid_string = self.error_msg['error']['messages'][0]['parameters'][2]

        return qid_string.split('|')[0][2:]

    def __str__(self):
        return repr(self.error_msg)


class IDMissingError(Exception):
    def __init__(self, value):
        self.value = value

    def __str__(self):
        return repr(self.value)


class SearchError(Exception):
    def __init__(self, value):
        self.value = value

    def __str__(self):
        return repr(self.value)


class ManualInterventionReqException(Exception):
    def __init__(self, value, property_string, item_list):
        self.value = value + ' Property: {}, items affected: {}'.format(property_string, item_list)

    def __str__(self):
        return repr(self.value)


class CorePropIntegrityException(Exception):
    def __init__(self, value):
        self.value = value

    def __str__(self):
        return repr(self.value)


class MergeError(Exception):
    def __init__(self, value):
        self.value = value

    def __str__(self):
        return repr(self.value)


class SearchOnlyError(Exception):
    """Raised when the ItemEngine is in search_only mode"""
    pass<|MERGE_RESOLUTION|>--- conflicted
+++ resolved
@@ -119,12 +119,7 @@
         elif isinstance(data, BaseDataType):
             self.data = [data]
         else:
-<<<<<<< HEAD
-            self.data = data
-=======
             raise TypeError("`data` must be a list of BaseDataType or an instance of BaseDataType")
-        self.append_value = [] if append_value is None else append_value
->>>>>>> aad19102
         self.fast_run = fast_run
         self.fast_run_base_filter = fast_run_base_filter
         self.fast_run_use_refs = fast_run_use_refs
