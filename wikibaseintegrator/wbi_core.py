--- conflicted
+++ resolved
@@ -19,19 +19,10 @@
     fast_run_store = []
     distinct_value_props = {}
 
-<<<<<<< HEAD
-    def __init__(self, item_id='', new_item=False, data=None, mediawiki_api_url=None, sparql_endpoint_url=None, wikibase_url=None, append_value=None,
-                 fast_run=False, fast_run_base_filter=None, fast_run_use_refs=False, ref_handler=None, global_ref_mode='KEEP_GOOD', good_refs=None,
+    def __init__(self, item_id='', new_item=False, data=None, mediawiki_api_url=None, sparql_endpoint_url=None, wikibase_url=None, fast_run=False,
+                 fast_run_base_filter=None, fast_run_use_refs=False, ref_handler=None, global_ref_mode='KEEP_GOOD', good_refs=None,
                  keep_good_ref_statements=False, search_only=False, item_data=None, user_agent=None, core_props=None, core_prop_match_thresh=0.66,
                  property_constraint_pid=None, distinct_values_constraint_qid=None, fast_run_case_insensitive=False, debug=False) -> None:
-=======
-    def __init__(self, item_id='', new_item=False, data=None, mediawiki_api_url=None, sparql_endpoint_url=None,
-                 wikibase_url=None, fast_run=False, fast_run_base_filter=None,
-                 fast_run_use_refs=False, ref_handler=None, global_ref_mode='KEEP_GOOD', good_refs=None,
-                 keep_good_ref_statements=False, search_only=False, item_data=None, user_agent=None, core_props=None,
-                 core_prop_match_thresh=0.66, property_constraint_pid=None, distinct_values_constraint_qid=None,
-                 fast_run_case_insensitive=False, debug=False) -> None:
->>>>>>> fc4c4d5e
         """
         constructor
         :param item_id: Wikibase item id
@@ -46,15 +37,8 @@
         :type sparql_endpoint_url: str
         :param wikibase_url:
         :type wikibase_url: str
-<<<<<<< HEAD
-        :param append_value: a list of properties where potential existing values should not be overwritten by the data passed in the :parameter data.
-        :type append_value: list[str]
         :param fast_run: True if this item should be run in fastrun mode, otherwise False. User setting this to True should also specify the
             fast_run_base_filter for these item types
-=======
-        :param fast_run: True if this item should be run in fastrun mode, otherwise False. User setting this to True
-            should also specify the fast_run_base_filter for these item types
->>>>>>> fc4c4d5e
         :type fast_run: bool
         :param fast_run_base_filter: A property value dict determining the Wikibase property and the corresponding value which should be used as a filter for
             this item type. Several filter criteria can be specified. The values can be either Wikibase item QIDs, strings or empty strings if the value should
