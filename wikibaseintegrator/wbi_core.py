import copy
import datetime
import json
import re
from collections import defaultdict
from time import sleep
from typing import Any, Union
from warnings import warn

import pandas
import requests

from wikibaseintegrator import wbi_login
from wikibaseintegrator.wbi_backoff import wbi_backoff
from wikibaseintegrator.wbi_config import config
from wikibaseintegrator.wbi_fastrun import FastRunContainer


class ItemEngine(object):
    fast_run_store: list[FastRunContainer] = []
    distinct_value_props: dict[str, set] = {}

    def __init__(self, item_id='', new_item: bool = False, data=None, mediawiki_api_url: str = None, sparql_endpoint_url: str = None, wikibase_url: str = None,
                 fast_run: bool = False, fast_run_base_filter=None, fast_run_use_refs=False, ref_handler=None, global_ref_mode='KEEP_GOOD', good_refs=None,
                 keep_good_ref_statements=False, search_only=False, item_data=None, user_agent=None, core_props=None, core_prop_match_thresh=0.66, property_constraint_pid=None,
                 distinct_values_constraint_qid=None, fast_run_case_insensitive=False, debug: bool = False) -> None:
        """
        constructor
        :param item_id: Wikibase item id
        :type item_id: str
        :param new_item: This parameter lets the user indicate if a new item should be created
        :type new_item: bool
        :param data: a dictionary with property strings as keys and the data which should be written to a item as the property values
        :type data: list[BaseDataType] or BaseDataType or None
        :param mediawiki_api_url:
        :type mediawiki_api_url: str
        :param sparql_endpoint_url:
        :type sparql_endpoint_url: str
        :param wikibase_url:
        :type wikibase_url: str
        :param fast_run: True if this item should be run in fastrun mode, otherwise False. User setting this to True should also specify the
            fast_run_base_filter for these item types
        :type fast_run: bool
        :param fast_run_base_filter: A property value dict determining the Wikibase property and the corresponding value which should be used as a filter for
            this item type. Several filter criteria can be specified. The values can be either Wikibase item QIDs, strings or empty strings if the value should
            be a variable in SPARQL.
            Example: {'P352': '', 'P703': 'Q15978631'} if the basic common type of things this bot runs on is human proteins (specified by Uniprot IDs (P352)
            and 'found in taxon' homo sapiens 'Q15978631').
        :type fast_run_base_filter: dict
        :param fast_run_use_refs: If `True`, fastrun mode will consider references in determining if a statement should be updated and written to Wikibase.
            Otherwise, only the value and qualifiers are used. Default: False
        :type fast_run_use_refs: bool
        :param ref_handler: This parameter defines a function that will manage the reference handling in a custom manner. This argument should be a function
            handle that accepts two arguments, the old/current statement (first argument) and new/proposed/to be written statement (second argument), both of
            type: a subclass of BaseDataType. The function should return an new item that is the item to be written. The item's values properties or qualifiers
            should not be modified; only references. This function is also used in fastrun mode. This will only be used if the ref_mode is set to "CUSTOM".
        :type ref_handler: function
        :param global_ref_mode: sets the reference handling mode for an item. Four modes are possible, 'STRICT_KEEP' keeps all references as they are,
        'STRICT_KEEP_APPEND' keeps the references as they are and appends new ones. 'STRICT_OVERWRITE' overwrites all existing references for given.
        'KEEP_GOOD' will use the refs defined in good_refs. 'CUSTOM' will use the function defined in ref_handler
        :type global_ref_mode: str
        :param good_refs: This parameter lets the user define blocks of good references. It is a list of dictionaries. One block is a dictionary with Wikidata
            properties as keys and potential values as the required value for a property. There can be arbitrarily many key: value pairs in one reference block.
            Example: [{'P248': 'Q905695', 'P352': None, 'P407': None, 'P1476': None, 'P813': None}] This example contains one good reference block, stated in:
            Uniprot, Uniprot ID, title of Uniprot entry, language of work and date when the information has been retrieved. A None type indicates that the value
            varies from reference to reference. In this case, only the value for the Wikidata item for the Uniprot database stays stable over all of these
            references. Key value pairs work here, as Wikidata references can hold only one value for one property. The number of good reference blocks is not
            limited. This parameter OVERRIDES any other reference mode set!!
        :type good_refs: list[dict]
        :param keep_good_ref_statements: Do not delete any statement which has a good reference, either defined in the good_refs list or by any other
            referencing mode.
        :type keep_good_ref_statements: bool
        :param search_only: If this flag is set to True, the data provided will only be used to search for the corresponding Wikibase item, but no actual data
            updates will performed. This is useful, if certain states or values on the target item need to be checked before certain data is written to it. In
            order to write new data to the item, the method update() will take data, modify the Wikibase item and a write() call will then perform the actual
            write to the Wikibase instance.
        :type search_only: bool
        :param item_data: A Python JSON object corresponding to the item in item_id. This can be used in conjunction with item_id in order to provide raw data.
        :type item_data:
        :param user_agent: The user agent string to use when making http requests
        :type user_agent: str
        :param core_props: Core properties are used to retrieve an item based on `data` if a `item_id` is not given. This is a set of PIDs to use. If None,
            all Wikibase properties with a distinct values constraint will be used. (see: get_core_props)
        :type core_props: set
        :param core_prop_match_thresh: The proportion of core props that must match during retrieval of an item when the item_id is not specified.
        :type core_prop_match_thresh: float
        :param property_constraint_pid:
        :param distinct_values_constraint_qid:
        :param fast_run_case_insensitive:
        :param debug: Enable debug output.
        :type debug: boolean
        """

        self.core_prop_match_thresh: float = core_prop_match_thresh
        self.item_id: str = item_id
        self.new_item: bool = new_item
        self.mediawiki_api_url: str = config['MEDIAWIKI_API_URL'] if mediawiki_api_url is None else mediawiki_api_url
        self.sparql_endpoint_url: str = config['SPARQL_ENDPOINT_URL'] if sparql_endpoint_url is None else sparql_endpoint_url
        self.wikibase_url: str = config['WIKIBASE_URL'] if wikibase_url is None else wikibase_url
        self.property_constraint_pid: str = config['PROPERTY_CONSTRAINT_PID'] if property_constraint_pid is None else property_constraint_pid
        self.distinct_values_constraint_qid: str = config['DISTINCT_VALUES_CONSTRAINT_QID'] if distinct_values_constraint_qid is None else distinct_values_constraint_qid
        if data is None:
            self.data: Union[list[BaseDataType], BaseDataType] = []
        elif isinstance(data, list) and all(isinstance(x, BaseDataType) for x in data):
            self.data = data
        elif isinstance(data, BaseDataType):
            self.data = [data]
        else:
            raise TypeError("`data` must be a list of BaseDataType or an instance of BaseDataType")
        self.fast_run: bool = fast_run
        self.fast_run_base_filter = fast_run_base_filter
        self.fast_run_use_refs: bool = fast_run_use_refs
        self.fast_run_case_insensitive: bool = fast_run_case_insensitive
        self.ref_handler = ref_handler
        self.global_ref_mode = global_ref_mode
        self.good_refs = good_refs
        self.keep_good_ref_statements = keep_good_ref_statements
        self.search_only = search_only
        self.item_data = item_data
        self.user_agent: str = config['USER_AGENT_DEFAULT'] if user_agent is None else user_agent

        self.create_new_item = False
        self.json_representation: dict[str, Any] = {}
        self.statements: list[Any] = []
        self.original_statements: list[Any] = []
        self.entity_metadata: dict[str, Any] = {}
        self.core_props = dict[str, set]
        self.fast_run_container = None
        if self.search_only:
            self.require_write = False
        else:
            self.require_write = True
<<<<<<< HEAD
        self.sitelinks: dict[str, Any] = {}
=======
        self.sitelinks = {}
>>>>>>> 59533562
        self.lastrevid = None  # stores last revisionid after a write occurs

        self.debug: bool = debug

        if fast_run_case_insensitive and not self.search_only:
            raise ValueError("If using fast run case insensitive, search_only must be set")

        if self.ref_handler and not callable(self.ref_handler):
            raise TypeError("ref_handler must be callable")
        if self.global_ref_mode == 'CUSTOM' and self.ref_handler is None:
            raise ValueError("If using a custom ref mode, ref_handler must be set")

        if (core_props is None) and (self.sparql_endpoint_url not in ItemEngine.distinct_value_props):
            ItemEngine.distinct_value_props[self.sparql_endpoint_url] = FunctionsEngine.get_distinct_value_props(self.sparql_endpoint_url,
                                                                                                                 self.wikibase_url,
                                                                                                                 self.property_constraint_pid,
                                                                                                                 self.distinct_values_constraint_qid)
        self.core_props = core_props if core_props is not None else ItemEngine.distinct_value_props[self.sparql_endpoint_url]

        if self.fast_run:
            self.init_fastrun()
            if self.debug:
                if self.require_write:
                    if self.search_only:
                        print("Successful fastrun, search_only mode, we can't determine if data is up to date.")
                    else:
                        print("Successful fastrun, because no full data match you need to update the item.")
                else:
                    print("Successful fastrun, no write to Wikibase instance required.")

        if self.item_id != '' and self.create_new_item:
            raise IDMissingError("Cannot create a new item, when an identifier is given.")
        elif self.new_item and len(self.data) > 0:
            self.create_new_item = True
            self.__construct_claim_json()
        elif self.require_write or self.search_only:
            self.init_data_load()

    def init_data_load(self) -> None:
        if self.item_id and self.item_data:
            if self.debug:
                print("Load item " + self.item_id + " from item_data")
            self.json_representation = self.parse_json(self.item_data)
        elif self.item_id:
            if self.debug:
                print("Load item " + self.item_id + " from MW API from item_id")
            self.json_representation = self.get_entity()
        else:
            if self.debug:
                print("Try to guess item QID from props")
            qids_by_props = ''
            try:
                qids_by_props = self.__select_item()
            except SearchError as e:
                print("ERROR init_data_load: " + str(e))

            if qids_by_props:
                self.item_id = qids_by_props
                if self.debug:
                    print("Item ID guessed is " + self.item_id)
                self.json_representation = self.get_entity()
                self.__check_integrity()

        if not self.search_only:
            self.__construct_claim_json()
        else:
            self.data = []

    def init_fastrun(self):
        # We search if we already have a FastRunContainer with the same parameters to re-use it
        for c in ItemEngine.fast_run_store:
            if (c.base_filter == self.fast_run_base_filter) and (c.use_refs == self.fast_run_use_refs) and (c.sparql_endpoint_url == self.sparql_endpoint_url):
                self.fast_run_container = c
                self.fast_run_container.ref_handler = self.ref_handler
                self.fast_run_container.current_qid = ''
                self.fast_run_container.base_data_type = BaseDataType
                self.fast_run_container.engine = self.__class__
                self.fast_run_container.mediawiki_api_url = self.mediawiki_api_url
                self.fast_run_container.wikibase_url = self.wikibase_url
                self.fast_run_container.debug = self.debug
                if self.debug:
                    print("Found an already existing FastRunContainer")

        if not self.fast_run_container:
            self.fast_run_container = FastRunContainer(base_filter=self.fast_run_base_filter,
                                                       base_data_type=BaseDataType,
                                                       engine=self.__class__,
                                                       sparql_endpoint_url=self.sparql_endpoint_url,
                                                       mediawiki_api_url=self.mediawiki_api_url,
                                                       wikibase_url=self.wikibase_url,
                                                       use_refs=self.fast_run_use_refs,
                                                       ref_handler=self.ref_handler,
                                                       case_insensitive=self.fast_run_case_insensitive,
                                                       debug=self.debug)
            ItemEngine.fast_run_store.append(self.fast_run_container)

        if not self.search_only:
            self.require_write = self.fast_run_container.write_required(self.data, cqid=self.item_id)
            # set item id based on fast run data
            if not self.require_write and not self.item_id:
                self.item_id = self.fast_run_container.current_qid
        else:
            self.fast_run_container.load_item(self.data)
            # set item id based on fast run data
            if not self.item_id:
                self.item_id = self.fast_run_container.current_qid

    def parse_json(self, json_data):
        """
        Parses an entity json and generates the datatype objects, sets self.json_representation
        :param json_data: the json of an entity
        :type json_data: A Python Json representation of an item
        :return: returns the json representation containing 'labels', 'descriptions', 'claims', 'aliases', 'sitelinks'.
        """

        data = {x: json_data[x] for x in ('labels', 'descriptions', 'claims', 'aliases') if x in json_data}
        data['sitelinks'] = {}
        self.entity_metadata = {x: json_data[x] for x in json_data if x not in ('labels', 'descriptions', 'claims', 'aliases', 'sitelinks')}
        self.sitelinks = json_data.get('sitelinks', {})

        self.statements = []
        for prop in data['claims']:
            for z in data['claims'][prop]:
                data_type = [x for x in BaseDataType.__subclasses__() if x.DTYPE == z['mainsnak']['datatype']][0]
                statement = data_type.from_json(z)
                self.statements.append(statement)

        self.json_representation = data
        self.original_statements = copy.deepcopy(self.statements)

        return data

    def update(self, data):
        """
        This method takes data, and modifies the Wikidata item. This works together with the data already provided via the constructor or if the constructor is
        being instantiated with search_only=True. In the latter case, this allows for checking the item data before deciding which new data should be written to
        the Wikidata item. The actual write to Wikidata only happens on calling of the write() method. If data has been provided already via the constructor,
        data provided via the update() method will be appended to these data.
        :param data: A list of Wikidata statment items inheriting from BaseDataType
        :type data: list
        """

        if self.search_only:
            raise SearchOnlyError

        assert type(data) == list

        self.data.extend(data)
        self.statements = copy.deepcopy(self.original_statements)

        if self.debug:
            print(self.data)

        if self.fast_run:
            self.init_fastrun()

        if self.require_write and self.fast_run:
            self.init_data_load()
            self.__construct_claim_json()
            self.__check_integrity()
        elif not self.fast_run:
            self.__construct_claim_json()
            self.__check_integrity()

    def get_entity(self):
        """
        retrieve an item in json representation from the Wikibase instance
        :rtype: dict
        :return: python complex dictionary represenation of a json
        """

        params = {
            'action': 'wbgetentities',
            'sites': 'enwiki',
            'ids': self.item_id,
            'format': 'json'
        }

        json_data = FunctionsEngine.mediawiki_api_call_helper(data=params, allow_anonymous=True)
        return self.parse_json(json_data=json_data['entities'][self.item_id])

    def get_property_list(self):
        """
        List of properties on the current item
        :return: a list of property ID strings (Pxxxx).
        """

        property_list = set()
        for x in self.statements:
            property_list.add(x.get_prop_nr())

        return list(property_list)

    def get_json_representation(self):
        """
        A method to access the internal json representation of the item, mainly for testing
        :return: returns a Python json representation object of the item at the current state of the instance
        """

        return self.json_representation

    def get_label(self, lang=None):
        """
        Returns the label for a certain language
        :param lang:
        :type lang: str
        :return: returns the label in the specified language, an empty string if the label does not exist
        """

        lang = config['DEFAULT_LANGUAGE'] if lang is None else lang

        if self.fast_run:
            return list(self.fast_run_container.get_language_data(self.item_id, lang, 'label'))[0]
        try:
            return self.json_representation['labels'][lang]['value']
        except KeyError:
            return ''

    def set_label(self, label, lang=None, if_exists='REPLACE'):
        """
        Set the label for an item in a certain language
        :param label: The label of the item in a certain language or None to remove the label in that language
        :type label: str or None
        :param lang: The language a label should be set for.
        :type lang: str
        :param if_exists: If a label already exist, 'REPLACE' it or 'KEEP' it
        :return: None
        """

        if self.search_only:
            raise SearchOnlyError

        lang = config['DEFAULT_LANGUAGE'] if lang is None else lang

        if if_exists not in ('KEEP', 'REPLACE'):
            raise ValueError("{} is not a valid value for if_exists (REPLACE or KEEP)".format(if_exists))

        # Skip set_label if the item already have one and if_exists is at 'KEEP'
        if if_exists == 'KEEP':
            if lang in self.json_representation['labels']:
                return

            if self.fast_run_container and self.fast_run_container.get_language_data(self.item_id, lang, 'label') != ['']:
                return

        if self.fast_run and not self.require_write:
            self.require_write = self.fast_run_container.check_language_data(qid=self.item_id, lang_data=[label], lang=lang, lang_data_type='label')
            if self.require_write:
                self.init_data_load()
            else:
                return

        if 'labels' not in self.json_representation or not self.json_representation['labels']:
            self.json_representation['labels'] = {}

        if label is None:
            self.json_representation['labels'][lang] = {
                'language': lang,
                'remove': ''
            }
        else:
            self.json_representation['labels'][lang] = {
                'language': lang,
                'value': label
            }

    def get_aliases(self, lang=None):
        """
        Retrieve the aliases in a certain language
        :param lang: The language the description should be retrieved for
        :return: Returns a list of aliases, an empty list if none exist for the specified language
        """

        lang = config['DEFAULT_LANGUAGE'] if lang is None else lang

        if self.fast_run:
            return list(self.fast_run_container.get_language_data(self.item_id, lang, 'aliases'))

        alias_list = []
        if 'aliases' in self.json_representation and lang in self.json_representation['aliases']:
            for alias in self.json_representation['aliases'][lang]:
                alias_list.append(alias['value'])

        return alias_list

    def set_aliases(self, aliases, lang=None, if_exists='APPEND'):
        """
        set the aliases for an item
        :param aliases: a string or a list of strings representing the aliases of an item
        :param lang: The language a description should be set for
        :param if_exists: If aliases already exist, APPEND or REPLACE
        :return: None
        """

        if self.search_only:
            raise SearchOnlyError

        lang = config['DEFAULT_LANGUAGE'] if lang is None else lang

        if isinstance(aliases, str):
            aliases = [aliases]
        if not isinstance(aliases, list):
            raise TypeError("aliases must be a list or a string")

        if if_exists != 'APPEND' and if_exists != 'REPLACE':
            raise ValueError("{} is not a valid value for if_exists (REPLACE or APPEND)".format(if_exists))

        if self.fast_run and not self.require_write:
            self.require_write = self.fast_run_container.check_language_data(qid=self.item_id, lang_data=aliases, lang=lang, lang_data_type='aliases', if_exists=if_exists)
            if self.require_write:
                self.init_data_load()
            else:
                return

        if 'aliases' not in self.json_representation:
            self.json_representation['aliases'] = {}

        if if_exists == 'REPLACE' or lang not in self.json_representation['aliases']:
            self.json_representation['aliases'][lang] = []
            for alias in aliases:
                self.json_representation['aliases'][lang].append({
                    'language': lang,
                    'value': alias
                })
        else:
            for alias in aliases:
                found = False
                for current_aliases in self.json_representation['aliases'][lang]:
                    if alias.strip().casefold() != current_aliases['value'].strip().casefold():
                        continue
                    else:
                        found = True
                        break

                if not found:
                    self.json_representation['aliases'][lang].append({
                        'language': lang,
                        'value': alias
                    })

    def get_description(self, lang=None):
        """
        Retrieve the description in a certain language
        :param lang: The language the description should be retrieved for
        :return: Returns the description string
        """

        lang = config['DEFAULT_LANGUAGE'] if lang is None else lang

        if self.fast_run:
            return list(self.fast_run_container.get_language_data(self.item_id, lang, 'description'))[0]
        if 'descriptions' not in self.json_representation or lang not in self.json_representation['descriptions']:
            return ''
        else:
            return self.json_representation['descriptions'][lang]['value']

    def set_description(self, description, lang=None, if_exists='REPLACE'):
        """
        Set the description for an item in a certain language
        :param description: The description of the item in a certain language
        :type description: str
        :param lang: The language a description should be set for.
        :type lang: str
        :param if_exists: If a description already exist, REPLACE it or KEEP it.
        :return: None
        """

        if self.search_only:
            raise SearchOnlyError

        lang = config['DEFAULT_LANGUAGE'] if lang is None else lang

        if if_exists != 'KEEP' and if_exists != 'REPLACE':
            raise ValueError("{} is not a valid value for if_exists (REPLACE or KEEP)".format(if_exists))

        # Skip set_description if the item already have one and if_exists is at 'KEEP'
        if if_exists == 'KEEP':
            if self.get_description(lang):
                return

            if self.fast_run_container and self.fast_run_container.get_language_data(self.item_id, lang, 'description') != ['']:
                return

        if self.fast_run and not self.require_write:
            self.require_write = self.fast_run_container.check_language_data(qid=self.item_id, lang_data=[description], lang=lang, lang_data_type='description')
            if self.require_write:
                self.init_data_load()
            else:
                return

        if 'descriptions' not in self.json_representation or not self.json_representation['descriptions'] or if_exists == 'REPLACE':
            self.json_representation['descriptions'] = {}

        self.json_representation['descriptions'][lang] = {
            'language': lang,
            'value': description
        }

    def get_sitelink(self, site):
        """
        A method to access the interwiki links in the json.model
        :param site: The Wikipedia site the interwiki/sitelink should be returned for
        :return: The interwiki/sitelink string for the specified Wikipedia will be returned.
        """

        if site in self.sitelinks:
            return self.sitelinks[site]
        else:
            return None

    def set_sitelink(self, site, title, badges=()):
        """
        Set sitelinks to corresponding Wikipedia pages
        :param site: The Wikipedia page a sitelink is directed to (e.g. 'enwiki')
        :param title: The title of the Wikipedia page the sitelink is directed to
        :param badges: An iterable containing Wikipedia badge strings.
        :return:
        """

        if self.search_only:
            raise SearchOnlyError

        sitelink = {
            'site': site,
            'title': title,
            'badges': badges
        }
        self.json_representation['sitelinks'][site] = sitelink
        self.sitelinks[site] = sitelink

    def count_references(self, prop_id):
        counts = {}
        for claim in self.get_json_representation()['claims'][prop_id]:
            counts[claim['id']] = len(claim['references'])
        return counts

    def get_reference_properties(self, prop_id):
        references = []
        statements = [x for x in self.get_json_representation()['claims'][prop_id] if 'references' in x]
        for statement in statements:
            for reference in statement['references']:
                references.append(reference['snaks'].keys())
        return references

    def get_qualifier_properties(self, prop_id):
        qualifiers = []
        for statements in self.get_json_representation()['claims'][prop_id]:
            qualifiers.append(statements['qualifiers'].keys())
        return qualifiers

    def write(self, login, bot_account=True, edit_summary='', entity_type='item', property_datatype='string', max_retries=1000, retry_after=60, allow_anonymous=False):
        """
        Writes the item Json to the Wikibase instance and after successful write, updates the object with new ids and hashes generated by the Wikibase instance.
        For new items, also returns the new QIDs.
        :param login: The object containing the login credentials and cookies. An instance of wbi_login.Login.
        :param bot_account: Tell the Wikidata API whether the script should be run as part of a bot account or not.
        :type bot_account: bool
        :param edit_summary: A short (max 250 characters) summary of the purpose of the edit. This will be displayed as the revision summary of the item.
        :type edit_summary: str
        :param entity_type: Decides wether the object will become a 'form', 'item' (default), 'lexeme', 'property' or 'sense'
        :type entity_type: str
        :param property_datatype: When payload_type is 'property' then this parameter set the datatype for the property
        :type property_datatype: str
        :param max_retries: If api request fails due to rate limiting, maxlag, or readonly mode, retry up to `max_retries` times
        :type max_retries: int
        :param retry_after: Number of seconds to wait before retrying request (see max_retries)
        :type retry_after: int
        :param allow_anonymous: Allow anonymous edit to the MediaWiki API. Disabled by default.
        :type allow_anonymous: bool
        :return: the entity ID on successful write
        """

        if self.search_only:
            raise SearchOnlyError

        if not self.require_write:
            return self.item_id

        if entity_type == 'property':
            self.json_representation['datatype'] = property_datatype
            if 'sitelinks' in self.json_representation:
                del self.json_representation['sitelinks']

        payload = {
            'action': 'wbeditentity',
            'data': json.JSONEncoder().encode(self.json_representation),
            'format': 'json',
            'token': login.get_edit_token(),
            'summary': edit_summary
        }

        if config['MAXLAG'] > 0:
            payload.update({'maxlag': config['MAXLAG']})

        if bot_account:
            payload.update({'bot': ''})

        if self.create_new_item:
            payload.update({u'new': entity_type})
        else:
            payload.update({u'id': self.item_id})

        if self.debug:
            print(payload)

        try:
            json_data = FunctionsEngine.mediawiki_api_call_helper(data=payload, login=login, max_retries=max_retries, retry_after=retry_after, allow_anonymous=allow_anonymous)

            if 'error' in json_data and 'messages' in json_data['error']:
                error_msg_names = set(x.get('name') for x in json_data['error']['messages'])
                if 'wikibase-validator-label-with-description-conflict' in error_msg_names:
                    raise NonUniqueLabelDescriptionPairError(json_data)
                else:
                    raise MWApiError(json_data)
            elif 'error' in json_data.keys():
                raise MWApiError(json_data)
        except Exception:
            print('Error while writing to the Wikibase instance')
            raise

        # after successful write, update this object with latest json, QID and parsed data types.
        self.create_new_item = False
        self.item_id = json_data['entity']['id']
        self.parse_json(json_data=json_data['entity'])
        self.data = []
        if 'success' in json_data and 'entity' in json_data and 'lastrevid' in json_data['entity']:
            self.lastrevid = json_data['entity']['lastrevid']
        return self.item_id

    def __check_integrity(self):
        """
        A method to check if when invoking __select_item() and the item does not exist yet, but another item
        has a property of the current domain with a value like submitted in the data dict, this item does not get
        selected but a ManualInterventionReqException() is raised. This check is dependent on the core identifiers
        of a certain domain.
        :return: boolean True if test passed
        """

        # all core props
        wbi_core_props = self.core_props
        # core prop statements that exist on the item
        cp_statements = [x for x in self.statements if x.get_prop_nr() in wbi_core_props]
        item_core_props = set(x.get_prop_nr() for x in cp_statements)
        # core prop statements we are loading
        cp_data = [x for x in self.data if x.get_prop_nr() in wbi_core_props]

        # compare the claim values of the currently loaded QIDs to the data provided in self.data
        # this is the number of core_ids in self.data that are also on the item
        count_existing_ids = len([x for x in self.data if x.get_prop_nr() in item_core_props])

        core_prop_match_count = 0
        for new_stat in self.data:
            for stat in self.statements:
                if (new_stat.get_prop_nr() == stat.get_prop_nr()) and (new_stat.get_value() == stat.get_value()) and (
                        new_stat.get_prop_nr() in item_core_props):
                    core_prop_match_count += 1

        if core_prop_match_count < count_existing_ids * self.core_prop_match_thresh:
            existing_core_pv = defaultdict(set)
            for s in cp_statements:
                existing_core_pv[s.get_prop_nr()].add(s.get_value())
            new_core_pv = defaultdict(set)
            for s in cp_data:
                new_core_pv[s.get_prop_nr()].add(s.get_value())
            nomatch_existing = {k: v - new_core_pv[k] for k, v in existing_core_pv.items()}
            nomatch_existing = {k: v for k, v in nomatch_existing.items() if v}
            nomatch_new = {k: v - existing_core_pv[k] for k, v in new_core_pv.items()}
            nomatch_new = {k: v for k, v in nomatch_new.items() if v}
            raise CorePropIntegrityException("Retrieved item ({}) does not match provided core IDs. "
                                             "Matching count {}, non-matching count {}. "
                                             .format(self.item_id, core_prop_match_count,
                                                     count_existing_ids - core_prop_match_count) +
                                             "existing unmatched core props: {}. ".format(nomatch_existing) +
                                             "statement unmatched core props: {}.".format(nomatch_new))
        else:
            return True

    def __select_item(self):
        """
        The most likely item QID should be returned, after querying the Wikibase instance for all values in core_id properties
        :return: Either a single QID is returned, or an empty string if no suitable item in the Wikibase instance
        """

        qid_list = set()
        conflict_source = {}

        for statement in self.data:
            property_nr = statement.get_prop_nr()

            core_props = self.core_props
            if property_nr in core_props:
                tmp_qids = set()
                query = statement.sparql_query.format(wb_url=self.wikibase_url, pid=property_nr, value=statement.get_sparql_value().replace("'", r"\'"))
                results = FunctionsEngine.execute_sparql_query(query=query, endpoint=self.sparql_endpoint_url, debug=self.debug)

                for i in results['results']['bindings']:
                    qid = i['item_id']['value'].split('/')[-1]
                    tmp_qids.add(qid)

                qid_list.update(tmp_qids)

                # Protocol in what property the conflict arises
                if property_nr in conflict_source:
                    conflict_source[property_nr].append(tmp_qids)
                else:
                    conflict_source[property_nr] = [tmp_qids]

                if len(tmp_qids) > 1:
                    raise ManualInterventionReqException("More than one item has the same property value", property_nr, tmp_qids)

        if len(qid_list) == 0:
            self.create_new_item = True
            return ''

        if self.debug:
            print(qid_list)

        unique_qids = set(qid_list)
        if len(unique_qids) > 1:
            raise ManualInterventionReqException("More than one item has the same property value", conflict_source, unique_qids)
        elif len(unique_qids) == 1:
            return list(unique_qids)[0]

    def __construct_claim_json(self):
        """
        Writes the properties from self.data to a new or existing json in self.json_representation
        :return: None
        """

        def handle_qualifiers(old_item, new_item):
            if not new_item.check_qualifier_equality:
                old_item.set_qualifiers(new_item.get_qualifiers())

        def is_good_ref(ref_block):
            prop_nrs = [x.get_prop_nr() for x in ref_block]
            values = [x.get_value() for x in ref_block]
            good_ref = True
            prop_value_map = dict(zip(prop_nrs, values))

            # if self.good_refs has content, use these to determine good references
            if self.good_refs and len(self.good_refs) > 0:
                found_good = True
                for rblock in self.good_refs:

                    if not all([k in prop_value_map for k, v in rblock.items()]):
                        found_good = False

                    if not all([v in prop_value_map[k] for k, v in rblock.items() if v]):
                        found_good = False

                    if found_good:
                        return True

                return False

            return good_ref

        def handle_references(old_item, new_item):
            """
            Local function to handle references
            :param old_item: An item containing the data as currently in the Wikibase instance
            :type old_item: A child of BaseDataType
            :param new_item: An item containing the new data which should be written to the Wikibase instance
            :type new_item: A child of BaseDataType
            """

            old_references = old_item.get_references()
            new_references = new_item.get_references()

            if sum(map(lambda z: len(z), old_references)) == 0 or self.global_ref_mode == 'STRICT_OVERWRITE':
                old_item.set_references(new_references)

            elif self.global_ref_mode == 'STRICT_KEEP' or new_item.statement_ref_mode == 'STRICT_KEEP':
                pass

            elif self.global_ref_mode == 'STRICT_KEEP_APPEND' or new_item.statement_ref_mode == 'STRICT_KEEP_APPEND':
                old_references.extend(new_references)
                old_item.set_references(old_references)

            elif self.global_ref_mode == 'CUSTOM' or new_item.statement_ref_mode == 'CUSTOM' and self.ref_handler and callable(self.ref_handler):
                self.ref_handler(old_item, new_item)

            elif self.global_ref_mode == 'KEEP_GOOD' or new_item.statement_ref_mode == 'KEEP_GOOD':
                # Copy only good_ref
                refs = [x for x in old_references if is_good_ref(x)]

                # Don't add already existing references
                for new_ref in new_references:
                    if new_ref not in old_references:
                        refs.append(new_ref)

                # Set the references
                old_item.set_references(refs)

        # sort the incoming data according to the property number
        self.data.sort(key=lambda z: z.get_prop_nr().lower())

        # collect all statements which should be deleted because of an empty value
        statements_for_deletion = []
        for item in self.data:
            if isinstance(item, BaseDataType) and item.get_value() == '':
                statements_for_deletion.append(item.get_prop_nr())

        if self.create_new_item:
            self.statements = copy.copy(self.data)
        else:
            for stat in self.data:
                prop_nr = stat.get_prop_nr()

                prop_data = [x for x in self.statements if x.get_prop_nr() == prop_nr]
                if prop_data and stat.if_exists == 'KEEP':
                    continue
                prop_pos = [x.get_prop_nr() == prop_nr for x in self.statements]
                prop_pos.reverse()
                insert_pos = len(prop_pos) - (prop_pos.index(True) if any(prop_pos) else 0)

                # If value should be appended, check if values exists, if not, append
                if 'APPEND' in stat.if_exists:
                    equal_items = [stat == x for x in prop_data]
                    if True not in equal_items or stat.if_exists == 'FORCE_APPEND':
                        self.statements.insert(insert_pos + 1, stat)
                    else:
                        # if item exists, modify rank
                        current_item = prop_data[equal_items.index(True)]
                        current_item.set_rank(stat.get_rank())
                        handle_references(old_item=current_item, new_item=stat)
                        handle_qualifiers(old_item=current_item, new_item=stat)
                    continue

                # set all existing values of a property for removal
                for x in prop_data:
                    # for deletion of single statements, do not set all others to delete
                    if hasattr(stat, 'remove'):
                        break
                    elif x.get_id() and not hasattr(x, 'retain'):
                        # keep statements with good references if keep_good_ref_statements is True
                        if self.keep_good_ref_statements:
                            if any([is_good_ref(r) for r in x.get_references()]):
                                setattr(x, 'retain', '')
                        else:
                            setattr(x, 'remove', '')

                match = []
                for i in prop_data:
                    if stat == i and hasattr(stat, 'remove'):
                        match.append(True)
                        setattr(i, 'remove', '')
                    elif stat == i:
                        match.append(True)
                        setattr(i, 'retain', '')
                        if hasattr(i, 'remove'):
                            delattr(i, 'remove')
                        handle_references(old_item=i, new_item=stat)
                        handle_qualifiers(old_item=i, new_item=stat)

                        i.set_rank(rank=stat.get_rank())
                    # if there is no value, do not add an element, this is also used to delete whole properties.
                    elif i.get_value():
                        match.append(False)

                if True not in match and not hasattr(stat, 'remove'):
                    self.statements.insert(insert_pos + 1, stat)

        # For whole property deletions, add remove flag to all statements which should be deleted
        for item in copy.deepcopy(self.statements):
            if item.get_prop_nr() in statements_for_deletion:
                if item.get_id() != '':
                    setattr(item, 'remove', '')
                else:
                    self.statements.remove(item)

        # regenerate claim json
        self.json_representation['claims'] = {}
        for stat in self.statements:
            prop_nr = stat.get_prop_nr()
            if prop_nr not in self.json_representation['claims']:
                self.json_representation['claims'][prop_nr] = []
            self.json_representation['claims'][prop_nr].append(stat.get_json_representation())

    def __repr__(self):
        """A mixin implementing a simple __repr__."""
        return "<{klass} @{id:x} {attrs}>".format(
            klass=self.__class__.__name__,
            id=id(self) & 0xFFFFFF,
            attrs="\r\n\t ".join("{}={!r}".format(k, v) for k, v in self.__dict__.items()),
        )


class FunctionsEngine(object):

    @staticmethod
    def mediawiki_api_call(method, mediawiki_api_url=None, session=None, max_retries=1000, retry_after=60, **kwargs):
        """
        :param method: 'GET' or 'POST'
        :param mediawiki_api_url:
        :param session: If a session is passed, it will be used. Otherwise a new requests session is created
        :param max_retries: If api request fails due to rate limiting, maxlag, or readonly mode, retry up to
        `max_retries` times
        :type max_retries: int
        :param retry_after: Number of seconds to wait before retrying request (see max_retries)
        :type retry_after: int
        :param kwargs: Passed to requests.request
        :return:
        """

        mediawiki_api_url = config['MEDIAWIKI_API_URL'] if mediawiki_api_url is None else mediawiki_api_url

        # TODO: Add support for 'multipart/form-data' when using POST (https://www.mediawiki.org/wiki/API:Edit#Large_edits)

        response = None
        session = session if session else requests.session()
        for n in range(max_retries):
            try:
                response = session.request(method, mediawiki_api_url, **kwargs)
            except requests.exceptions.ConnectionError as e:
                print("Connection error: {}. Sleeping for {} seconds.".format(e, retry_after))
                sleep(retry_after)
                continue
            if response.status_code == 503:
                print("service unavailable. sleeping for {} seconds".format(retry_after))
                sleep(retry_after)
                continue

            response.raise_for_status()
            json_data = response.json()
            """
            Mediawiki api response has code = 200 even if there are errors.
            rate limit doesn't return HTTP 429 either. may in the future
            https://phabricator.wikimedia.org/T172293
            """
            if 'error' in json_data:
                # rate limiting
                error_msg_names = set()
                if 'messages' in json_data['error']:
                    error_msg_names = set(x.get('name') for x in json_data['error']['messages'])
                if 'actionthrottledtext' in error_msg_names:
                    sleep_sec = int(response.headers.get('retry-after', retry_after))
                    print("{}: rate limited. sleeping for {} seconds".format(datetime.datetime.utcnow(), sleep_sec))
                    sleep(sleep_sec)
                    continue

                # maxlag
                if 'code' in json_data['error'] and json_data['error']['code'] == 'maxlag':
                    sleep_sec = json_data['error'].get('lag', retry_after)
                    print("{}: maxlag. sleeping for {} seconds".format(datetime.datetime.utcnow(), sleep_sec))
                    sleep(sleep_sec)
                    continue

                # readonly
                if 'code' in json_data['error'] and json_data['error']['code'] == 'readonly':
                    print('The Wikibase instance is currently in readonly mode, waiting for {} seconds'.format(retry_after))
                    sleep(retry_after)
                    continue

                # others case
                raise MWApiError(response.json() if response else {})

            # there is no error or waiting. break out of this loop and parse response
            break
        else:
            # the first time I've ever used for - else!!
            # else executes if the for loop completes normally. i.e. does not encouter a `break`
            # in this case, that means it tried this api call 10 times
            raise MWApiError(response.json() if response else {})

        return json_data

    @staticmethod
    def mediawiki_api_call_helper(data, login=None, mediawiki_api_url=None, user_agent=None, allow_anonymous=False, max_retries=1000, retry_after=60):
        mediawiki_api_url = config['MEDIAWIKI_API_URL'] if mediawiki_api_url is None else mediawiki_api_url
        user_agent = config['USER_AGENT_DEFAULT'] if user_agent is None else user_agent

        if not allow_anonymous:
            if login is None:
                # Force allow_anonymous as False by default to ask for a login object
                raise ValueError("allow_anonymous can't be False and login is None at the same time.")
            elif mediawiki_api_url != login.mediawiki_api_url:
                raise ValueError("mediawiki_api_url can't be different with the one in the login object.")

        headers = {
            'User-Agent': user_agent
        }

        if data is not None:
            # format can only be json when using mediawiki_api_call()
            if 'format' not in data:
                data.update({'format': 'json'})

            if login is not None and 'token' not in data:
                data.update({'token': login.get_edit_token()})

            if not allow_anonymous:
                # Always assert user if allow_anonymous is False
                if 'assert' not in data:
                    data.update({'assert': 'user'})
                if 'token' in data and data['token'] == '+\\':
                    raise wbi_login.LoginError("Anonymous edit are not allowed by default. Set allow_anonymous to True to edit mediawiki anonymously.")
            elif 'assert' not in data:
                # Always assert anon if allow_anonymous is True
                data.update({'assert': 'anon'})

        login_session = login.get_session() if login is not None else None

        return FunctionsEngine.mediawiki_api_call('POST', mediawiki_api_url, login_session, data=data, headers=headers, max_retries=max_retries, retry_after=retry_after)

    @staticmethod
    @wbi_backoff()
    def execute_sparql_query(query, prefix=None, endpoint=None, user_agent=None, as_dataframe=False, max_retries=1000, retry_after=60, debug=False):
        """
        Static method which can be used to execute any SPARQL query
        :param prefix: The URI prefixes required for an endpoint, default is the Wikidata specific prefixes
        :param query: The actual SPARQL query string
        :param endpoint: The URL string for the SPARQL endpoint. Default is the URL for the Wikidata SPARQL endpoint
        :param user_agent: Set a user agent string for the HTTP header to let the Query Service know who you are.
        :type user_agent: str
        :param as_dataframe: Return result as pandas dataframe
        :param max_retries: The number time this function should retry in case of header reports.
        :param retry_after: the number of seconds should wait upon receiving either an error code or the Query Service is not reachable.
        :param debug: Enable debug output.
        :type debug: boolean
        :return: The results of the query are returned in JSON format
        """

        sparql_endpoint_url: str = config['SPARQL_ENDPOINT_URL'] if endpoint is None else endpoint
        user_agent: str = config['USER_AGENT_DEFAULT'] if user_agent is None else user_agent

        if prefix:
            query = prefix + '\n' + query

        params = {
            'query': '#Tool: wbi_core execute_sparql_query\n' + query,
            'format': 'json'
        }

        headers = {
            'Accept': 'application/sparql-results+json',
            'User-Agent': user_agent
        }

        if debug:
            print(params['query'])

        for n in range(max_retries):
            try:
                response = requests.post(sparql_endpoint_url, params=params, headers=headers)
            except requests.exceptions.ConnectionError as e:
                print("Connection error: {}. Sleeping for {} seconds.".format(e, retry_after))
                sleep(retry_after)
                continue
            if response.status_code == 503:
                print("Service unavailable (503). Sleeping for {} seconds".format(retry_after))
                sleep(retry_after)
                continue
            if response.status_code == 429:
                if 'retry-after' in response.headers.keys():
                    retry_after = response.headers['retry-after']
                print("Too Many Requests (429). Sleeping for {} seconds".format(retry_after))
                sleep(retry_after)
                continue
            response.raise_for_status()
            results = response.json()

            if as_dataframe:
                return FunctionsEngine._sparql_query_result_to_df(results)
            else:
                return results

    @staticmethod
    def _sparql_query_result_to_df(results):

        def parse_value(item):
            if item.get('datatype') == 'http://www.w3.org/2001/XMLSchema#decimal':
                return float(item['value'])
            if item.get('datatype') == 'http://www.w3.org/2001/XMLSchema#integer':
                return int(item['value'])
            if item.get('datatype') == 'http://www.w3.org/2001/XMLSchema#dateTime':
                return datetime.datetime.strptime(item['value'], '%Y-%m-%dT%H:%M:%SZ')
            return item['value']

        results = results['results']['bindings']
        results = [{k: parse_value(v) for k, v in item.items()} for item in results]
        df = pandas.DataFrame(results)
        return df

    @staticmethod
    def get_linked_by(qid, mediawiki_api_url=None):
        """
            :param qid: Wikidata identifier to which other wikidata items link
            :param mediawiki_api_url: default to wikidata's api, but can be changed to any Wikibase
            :return:
        """

        mediawiki_api_url = config['MEDIAWIKI_API_URL'] if mediawiki_api_url is None else mediawiki_api_url

        linkedby = []
        whatlinkshere = json.loads(requests.get(mediawiki_api_url + '?action=query&list=backlinks&format=json&bllimit=500&bltitle=' + qid).text)
        for link in whatlinkshere['query']['backlinks']:
            if link['title'].startswith('Q'):
                linkedby.append(link['title'])
        while 'continue' in whatlinkshere.keys():
            whatlinkshere = json.loads(requests.get(mediawiki_api_url + '?action=query&list=backlinks&blcontinue=' +
                                                    whatlinkshere['continue']['blcontinue'] + '&format=json&bllimit=500&bltitle=' + qid).text)
            for link in whatlinkshere['query']['backlinks']:
                if link['title'].startswith('Q'):
                    linkedby.append(link['title'])
        return linkedby

    @staticmethod
    def merge_items(from_id, to_id, login, ignore_conflicts='', mediawiki_api_url=None, user_agent=None, allow_anonymous=False):
        """
        A static method to merge two items
        :param from_id: The QID which should be merged into another item
        :type from_id: string with 'Q' prefix
        :param to_id: The QID into which another item should be merged
        :type to_id: string with 'Q' prefix
        :param login: The object containing the login credentials and cookies. An instance of wbi_login.Login.
        :param mediawiki_api_url: The MediaWiki url which should be used
        :type mediawiki_api_url: str
        :param ignore_conflicts: A string with the values 'description', 'statement' or 'sitelink', separated by a pipe ('|') if using more than one of those.
        :type ignore_conflicts: str
        :param user_agent: Set a user agent string for the HTTP header to let the Query Service know who you are.
        :type user_agent: str
        :param allow_anonymous: Allow anonymous edit to the MediaWiki API. Disabled by default.
        :type allow_anonymous: bool
        """

        params = {
            'action': 'wbmergeitems',
            'fromid': from_id,
            'toid': to_id,
            'token': login.get_edit_token(),
            'format': 'json',
            'bot': '',
            'ignoreconflicts': ignore_conflicts
        }

        if config['MAXLAG'] > 0:
            params.update({'maxlag': config['MAXLAG']})

        return FunctionsEngine.mediawiki_api_call_helper(data=params, login=login, mediawiki_api_url=mediawiki_api_url, user_agent=user_agent, allow_anonymous=allow_anonymous)

    @staticmethod
    def delete_item(item, reason, login, mediawiki_api_url=None, user_agent=None, allow_anonymous=False):
        """
        Delete an item
        :param item: a QID which should be deleted
        :type item: string
        :param reason: short text about the reason for the deletion request
        :type reason: str
        :param login: The object containing the login credentials and cookies. An instance of wbi_login.Login.
        :param mediawiki_api_url: The MediaWiki url which should be used
        :type mediawiki_api_url: str
        :param user_agent: Set a user agent string for the HTTP header to let the Query Service know who you are.
        :type user_agent: str
        :param allow_anonymous: Allow anonymous edit to the MediaWiki API. Disabled by default.
        :type allow_anonymous: bool
        """

        params = {
            'action': 'delete',
            'title': 'Item:' + item,
            'reason': reason,
            'token': login.get_edit_token(),
            'format': 'json'
        }

        if config['MAXLAG'] > 0:
            params.update({'maxlag': config['MAXLAG']})

        return FunctionsEngine.mediawiki_api_call_helper(data=params, login=login, mediawiki_api_url=mediawiki_api_url, user_agent=user_agent, allow_anonymous=allow_anonymous)

    @staticmethod
    def delete_statement(statement_id, revision, login, mediawiki_api_url=None, user_agent=None, allow_anonymous=False):
        """
        Delete an item
        :param statement_id: One GUID or several (pipe-separated) GUIDs identifying the claims to be removed. All claims must belong to the same entity.
        :type statement_id: string
        :param revision: The numeric identifier for the revision to base the modification on. This is used for detecting conflicts during save.
        :type revision: str
        :param login: The object containing the login credentials and cookies. An instance of wbi_login.Login.
        :param mediawiki_api_url: The MediaWiki url which should be used
        :type mediawiki_api_url: str
        :param user_agent: Set a user agent string for the HTTP header to let the Query Service know who you are.
        :type user_agent: str
        :param allow_anonymous: Allow anonymous edit to the MediaWiki API. Disabled by default.
        :type allow_anonymous: bool
        """

        params = {
            'action': 'wbremoveclaims',
            'claim': statement_id,
            'token': login.get_edit_token(),
            'baserevid': revision,
            'bot': True,
            'format': 'json'
        }

        if config['MAXLAG'] > 0:
            params.update({'maxlag': config['MAXLAG']})

        return FunctionsEngine.mediawiki_api_call_helper(data=params, login=login, mediawiki_api_url=mediawiki_api_url, user_agent=user_agent, allow_anonymous=allow_anonymous)

    @staticmethod
    def get_search_results(search_string='', search_type='item', mediawiki_api_url=None, user_agent=None, max_results=500, language=None, dict_result=False, allow_anonymous=True):
        """
        Performs a search for entities in the Wikibase instance using labels and aliases.
        :param search_string: a string which should be searched for in the Wikibase instance (labels and aliases)
        :type search_string: str
        :param search_type: Search for this type of entity. One of the following values: form, item, lexeme, property, sense
        :type search_type: str
        :param mediawiki_api_url: Specify the mediawiki_api_url.
        :type mediawiki_api_url: str
        :param user_agent: The user agent string transmitted in the http header
        :type user_agent: str
        :param max_results: The maximum number of search results returned. Default 500
        :type max_results: int
        :param language: The language in which to perform the search.
        :type language: str
        :param dict_result:
        :type dict_result: boolean
        :param allow_anonymous: Allow anonymous edit to the MediaWiki API. Disabled by default.
        :type allow_anonymous: bool
        :return: list
        """

        language = config['DEFAULT_LANGUAGE'] if language is None else language

        params = {
            'action': 'wbsearchentities',
            'language': language,
            'search': search_string,
            'type': search_type,
            'format': 'json',
            'limit': 50
        }

        cont_count = 0
        results = []

        while True:
            params.update({'continue': cont_count})

            search_results = FunctionsEngine.mediawiki_api_call_helper(data=params, mediawiki_api_url=mediawiki_api_url, user_agent=user_agent, allow_anonymous=allow_anonymous)

            if search_results['success'] != 1:
                raise SearchError('Wikibase API wbsearchentities failed')
            else:
                for i in search_results['search']:
                    if dict_result:
                        description = i['description'] if 'description' in i else None
                        aliases = i['aliases'] if 'aliases' in i else None
                        results.append({
                            'id': i['id'],
                            'label': i['label'],
                            'match': i['match'],
                            'description': description,
                            'aliases': aliases
                        })
                    else:
                        results.append(i['id'])

            if 'search-continue' not in search_results:
                break
            else:
                cont_count = search_results['search-continue']

            if cont_count >= max_results:
                break

        return results

    @staticmethod
    def generate_item_instances(items, mediawiki_api_url=None, login=None, user_agent=None, allow_anonymous=True):
        """
        A method which allows for retrieval of a list of Wikidata items or properties. The method generates a list of
        tuples where the first value in the tuple is the QID or property ID, whereas the second is the new instance of
        ItemEngine containing all the data of the item. This is most useful for mass retrieval of items.
        :param user_agent: A custom user agent
        :type user_agent: str
        :param items: A list of QIDs or property IDs
        :type items: list
        :param mediawiki_api_url: The MediaWiki url which should be used
        :type mediawiki_api_url: str
        :param login: The object containing the login credentials and cookies. An instance of wbi_login.Login.
        :return: A list of tuples, first value in the tuple is the QID or property ID string, second value is the instance of ItemEngine with the corresponding
            item data.
        :param allow_anonymous: Allow anonymous edit to the MediaWiki API. Disabled by default.
        :type allow_anonymous: bool
        """

        assert type(items) == list

        params = {
            'action': 'wbgetentities',
            'ids': '|'.join(items),
            'format': 'json'
        }

        reply = FunctionsEngine.mediawiki_api_call_helper(data=params, login=login, mediawiki_api_url=mediawiki_api_url, user_agent=user_agent, allow_anonymous=allow_anonymous)

        item_instances = []
        for qid, v in reply['entities'].items():
            ii = ItemEngine(item_id=qid, item_data=v)
            ii.mediawiki_api_url = mediawiki_api_url
            item_instances.append((qid, ii))

        return item_instances

    @staticmethod
    def get_distinct_value_props(sparql_endpoint_url: str = None, wikibase_url: str = None, property_constraint_pid: str = None, distinct_values_constraint_qid: str = None):
        """
        On wikidata, the default core IDs will be the properties with a distinct values constraint select ?p where {?p wdt:P2302 wd:Q21502410}
        See: https://www.wikidata.org/wiki/Help:Property_constraints_portal
        https://www.wikidata.org/wiki/Help:Property_constraints_portal/Unique_value
        """

        wikibase_url = config['WIKIBASE_URL'] if wikibase_url is None else wikibase_url
        property_constraint_pid = config['PROPERTY_CONSTRAINT_PID'] if property_constraint_pid is None else property_constraint_pid
        distinct_values_constraint_qid = config['DISTINCT_VALUES_CONSTRAINT_QID'] if distinct_values_constraint_qid is None else distinct_values_constraint_qid

        pcpid = property_constraint_pid
        dvcqid = distinct_values_constraint_qid

        query = '''
        SELECT ?p WHERE {{
            ?p <{wb_url}/prop/direct/{prop_nr}> <{wb_url}/entity/{entity}>
        }}
        '''.format(wb_url=wikibase_url, prop_nr=pcpid, entity=dvcqid)
        df = FunctionsEngine.execute_sparql_query(query, endpoint=sparql_endpoint_url, as_dataframe=True)
        if df.empty:
            warn("Warning: No distinct value properties found\n" +
                 "Please set P2302 and Q21502410 in your Wikibase or set `core_props` manually.\n" +
                 "Continuing with no core_props")
            return set()
        else:
            df.p = df.p.str.rsplit('/', 1).str[-1]
            return set(df.p)


class JsonParser(object):
    references: list[Any] = []
    qualifiers: list[Any] = []
    final = False
    current_type = None

    def __init__(self, f):
        self.f = f

    def __call__(self, *args):
        self.json_representation = args[1]

        if self.final:
            self.final = False
            return self.f(cls=self.current_type, jsn=self.json_representation)

        if 'mainsnak' in self.json_representation:
            self.mainsnak = None
            self.references = []
            self.qualifiers = []
            json_representation = self.json_representation

            if 'references' in json_representation:
                self.references.extend([[] for _ in json_representation['references']])
                for count, ref_block in enumerate(json_representation['references']):
                    ref_hash = ''
                    if 'hash' in ref_block:
                        ref_hash = ref_block['hash']
                    for prop in ref_block['snaks-order']:
                        jsn = ref_block['snaks'][prop]

                        for prop_ref in jsn:
                            ref_class = self.get_class_representation(prop_ref)
                            ref_class.is_reference = True
                            ref_class.snak_type = prop_ref['snaktype']
                            ref_class.set_hash(ref_hash)

                            self.references[count].append(copy.deepcopy(ref_class))

                            # print(self.references)
            if 'qualifiers' in json_representation:
                for prop in json_representation['qualifiers-order']:
                    for qual in json_representation['qualifiers'][prop]:
                        qual_hash = ''
                        if 'hash' in qual:
                            qual_hash = qual['hash']

                        qual_class = self.get_class_representation(qual)
                        qual_class.is_qualifier = True
                        qual_class.snak_type = qual['snaktype']
                        qual_class.set_hash(qual_hash)
                        self.qualifiers.append(qual_class)

                        # print(self.qualifiers)
            mainsnak = self.get_class_representation(json_representation['mainsnak'])
            mainsnak.set_references(self.references)
            mainsnak.set_qualifiers(self.qualifiers)
            if 'id' in json_representation:
                mainsnak.set_id(json_representation['id'])
            if 'rank' in json_representation:
                mainsnak.set_rank(json_representation['rank'])
            mainsnak.snak_type = json_representation['mainsnak']['snaktype']

            return mainsnak

        elif 'property' in self.json_representation:
            return self.get_class_representation(jsn=self.json_representation)

    def get_class_representation(self, jsn):
        data_type = [x for x in BaseDataType.__subclasses__() if x.DTYPE == jsn['datatype']][0]
        self.final = True
        self.current_type = data_type
        return data_type.from_json(jsn)


class BaseDataType(object):
    """
    The base class for all Wikibase data types, they inherit from it
    """
    DTYPE = 'base-data-type'
    sparql_query = '''
        SELECT * WHERE {{
          ?item_id <{wb_url}/prop/{pid}> ?s .
          ?s <{wb_url}/prop/statement/{pid}> '{value}' .
        }}
    '''

    def __init__(self, value, prop_nr, **kwargs):
        """
        Constructor, will be called by all data types.
        :param value: Data value of the Wikibase data snak
        :type value: str or int or tuple
        :param prop_nr: The property number a Wikibase snak belongs to
        :type prop_nr: A string with a prefixed 'P' and several digits e.g. 'P715' (Drugbank ID) or an int
        :param data_type: The Wikibase data type declaration of this snak
        :type data_type: str
        :param snak_type: The snak type of the Wikibase data snak, three values possible, depending if the value is a known (value), not existent (novalue) or
            unknown (somevalue). See Wikibase documentation.
        :type snak_type: a str of either 'value', 'novalue' or 'somevalue'
        :param references: A one level nested list with reference Wikibase snaks of base type BaseDataType,
            e.g. references=[[<BaseDataType>, <BaseDataType>], [<BaseDataType>]]
            This will create two references, the first one with two statements, the second with one
        :type references: A one level nested list with instances of BaseDataType or children of it.
        :param qualifiers: A list of qualifiers for the Wikibase mainsnak
        :type qualifiers: A list with instances of BaseDataType or children of it.
        :param is_reference: States if the snak is a reference, mutually exclusive with qualifier
        :type is_reference: boolean
        :param is_qualifier: States if the snak is a qualifier, mutually exlcusive with reference
        :type is_qualifier: boolean
        :param rank: The rank of a Wikibase mainsnak, should determine the status of a value
        :type rank: A string of one of three allowed values: 'normal', 'deprecated', 'preferred'
        :param check_qualifier_equality: When comparing two objects, test if qualifiers are equals between them. Default to true.
        :type check_qualifier_equality: boolean
        :param if_exists: Replace or append the statement. You can force an append if the statement already exists.
        :type if_exists: A string of one of three allowed values: 'REPLACE', 'APPEND', 'FORCE_APPEND', 'KEEP'
        :return:
        """

        self.value = value
        self.data_type = kwargs.pop('data_type', self.DTYPE)
        self.snak_type = kwargs.pop('snak_type', 'value')
        self.references = kwargs.pop('references', None)
        self.qualifiers = kwargs.pop('qualifiers', None)
        self.is_reference = kwargs.pop('is_reference', None)
        self.is_qualifier = kwargs.pop('is_qualifier', None)
        self.rank = kwargs.pop('rank', 'normal')
        self.check_qualifier_equality = kwargs.pop('check_qualifier_equality', True)
        self.if_exists = kwargs.pop('if_exists', 'REPLACE')

        self._statement_ref_mode = 'KEEP_GOOD'

        if not self.references:
            self.references = []
        else:
            for ref_list in self.references:
                for reference in ref_list:
                    if reference.is_reference is False:
                        raise ValueError('A reference can\'t be declared as is_reference=False')
                    elif reference.is_reference is None:
                        reference.is_reference = True

        if not self.qualifiers:
            self.qualifiers = []
        else:
            for qualifier in self.qualifiers:
                if qualifier.is_qualifier is False:
                    raise ValueError('A qualifier can\'t be declared as is_qualifier=False')
                elif qualifier.is_qualifier is None:
                    qualifier.is_qualifier = True

        if isinstance(prop_nr, int):
            self.prop_nr = 'P' + str(prop_nr)
        else:
            pattern = re.compile(r'^P?([0-9]+)$')
            matches = pattern.match(prop_nr)

            if not matches:
                raise ValueError('Invalid prop_nr, format must be "P[0-9]+"')
            else:
                self.prop_nr = 'P' + str(matches.group(1))

        # Internal ID and hash are issued by the Wikibase instance
        self.id = ''
        self.hash = ''

        self.json_representation = {
            'snaktype': self.snak_type,
            'property': self.prop_nr,
            'datavalue': {},
            'datatype': self.data_type
        }

        if self.snak_type not in ['value', 'novalue', 'somevalue']:
            raise ValueError('{} is not a valid snak type'.format(self.snak_type))

        if self.if_exists not in ['REPLACE', 'APPEND', 'FORCE_APPEND', 'KEEP']:
            raise ValueError('{} is not a valid if_exists value'.format(self.if_exists))

        if self.value is None and self.snak_type == 'value':
            raise ValueError('Parameter \'value\' can\'t be \'None\' if \'snak_type\' is \'value\'')

        if self.is_qualifier and self.is_reference:
            raise ValueError('A claim cannot be a reference and a qualifer at the same time')
        if (len(self.references) > 0 or len(self.qualifiers) > 0) and (self.is_qualifier or self.is_reference):
            raise ValueError('Qualifiers or references cannot have references or qualifiers')

    def has_equal_qualifiers(self, other):
        # check if the qualifiers are equal with the 'other' object
        equal_qualifiers = True
        self_qualifiers = copy.deepcopy(self.get_qualifiers())
        other_qualifiers = copy.deepcopy(other.get_qualifiers())

        if len(self_qualifiers) != len(other_qualifiers):
            equal_qualifiers = False
        else:
            flg = [False for _ in range(len(self_qualifiers))]
            for count, i in enumerate(self_qualifiers):
                for q in other_qualifiers:
                    if i == q:
                        flg[count] = True
            if not all(flg):
                equal_qualifiers = False

        return equal_qualifiers

    def __eq__(self, other):
        equal_qualifiers = self.has_equal_qualifiers(other)
        equal_values = self.get_value() == other.get_value() and self.get_prop_nr() == other.get_prop_nr()

        if not (self.check_qualifier_equality and other.check_qualifier_equality) and equal_values:
            return True
        elif equal_values and equal_qualifiers:
            return True
        else:
            return False

    @property
    def statement_ref_mode(self):
        return self._statement_ref_mode

    @statement_ref_mode.setter
    def statement_ref_mode(self, value):
        """Set the reference mode for a statement, always overrides the global reference state."""
        valid_values = ['STRICT_KEEP', 'STRICT_KEEP_APPEND', 'STRICT_OVERWRITE', 'KEEP_GOOD', 'CUSTOM']
        if value not in valid_values:
            raise ValueError('Not an allowed reference mode, allowed values {}'.format(' '.join(valid_values)))

        self._statement_ref_mode = value

    def get_value(self):
        return self.value

    def get_sparql_value(self):
        return self.value

    def set_value(self, value):
        if value is None and self.snak_type not in {'novalue', 'somevalue'}:
            raise ValueError("If 'value' is None, snak_type must be novalue or somevalue")
        if self.snak_type in {'novalue', 'somevalue'}:
            del self.json_representation['datavalue']
        elif 'datavalue' not in self.json_representation:
            self.json_representation['datavalue'] = {}

        self.value = value

    def get_references(self):
        return self.references

    def set_references(self, references):
        if len(references) > 0 and (self.is_qualifier or self.is_reference):
            raise ValueError("Qualifiers or references cannot have references")

        # Force clean duplicate references
        temp_references = []
        for reference in references:
            if reference not in temp_references:
                temp_references.append(reference)
        references = temp_references

        self.references = references

    def get_qualifiers(self):
        return self.qualifiers

    def set_qualifiers(self, qualifiers):
        # TODO: introduce a check to prevent duplicate qualifiers, those are not allowed in Wikibase
        if len(qualifiers) > 0 and (self.is_qualifier or self.is_reference):
            raise ValueError("Qualifiers or references cannot have qualifiers")

        self.qualifiers = qualifiers

    def get_rank(self):
        if self.is_qualifier or self.is_reference:
            return ''
        else:
            return self.rank

    def set_rank(self, rank):
        if self.is_qualifier or self.is_reference:
            raise ValueError("References or qualifiers do not have ranks")

        valid_ranks = ['normal', 'deprecated', 'preferred']

        if rank not in valid_ranks:
            raise ValueError("{} not a valid rank".format(rank))

        self.rank = rank

    def get_id(self):
        return self.id

    def set_id(self, claim_id):
        self.id = claim_id

    def set_hash(self, claim_hash):
        self.hash = claim_hash

    def get_hash(self):
        return self.hash

    def get_prop_nr(self):
        return self.prop_nr

    def set_prop_nr(self, prop_nr):
        if prop_nr[0] != 'P':
            raise ValueError("Invalid property number")

        self.prop_nr = prop_nr

    def get_json_representation(self):
        if self.is_qualifier or self.is_reference:
            tmp_json = {
                self.prop_nr: [self.json_representation]
            }
            if self.hash != '' and self.is_qualifier:
                self.json_representation.update({'hash': self.hash})

            return tmp_json
        else:
            ref_json = []
            for count, ref in enumerate(self.references):
                snaks_order = []
                snaks = {}
                ref_json.append({
                    'snaks': snaks,
                    'snaks-order': snaks_order
                })
                for sub_ref in ref:
                    prop_nr = sub_ref.get_prop_nr()
                    # set the hash for the reference block
                    if sub_ref.get_hash() != '':
                        ref_json[count].update({'hash': sub_ref.get_hash()})
                    tmp_json = sub_ref.get_json_representation()

                    # if more reference values with the same property number, append to its specific property list.
                    if prop_nr in snaks:
                        snaks[prop_nr].append(tmp_json[prop_nr][0])
                    else:
                        snaks.update(tmp_json)
                    snaks_order.append(prop_nr)

            qual_json = {}
            qualifiers_order = []
            for qual in self.qualifiers:
                prop_nr = qual.get_prop_nr()
                if prop_nr in qual_json:
                    qual_json[prop_nr].append(qual.get_json_representation()[prop_nr][0])
                else:
                    qual_json.update(qual.get_json_representation())
                qualifiers_order.append(qual.get_prop_nr())

            if hasattr(self, 'remove'):
                statement = {
                    'remove': ''
                }
            else:
                statement = {
                    'mainsnak': self.json_representation,
                    'type': 'statement',
                    'rank': self.rank,
                    'qualifiers': qual_json,
                    'qualifiers-order': qualifiers_order,
                    'references': ref_json
                }
            if self.id != '':
                statement.update({'id': self.id})

            return statement

    @classmethod
    @JsonParser
    def from_json(cls, json_representation):
        pass

    def equals(self, that, include_ref=False, fref=None):
        """
        Tests for equality of two statements.
        If comparing references, the order of the arguments matters!!!
        self is the current statement, the next argument is the new statement.
        Allows passing in a function to use to compare the references 'fref'. Default is equality.
        fref accepts two arguments 'oldrefs' and 'newrefs', each of which are a list of references,
        where each reference is a list of statements
        """

        if not include_ref:
            # return the result of BaseDataType.__eq__, which is testing for equality of value and qualifiers
            return self == that
        else:
            if self != that:
                return False
            if fref is None:
                return BaseDataType.refs_equal(self, that)
            else:
                return fref(self, that)

    @staticmethod
    def refs_equal(olditem, newitem):
        """
        tests for exactly identical references
        """

        oldrefs = olditem.references
        newrefs = newitem.references

        def ref_equal(oldref, newref):
            return True if (len(oldref) == len(newref)) and all(x in oldref for x in newref) else False

        if len(oldrefs) == len(newrefs) and all(any(ref_equal(oldref, newref) for oldref in oldrefs) for newref in newrefs):
            return True
        else:
            return False

    def __repr__(self):
        """A mixin implementing a simple __repr__."""
        return "<{klass} @{id:x} {attrs}>".format(
            klass=self.__class__.__name__,
            id=id(self) & 0xFFFFFF,
            attrs=" ".join("{}={!r}".format(k, v) for k, v in self.__dict__.items()),
        )


class String(BaseDataType):
    """
    Implements the Wikibase data type 'string'
    """

    DTYPE = 'string'

    def __init__(self, value, prop_nr, **kwargs):
        """
        Constructor, calls the superclass BaseDataType
        :param value: The string to be used as the value
        :type value: str or None
        :param prop_nr: The item ID for this claim
        :type prop_nr: str with a 'P' prefix followed by digits
        :param is_reference: Whether this snak is a reference
        :type is_reference: boolean
        :param is_qualifier: Whether this snak is a qualifier
        :type is_qualifier: boolean
        :param snak_type: The snak type, either 'value', 'somevalue' or 'novalue'
        :type snak_type: str
        :param references: List with reference objects
        :type references: A data type with subclass of BaseDataType
        :param qualifiers: List with qualifier objects
        :type qualifiers: A data type with subclass of BaseDataType
        :param rank: rank of a snak with value 'preferred', 'normal' or 'deprecated'
        :type rank: str
        """

        super(String, self).__init__(value=value, prop_nr=prop_nr, **kwargs)

        self.set_value(value)

    def set_value(self, value):
        assert isinstance(value, str) or value is None, "Expected str, found {} ({})".format(type(value), value)
        self.value = value

        self.json_representation['datavalue'] = {
            'value': self.value,
            'type': 'string'
        }

        super(String, self).set_value(value=self.value)

    @classmethod
    @JsonParser
    def from_json(cls, jsn):
        if jsn['snaktype'] == 'novalue' or jsn['snaktype'] == 'somevalue':
            return cls(value=None, prop_nr=jsn['property'], snak_type=jsn['snaktype'])
        return cls(value=jsn['datavalue']['value'], prop_nr=jsn['property'])


class Math(BaseDataType):
    """
    Implements the Wikibase data type 'math' for mathematical formula in TEX format
    """
    DTYPE = 'math'

    def __init__(self, value, prop_nr, **kwargs):
        """
        Constructor, calls the superclass BaseDataType
        :param value: The string to be used as the value
        :type value: str or None
        :param prop_nr: The item ID for this claim
        :type prop_nr: str with a 'P' prefix followed by digits
        :param is_reference: Whether this snak is a reference
        :type is_reference: boolean
        :param is_qualifier: Whether this snak is a qualifier
        :type is_qualifier: boolean
        :param snak_type: The snak type, either 'value', 'somevalue' or 'novalue'
        :type snak_type: str
        :param references: List with reference objects
        :type references: A data type with subclass of BaseDataType
        :param qualifiers: List with qualifier objects
        :type qualifiers: A data type with subclass of BaseDataType
        :param rank: rank of a snak with value 'preferred', 'normal' or 'deprecated'
        :type rank: str
        """

        super(Math, self).__init__(value=value, prop_nr=prop_nr, **kwargs)

        self.set_value(value)

    def set_value(self, value):
        assert isinstance(value, str) or value is None, "Expected str, found {} ({})".format(type(value), value)
        self.value = value

        self.json_representation['datavalue'] = {
            'value': self.value,
            'type': 'string'
        }

        super(Math, self).set_value(value=self.value)

    @classmethod
    @JsonParser
    def from_json(cls, jsn):
        if jsn['snaktype'] == 'novalue' or jsn['snaktype'] == 'somevalue':
            return cls(value=None, prop_nr=jsn['property'], snak_type=jsn['snaktype'])
        return cls(value=jsn['datavalue']['value'], prop_nr=jsn['property'])


class ExternalID(BaseDataType):
    """
    Implements the Wikibase data type 'external-id'
    """
    DTYPE = 'external-id'

    def __init__(self, value, prop_nr, **kwargs):
        """
        Constructor, calls the superclass BaseDataType
        :param value: The string to be used as the value
        :type value: str or None
        :param prop_nr: The item ID for this claim
        :type prop_nr: str with a 'P' prefix followed by digits
        :param is_reference: Whether this snak is a reference
        :type is_reference: boolean
        :param is_qualifier: Whether this snak is a qualifier
        :type is_qualifier: boolean
        :param snak_type: The snak type, either 'value', 'somevalue' or 'novalue'
        :type snak_type: str
        :param references: List with reference objects
        :type references: A data type with subclass of BaseDataType
        :param qualifiers: List with qualifier objects
        :type qualifiers: A data type with subclass of BaseDataType
        :param rank: rank of a snak with value 'preferred', 'normal' or 'deprecated'
        :type rank: str
        """

        super(ExternalID, self).__init__(value=value, prop_nr=prop_nr, **kwargs)

        self.set_value(value)

    def set_value(self, value):
        assert isinstance(value, str) or value is None, "Expected str, found {} ({})".format(type(value), value)
        self.value = value

        self.json_representation['datavalue'] = {
            'value': self.value,
            'type': 'string'
        }

        super(ExternalID, self).set_value(value=self.value)

    @classmethod
    @JsonParser
    def from_json(cls, jsn):
        if jsn['snaktype'] == 'novalue' or jsn['snaktype'] == 'somevalue':
            return cls(value=None, prop_nr=jsn['property'], snak_type=jsn['snaktype'])
        return cls(value=jsn['datavalue']['value'], prop_nr=jsn['property'])


class ItemID(BaseDataType):
    """
    Implements the Wikibase data type 'wikibase-item' with a value being another item ID
    """
    DTYPE = 'wikibase-item'
    sparql_query = '''
        SELECT * WHERE {{
          ?item_id <{wb_url}/prop/{pid}> ?s .
          ?s <{wb_url}/prop/statement/{pid}> <{wb_url}/entity/Q{value}> .
        }}
    '''

    def __init__(self, value, prop_nr, **kwargs):
        """
        Constructor, calls the superclass BaseDataType
        :param value: The item ID to serve as the value
        :type value: str with a 'Q' prefix, followed by several digits or only the digits without the 'Q' prefix
        :param prop_nr: The item ID for this claim
        :type prop_nr: str with a 'P' prefix followed by digits
        :param is_reference: Whether this snak is a reference
        :type is_reference: boolean
        :param is_qualifier: Whether this snak is a qualifier
        :type is_qualifier: boolean
        :param snak_type: The snak type, either 'value', 'somevalue' or 'novalue'
        :type snak_type: str
        :param references: List with reference objects
        :type references: A data type with subclass of BaseDataType
        :param qualifiers: List with qualifier objects
        :type qualifiers: A data type with subclass of BaseDataType
        :param rank: rank of a snak with value 'preferred', 'normal' or 'deprecated'
        :type rank: str
        """

        super(ItemID, self).__init__(value=value, prop_nr=prop_nr, **kwargs)

        self.set_value(value)

    def set_value(self, value):
        assert isinstance(value, (str, int)) or value is None, 'Expected str or int, found {} ({})'.format(type(value), value)
        if value is None:
            self.value = value
        elif isinstance(value, int):
            self.value = value
        else:
            pattern = re.compile(r'^Q?([0-9]+)$')
            matches = pattern.match(value)

            if not matches:
                raise ValueError("Invalid item ID ({}), format must be 'Q[0-9]+'".format(value))
            else:
                self.value = int(matches.group(1))

        self.json_representation['datavalue'] = {
            'value': {
                'entity-type': 'item',
                'numeric-id': self.value,
                'id': 'Q{}'.format(self.value)
            },
            'type': 'wikibase-entityid'
        }

        super(ItemID, self).set_value(value=self.value)

    @classmethod
    @JsonParser
    def from_json(cls, jsn):
        if jsn['snaktype'] == 'novalue' or jsn['snaktype'] == 'somevalue':
            return cls(value=None, prop_nr=jsn['property'], snak_type=jsn['snaktype'])
        return cls(value=jsn['datavalue']['value']['numeric-id'], prop_nr=jsn['property'])


class Property(BaseDataType):
    """
    Implements the Wikibase data type 'property'
    """
    DTYPE = 'wikibase-property'
    sparql_query = '''
        SELECT * WHERE {{
          ?item_id <{wb_url}/prop/{pid}> ?s .
          ?s <{wb_url}/prop/statement/{pid}> <{wb_url}/entity/P{value}> .
        }}
    '''

    def __init__(self, value, prop_nr, **kwargs):
        """
        Constructor, calls the superclass BaseDataType
        :param value: The property number to serve as a value
        :type value: str with a 'P' prefix, followed by several digits or only the digits without the 'P' prefix
        :param prop_nr: The property number for this claim
        :type prop_nr: str with a 'P' prefix followed by digits
        :param is_reference: Whether this snak is a reference
        :type is_reference: boolean
        :param is_qualifier: Whether this snak is a qualifier
        :type is_qualifier: boolean
        :param snak_type: The snak type, either 'value', 'somevalue' or 'novalue'
        :type snak_type: str
        :param references: List with reference objects
        :type references: A data type with subclass of BaseDataType
        :param qualifiers: List with qualifier objects
        :type qualifiers: A data type with subclass of BaseDataType
        :param rank: rank of a snak with value 'preferred', 'normal' or 'deprecated'
        :type rank: str
        """

        super(Property, self).__init__(value=value, prop_nr=prop_nr, **kwargs)

        self.set_value(value)

    def set_value(self, value):
        assert isinstance(value, (str, int)) or value is None, "Expected str or int, found {} ({})".format(type(value), value)
        if value is None:
            self.value = value
        elif isinstance(value, int):
            self.value = value
        else:
            pattern = re.compile(r'^P?([0-9]+)$')
            matches = pattern.match(value)

            if not matches:
                raise ValueError("Invalid property ID ({}), format must be 'P[0-9]+'".format(value))
            else:
                self.value = int(matches.group(1))

        self.json_representation['datavalue'] = {
            'value': {
                'entity-type': 'property',
                'numeric-id': self.value,
                'id': 'P{}'.format(self.value)
            },
            'type': 'wikibase-entityid'
        }

        super(Property, self).set_value(value=self.value)

    @classmethod
    @JsonParser
    def from_json(cls, jsn):
        if jsn['snaktype'] == 'novalue' or jsn['snaktype'] == 'somevalue':
            return cls(value=None, prop_nr=jsn['property'], snak_type=jsn['snaktype'])
        return cls(value=jsn['datavalue']['value']['numeric-id'], prop_nr=jsn['property'])


class Time(BaseDataType):
    """
    Implements the Wikibase data type with date and time values
    """
    DTYPE = 'time'
    sparql_query = '''
        SELECT * WHERE {{
          ?item_id <{wb_url}/prop/{pid}> ?s .
          ?s <{wb_url}/prop/statement/{pid}> '{value}'^^xsd:dateTime .
        }}
    '''

    def __init__(self, time, prop_nr, before=0, after=0, precision=11, timezone=0, calendarmodel=None, wikibase_url=None, **kwargs):
        """
        Constructor, calls the superclass BaseDataType
        :param time: Explicit value for point in time, represented as a timestamp resembling ISO 8601
        :type time: str in the format '+%Y-%m-%dT%H:%M:%SZ', e.g. '+2001-12-31T12:01:13Z'
        :param prop_nr: The property number for this claim
        :type prop_nr: str with a 'P' prefix followed by digits
        :param before: explicit integer value for how many units after the given time it could be.
                       The unit is given by the precision.
        :type before: int
        :param after: explicit integer value for how many units before the given time it could be.
                      The unit is given by the precision.
        :type after: int
        :param precision: Precision value for dates and time as specified in the Wikibase data model
                          (https://www.wikidata.org/wiki/Special:ListDatatypes#time)
        :type precision: int
        :param timezone: The timezone which applies to the date and time as specified in the Wikibase data model
        :type timezone: int
        :param calendarmodel: The calendar model used for the date. URL to the Wikibase calendar model item or the QID.
        :type calendarmodel: str
        :param is_reference: Whether this snak is a reference
        :type is_reference: boolean
        :param is_qualifier: Whether this snak is a qualifier
        :type is_qualifier: boolean
        :param snak_type: The snak type, either 'value', 'somevalue' or 'novalue'
        :type snak_type: str
        :param references: List with reference objects
        :type references: A data type with subclass of BaseDataType
        :param qualifiers: List with qualifier objects
        :type qualifiers: A data type with subclass of BaseDataType
        :param rank: rank of a snak with value 'preferred', 'normal' or 'deprecated'
        :type rank: str
        """

        calendarmodel = config['CALENDAR_MODEL_QID'] if calendarmodel is None else calendarmodel
        wikibase_url = config['WIKIBASE_URL'] if wikibase_url is None else wikibase_url

        self.time = None
        self.before = None
        self.after = None
        self.precision = None
        self.timezone = None
        self.calendarmodel = None

        if calendarmodel.startswith('Q'):
            calendarmodel = wikibase_url + '/entity/' + calendarmodel

        value = (time, before, after, precision, timezone, calendarmodel)

        super(Time, self).__init__(value=value, prop_nr=prop_nr, **kwargs)

        self.set_value(value)

    def set_value(self, value):
        self.time, self.before, self.after, self.precision, self.timezone, self.calendarmodel = value
        assert isinstance(self.time, str) or self.time is None, "Expected str, found {} ({})".format(type(self.time), self.time)

        if self.time is not None:
            if not (self.time.startswith("+") or self.time.startswith("-")):
                self.time = "+" + self.time
            pattern = re.compile(r'^[+-][0-9]*-(?:1[0-2]|0[0-9])-(?:3[01]|0[0-9]|[12][0-9])T(?:2[0-3]|[01][0-9]):[0-5][0-9]:[0-5][0-9]Z$')
            matches = pattern.match(self.time)
            if not matches:
                raise ValueError("Time time must be a string in the following format: '+%Y-%m-%dT%H:%M:%SZ'")
            self.value = value
            if self.precision < 0 or self.precision > 15:
                raise ValueError("Invalid value for time precision, see https://www.mediawiki.org/wiki/Wikibase/DataModel/JSON#time")
        elif self.snak_type == 'value':
            raise ValueError("Parameter 'time' can't be 'None' if 'snak_type' is 'value'")

        self.json_representation['datavalue'] = {
            'value': {
                'time': self.time,
                'before': self.before,
                'after': self.after,
                'precision': self.precision,
                'timezone': self.timezone,
                'calendarmodel': self.calendarmodel
            },
            'type': 'time'
        }

        self.value = (self.time, self.before, self.after, self.precision, self.timezone, self.calendarmodel)
        super(Time, self).set_value(value=self.value)

    def get_sparql_value(self):
        return self.time

    @classmethod
    @JsonParser
    def from_json(cls, jsn):
        if jsn['snaktype'] == 'novalue' or jsn['snaktype'] == 'somevalue':
            return cls(time=None, prop_nr=jsn['property'], snak_type=jsn['snaktype'])

        value = jsn['datavalue']['value']
        return cls(time=value['time'], prop_nr=jsn['property'], before=value['before'], after=value['after'], precision=value['precision'], timezone=value['timezone'],
                   calendarmodel=value['calendarmodel'])


class Url(BaseDataType):
    """
    Implements the Wikibase data type for URL strings
    """
    DTYPE = 'url'
    sparql_query = '''
        SELECT * WHERE {{
          ?item_id <{wb_url}/prop/{pid}> ?s .
          ?s <{wb_url}/prop/statement/{pid}> <{value}> .
        }}
    '''

    def __init__(self, value, prop_nr, **kwargs):
        """
        Constructor, calls the superclass BaseDataType
        :param value: The URL to be used as the value
        :type value: str or None
        :param prop_nr: The item ID for this claim
        :type prop_nr: str with a 'P' prefix followed by digits
        :param is_reference: Whether this snak is a reference
        :type is_reference: boolean
        :param is_qualifier: Whether this snak is a qualifier
        :type is_qualifier: boolean
        :param snak_type: The snak type, either 'value', 'somevalue' or 'novalue'
        :type snak_type: str
        :param references: List with reference objects
        :type references: A data type with subclass of BaseDataType
        :param qualifiers: List with qualifier objects
        :type qualifiers: A data type with subclass of BaseDataType
        :param rank: rank of a snak with value 'preferred', 'normal' or 'deprecated'
        :type rank: str
        """

        super(Url, self).__init__(value=value, prop_nr=prop_nr, **kwargs)

        self.set_value(value)

    def set_value(self, value):
        assert isinstance(value, str) or value is None, "Expected str, found {} ({})".format(type(value), value)
        if value is None:
            self.value = value
        else:
            pattern = re.compile(r'^([a-z][a-z\d+.-]*):([^][<>\"\x00-\x20\x7F])+$')
            matches = pattern.match(value)

            if not matches:
                raise ValueError("Invalid URL {}".format(value))
            self.value = value

        self.json_representation['datavalue'] = {
            'value': self.value,
            'type': 'string'
        }

        super(Url, self).set_value(value=self.value)

    @classmethod
    @JsonParser
    def from_json(cls, jsn):
        if jsn['snaktype'] == 'novalue' or jsn['snaktype'] == 'somevalue':
            return cls(value=None, prop_nr=jsn['property'], snak_type=jsn['snaktype'])
        return cls(value=jsn['datavalue']['value'], prop_nr=jsn['property'])


class MonolingualText(BaseDataType):
    """
    Implements the Wikibase data type for Monolingual Text strings
    """
    DTYPE = 'monolingualtext'
    sparql_query = '''
        SELECT * WHERE {{
          ?item_id <{wb_url}/prop/{pid}> ?s .
          ?s <{wb_url}/prop/statement/{pid}> {value} .
        }}
    '''

    def __init__(self, text, prop_nr, language=None, **kwargs):
        """
        Constructor, calls the superclass BaseDataType
        :param text: The language specific string to be used as the value
        :type text: str or None
        :param prop_nr: The item ID for this claim
        :type prop_nr: str with a 'P' prefix followed by digits
        :param language: Specifies the language the value belongs to
        :type language: str
        :param is_reference: Whether this snak is a reference
        :type is_reference: boolean
        :param is_qualifier: Whether this snak is a qualifier
        :type is_qualifier: boolean
        :param snak_type: The snak type, either 'value', 'somevalue' or 'novalue'
        :type snak_type: str
        :param references: List with reference objects
        :type references: A data type with subclass of BaseDataType
        :param qualifiers: List with qualifier objects
        :type qualifiers: A data type with subclass of BaseDataType
        :param rank: rank of a snak with value 'preferred', 'normal' or 'deprecated'
        :type rank: str
        """

        self.text = None
        self.language = config['DEFAULT_LANGUAGE'] if language is None else language

        value = (text, self.language)

        super(MonolingualText, self).__init__(value=value, prop_nr=prop_nr, **kwargs)

        self.set_value(value)

    def set_value(self, value):
        self.text, self.language = value
        if self.text is not None:
            assert isinstance(self.text, str) or self.text is None, "Expected str, found {} ({})".format(type(self.text), self.text)
        elif self.snak_type == 'value':
            raise ValueError("Parameter 'text' can't be 'None' if 'snak_type' is 'value'")
        assert isinstance(self.language, str), "Expected str, found {} ({})".format(type(self.language), self.language)

        self.json_representation['datavalue'] = {
            'value': {
                'text': self.text,
                'language': self.language
            },
            'type': 'monolingualtext'
        }

        self.value = (self.text, self.language)
        super(MonolingualText, self).set_value(value=self.value)

    def get_sparql_value(self):
        return '"' + self.text.replace('"', r'\"') + '"@' + self.language

    @classmethod
    @JsonParser
    def from_json(cls, jsn):
        if jsn['snaktype'] == 'novalue' or jsn['snaktype'] == 'somevalue':
            return cls(text=None, prop_nr=jsn['property'], snak_type=jsn['snaktype'])

        value = jsn['datavalue']['value']
        return cls(text=value['text'], prop_nr=jsn['property'], language=value['language'])


class Quantity(BaseDataType):
    """
    Implements the Wikibase data type for quantities
    """
    DTYPE = 'quantity'
    sparql_query = '''
        SELECT * WHERE {{
          ?item_id <{wb_url}/prop/{pid}> ?s .
          ?s <{wb_url}/prop/statement/{pid}> '{value}'^^xsd:decimal .
        }}
    '''

    def __init__(self, quantity, prop_nr, upper_bound=None, lower_bound=None, unit='1', wikibase_url=None, **kwargs):
        """
        Constructor, calls the superclass BaseDataType
        :param quantity: The quantity value
        :type quantity: float, str or None
        :param prop_nr: The item ID for this claim
        :type prop_nr: str with a 'P' prefix followed by digits
        :param upper_bound: Upper bound of the value if it exists, e.g. for standard deviations
        :type upper_bound: float, str
        :param lower_bound: Lower bound of the value if it exists, e.g. for standard deviations
        :type lower_bound: float, str
        :param unit: The unit item URL or the QID a certain quantity has been measured in (https://www.wikidata.org/wiki/Wikidata:Units).
            The default is dimensionless, represented by a '1'
        :type unit: str
        :type is_reference: boolean
        :param is_qualifier: Whether this snak is a qualifier
        :type is_qualifier: boolean
        :param snak_type: The snak type, either 'value', 'somevalue' or 'novalue'
        :type snak_type: str
        :param references: List with reference objects
        :type references: A data type with subclass of BaseDataType
        :param qualifiers: List with qualifier objects
        :type qualifiers: A data type with subclass of BaseDataType
        :param rank: rank of a snak with value 'preferred', 'normal' or 'deprecated'
        :type rank: str
        """

        wikibase_url = config['WIKIBASE_URL'] if wikibase_url is None else wikibase_url

        if unit.startswith('Q'):
            unit = wikibase_url + '/entity/' + unit

        self.quantity = None
        self.unit = None
        self.upper_bound = None
        self.lower_bound = None

        value = (quantity, unit, upper_bound, lower_bound)

        super(Quantity, self).__init__(value=value, prop_nr=prop_nr, **kwargs)

        self.set_value(value)

    def set_value(self, value):
        self.quantity, self.unit, self.upper_bound, self.lower_bound = value

        if self.quantity is not None:
            self.quantity = self.format_amount(self.quantity)
            self.unit = str(self.unit)
            if self.upper_bound:
                self.upper_bound = self.format_amount(self.upper_bound)
            if self.lower_bound:
                self.lower_bound = self.format_amount(self.lower_bound)

            # Integrity checks for value and bounds
            try:
                for i in [self.quantity, self.upper_bound, self.lower_bound]:
                    if i:
                        float(i)
            except ValueError:
                raise ValueError("Value, bounds and units must parse as integers or float")

            if (self.lower_bound and self.upper_bound) and (float(self.lower_bound) > float(self.upper_bound)
                                                            or float(self.lower_bound) > float(self.quantity)):
                raise ValueError("Lower bound too large")

            if self.upper_bound and float(self.upper_bound) < float(self.quantity):
                raise ValueError("Upper bound too small")
        elif self.snak_type == 'value':
            raise ValueError("Parameter 'quantity' can't be 'None' if 'snak_type' is 'value'")

        self.json_representation['datavalue'] = {
            'value': {
                'amount': self.quantity,
                'unit': self.unit,
                'upperBound': self.upper_bound,
                'lowerBound': self.lower_bound
            },
            'type': 'quantity'
        }

        # remove bounds from json if they are undefined
        if not self.upper_bound:
            del self.json_representation['datavalue']['value']['upperBound']

        if not self.lower_bound:
            del self.json_representation['datavalue']['value']['lowerBound']

        self.value = (self.quantity, self.unit, self.upper_bound, self.lower_bound)
        super(Quantity, self).set_value(value=self.value)

    def get_sparql_value(self):
        return self.quantity

    @classmethod
    @JsonParser
    def from_json(cls, jsn):
        if jsn['snaktype'] == 'novalue' or jsn['snaktype'] == 'somevalue':
            return cls(quantity=None, prop_nr=jsn['property'], snak_type=jsn['snaktype'])

        value = jsn['datavalue']['value']
        upper_bound = value['upperBound'] if 'upperBound' in value else None
        lower_bound = value['lowerBound'] if 'lowerBound' in value else None
        return cls(quantity=value['amount'], prop_nr=jsn['property'], upper_bound=upper_bound, lower_bound=lower_bound,
                   unit=value['unit'])

    @staticmethod
    def format_amount(amount):
        # Remove .0 by casting to int
        if float(amount) % 1 == 0:
            amount = int(float(amount))

        # Adding prefix + for positive number and 0
        if not str(amount).startswith('+') and float(amount) >= 0:
            amount = str('+{}'.format(amount))

        # return as string
        return str(amount)


class CommonsMedia(BaseDataType):
    """
    Implements the Wikibase data type for Wikimedia commons media files
    """
    DTYPE = 'commonsMedia'

    def __init__(self, value, prop_nr, **kwargs):
        """
        Constructor, calls the superclass BaseDataType
        :param value: The media file name from Wikimedia commons to be used as the value
        :type value: str or None
        :param prop_nr: The item ID for this claim
        :type prop_nr: str with a 'P' prefix followed by digits
        :param is_reference: Whether this snak is a reference
        :type is_reference: boolean
        :param is_qualifier: Whether this snak is a qualifier
        :type is_qualifier: boolean
        :param snak_type: The snak type, either 'value', 'somevalue' or 'novalue'
        :type snak_type: str
        :param references: List with reference objects
        :type references: A data type with subclass of BaseDataType
        :param qualifiers: List with qualifier objects
        :type qualifiers: A data type with subclass of BaseDataType
        :param rank: rank of a snak with value 'preferred', 'normal' or 'deprecated'
        :type rank: str
        """

        self.value = None

        super(CommonsMedia, self).__init__(value=value, prop_nr=prop_nr, **kwargs)

        self.set_value(value)

    def set_value(self, value):
        assert isinstance(value, str) or value is None, "Expected str, found {} ({})".format(type(value), value)
        self.value = value

        self.json_representation['datavalue'] = {
            'value': self.value,
            'type': 'string'
        }

        super(CommonsMedia, self).set_value(value=self.value)

    @classmethod
    @JsonParser
    def from_json(cls, jsn):
        if jsn['snaktype'] == 'novalue' or jsn['snaktype'] == 'somevalue':
            return cls(value=None, prop_nr=jsn['property'], snak_type=jsn['snaktype'])
        return cls(value=jsn['datavalue']['value'], prop_nr=jsn['property'])


class GlobeCoordinate(BaseDataType):
    """
    Implements the Wikibase data type for globe coordinates
    """
    DTYPE = 'globe-coordinate'
    sparql_query = '''
        SELECT * WHERE {{
          ?item_id <{wb_url}/prop/{pid}> ?s .
          ?s <{wb_url}/prop/statement/{pid}> '{value}'^^geo:wktLiteral .
        }}
    '''

    def __init__(self, latitude, longitude, precision, prop_nr, globe=None, wikibase_url=None, **kwargs):
        """
        Constructor, calls the superclass BaseDataType
        :param latitude: Latitute in decimal format
        :type latitude: float or None
        :param longitude: Longitude in decimal format
        :type longitude: float or None
        :param precision: Precision of the position measurement
        :type precision: float or None
        :param prop_nr: The item ID for this claim
        :type prop_nr: str with a 'P' prefix followed by digits
        :param is_reference: Whether this snak is a reference
        :type is_reference: boolean
        :param is_qualifier: Whether this snak is a qualifier
        :type is_qualifier: boolean
        :param snak_type: The snak type, either 'value', 'somevalue' or 'novalue'
        :type snak_type: str
        :param references: List with reference objects
        :type references: A data type with subclass of BaseDataType
        :param qualifiers: List with qualifier objects
        :type qualifiers: A data type with subclass of BaseDataType
        :param rank: rank of a snak with value 'preferred', 'normal' or 'deprecated'
        :type rank: str
        """

        globe = config['COORDINATE_GLOBE_QID'] if globe is None else globe
        wikibase_url = config['WIKIBASE_URL'] if wikibase_url is None else wikibase_url

        self.latitude = None
        self.longitude = None
        self.precision = None
        self.globe = None

        if globe.startswith('Q'):
            globe = wikibase_url + '/entity/' + globe

        value = (latitude, longitude, precision, globe)

        super(GlobeCoordinate, self).__init__(value=value, prop_nr=prop_nr, **kwargs)

        self.set_value(value)

    def set_value(self, value):
        # TODO: Introduce validity checks for coordinates, etc.
        # TODO: Add check if latitude/longitude/precision is None
        self.latitude, self.longitude, self.precision, self.globe = value

        self.json_representation['datavalue'] = {
            'value': {
                'latitude': self.latitude,
                'longitude': self.longitude,
                'precision': self.precision,
                'globe': self.globe
            },
            'type': 'globecoordinate'
        }

        self.value = (self.latitude, self.longitude, self.precision, self.globe)
        super(GlobeCoordinate, self).set_value(value=self.value)

    def get_sparql_value(self):
        return 'Point(' + str(self.latitude) + ', ' + str(self.longitude) + ')'

    @classmethod
    @JsonParser
    def from_json(cls, jsn):
        if jsn['snaktype'] == 'novalue' or jsn['snaktype'] == 'somevalue':
            return cls(latitude=None, longitude=None, precision=None, prop_nr=jsn['property'],
                       snak_type=jsn['snaktype'])

        value = jsn['datavalue']['value']
        return cls(latitude=value['latitude'], longitude=value['longitude'], precision=value['precision'],
                   prop_nr=jsn['property'])


class GeoShape(BaseDataType):
    """
    Implements the Wikibase data type 'geo-shape'
    """
    DTYPE = 'geo-shape'
    sparql_query = '''
        SELECT * WHERE {{
          ?item_id <{wb_url}/prop/{pid}> ?s .
          ?s <{wb_url}/prop/statement/{pid}> <{value}> .
        }}
    '''

    def __init__(self, value, prop_nr, **kwargs):
        """
        Constructor, calls the superclass BaseDataType
        :param value: The GeoShape map file name in Wikimedia Commons to be linked
        :type value: str or None
        :param prop_nr: The item ID for this claim
        :type prop_nr: str with a 'P' prefix followed by digits
        :param is_reference: Whether this snak is a reference
        :type is_reference: boolean
        :param is_qualifier: Whether this snak is a qualifier
        :type is_qualifier: boolean
        :param snak_type: The snak type, either 'value', 'somevalue' or 'novalue'
        :type snak_type: str
        :param references: List with reference objects
        :type references: A data type with subclass of BaseDataType
        :param qualifiers: List with qualifier objects
        :type qualifiers: A data type with subclass of BaseDataType
        :param rank: rank of a snak with value 'preferred', 'normal' or 'deprecated'
        :type rank: str
        """

        super(GeoShape, self).__init__(value=value, prop_nr=prop_nr, **kwargs)

        self.set_value(value)

    def set_value(self, value):
        assert isinstance(value, str) or value is None, "Expected str, found {} ({})".format(type(value), value)
        if value is None:
            self.value = value
        else:
            # TODO: Need to check if the value is a full URl like http://commons.wikimedia.org/data/main/Data:Paris.map
            pattern = re.compile(r'^Data:((?![:|#]).)+\.map$')
            matches = pattern.match(value)
            if not matches:
                raise ValueError("Value must start with Data: and end with .map. In addition title should not contain characters like colon, hash or pipe.")
            self.value = value

        self.json_representation['datavalue'] = {
            'value': self.value,
            'type': 'string'
        }

        super(GeoShape, self).set_value(value=self.value)

    @classmethod
    @JsonParser
    def from_json(cls, jsn):
        if jsn['snaktype'] == 'novalue' or jsn['snaktype'] == 'somevalue':
            return cls(value=None, prop_nr=jsn['property'], snak_type=jsn['snaktype'])
        return cls(value=jsn['datavalue']['value'], prop_nr=jsn['property'])


class MusicalNotation(BaseDataType):
    """
    Implements the Wikibase data type 'string'
    """
    DTYPE = 'musical-notation'

    def __init__(self, value, prop_nr, **kwargs):
        """
        Constructor, calls the superclass BaseDataType
        :param value: Values for that data type are strings describing music following LilyPond syntax.
        :type value: str or None
        :param prop_nr: The item ID for this claim
        :type prop_nr: str with a 'P' prefix followed by digits
        :param is_reference: Whether this snak is a reference
        :type is_reference: boolean
        :param is_qualifier: Whether this snak is a qualifier
        :type is_qualifier: boolean
        :param snak_type: The snak type, either 'value', 'somevalue' or 'novalue'
        :type snak_type: str
        :param references: List with reference objects
        :type references: A data type with subclass of BaseDataType
        :param qualifiers: List with qualifier objects
        :type qualifiers: A data type with subclass of BaseDataType
        :param rank: rank of a snak with value 'preferred', 'normal' or 'deprecated'
        :type rank: str
        """

        super(MusicalNotation, self).__init__(value=value, prop_nr=prop_nr, **kwargs)

        self.set_value(value)

    def set_value(self, value):
        assert isinstance(value, str) or value is None, "Expected str, found {} ({})".format(type(value), value)
        self.value = value

        self.json_representation['datavalue'] = {
            'value': self.value,
            'type': 'string'
        }

        super(MusicalNotation, self).set_value(value=self.value)

    @classmethod
    @JsonParser
    def from_json(cls, jsn):
        if jsn['snaktype'] == 'novalue' or jsn['snaktype'] == 'somevalue':
            return cls(value=None, prop_nr=jsn['property'], snak_type=jsn['snaktype'])
        return cls(value=jsn['datavalue']['value'], prop_nr=jsn['property'])


class TabularData(BaseDataType):
    """
    Implements the Wikibase data type 'tabular-data'
    """
    DTYPE = 'tabular-data'

    def __init__(self, value, prop_nr, **kwargs):
        """
        Constructor, calls the superclass BaseDataType
        :param value: Reference to tabular data file on Wikimedia Commons.
        :type value: str or None
        :param prop_nr: The item ID for this claim
        :type prop_nr: str with a 'P' prefix followed by digits
        :param is_reference: Whether this snak is a reference
        :type is_reference: boolean
        :param is_qualifier: Whether this snak is a qualifier
        :type is_qualifier: boolean
        :param snak_type: The snak type, either 'value', 'somevalue' or 'novalue'
        :type snak_type: str
        :param references: List with reference objects
        :type references: A data type with subclass of BaseDataType
        :param qualifiers: List with qualifier objects
        :type qualifiers: A data type with subclass of BaseDataType
        :param rank: rank of a snak with value 'preferred', 'normal' or 'deprecated'
        :type rank: str
        """

        super(TabularData, self).__init__(value=value, prop_nr=prop_nr, **kwargs)

        self.set_value(value)

    def set_value(self, value):
        assert isinstance(value, str) or value is None, "Expected str, found {} ({})".format(type(value), value)
        if value is None:
            self.value = value
        else:
            # TODO: Need to check if the value is a full URl like http://commons.wikimedia.org/data/main/Data:Taipei+Population.tab
            pattern = re.compile(r'^Data:((?![:|#]).)+\.tab$')
            matches = pattern.match(value)
            if not matches:
                raise ValueError("Value must start with Data: and end with .tab. In addition title should not contain characters like colon, hash or pipe.")
            self.value = value

        self.json_representation['datavalue'] = {
            'value': self.value,
            'type': 'string'
        }

        super(TabularData, self).set_value(value=self.value)

    @classmethod
    @JsonParser
    def from_json(cls, jsn):
        if jsn['snaktype'] == 'novalue' or jsn['snaktype'] == 'somevalue':
            return cls(value=None, prop_nr=jsn['property'], snak_type=jsn['snaktype'])
        return cls(value=jsn['datavalue']['value'], prop_nr=jsn['property'])


class Lexeme(BaseDataType):
    """
    Implements the Wikibase data type 'wikibase-lexeme'
    """
    DTYPE = 'wikibase-lexeme'
    sparql_query = '''
        SELECT * WHERE {{
          ?item_id <{wb_url}/prop/{pid}> ?s .
          ?s <{wb_url}/prop/statement/{pid}> <{wb_url}/entity/L{value}> .
        }}
    '''

    def __init__(self, value, prop_nr, **kwargs):
        """
        Constructor, calls the superclass BaseDataType
        :param value: The lexeme number to serve as a value
        :type value: str with a 'P' prefix, followed by several digits or only the digits without the 'P' prefix
        :param prop_nr: The property number for this claim
        :type prop_nr: str with a 'P' prefix followed by digits
        :param is_reference: Whether this snak is a reference
        :type is_reference: boolean
        :param is_qualifier: Whether this snak is a qualifier
        :type is_qualifier: boolean
        :param snak_type: The snak type, either 'value', 'somevalue' or 'novalue'
        :type snak_type: str
        :param references: List with reference objects
        :type references: A data type with subclass of BaseDataType
        :param qualifiers: List with qualifier objects
        :type qualifiers: A data type with subclass of BaseDataType
        :param rank: rank of a snak with value 'preferred', 'normal' or 'deprecated'
        :type rank: str
        """

        super(Lexeme, self).__init__(value=value, prop_nr=prop_nr, **kwargs)

        self.set_value(value)

    def set_value(self, value):
        assert isinstance(value, (str, int)) or value is None, "Expected str or int, found {} ({})".format(type(value), value)
        if value is None:
            self.value = value
        elif isinstance(value, int):
            self.value = value
        else:
            pattern = re.compile(r'^L?([0-9]+)$')
            matches = pattern.match(value)

            if not matches:
                raise ValueError("Invalid lexeme ID ({}), format must be 'L[0-9]+'".format(value))
            else:
                self.value = int(matches.group(1))

        self.json_representation['datavalue'] = {
            'value': {
                'entity-type': 'lexeme',
                'numeric-id': self.value,
                'id': 'L{}'.format(self.value)
            },
            'type': 'wikibase-entityid'
        }

        super(Lexeme, self).set_value(value=self.value)

    @classmethod
    @JsonParser
    def from_json(cls, jsn):
        if jsn['snaktype'] == 'novalue' or jsn['snaktype'] == 'somevalue':
            return cls(value=None, prop_nr=jsn['property'], snak_type=jsn['snaktype'])
        return cls(value=jsn['datavalue']['value']['numeric-id'], prop_nr=jsn['property'])


class Form(BaseDataType):
    """
    Implements the Wikibase data type 'wikibase-form'
    """
    DTYPE = 'wikibase-form'
    sparql_query = '''
        SELECT * WHERE {{
          ?item_id <{wb_url}/prop/{pid}> ?s .
          ?s <{wb_url}/prop/statement/{pid}> <{wb_url}/entity/{value}> .
        }}
    '''

    def __init__(self, value, prop_nr, **kwargs):
        """
        Constructor, calls the superclass BaseDataType
        :param value: The form number to serve as a value using the format "L<Lexeme ID>-F<Form ID>" (example: L252248-F2)
        :type value: str with a 'P' prefix, followed by several digits or only the digits without the 'P' prefix
        :param prop_nr: The property number for this claim
        :type prop_nr: str with a 'P' prefix followed by digits
        :param is_reference: Whether this snak is a reference
        :type is_reference: boolean
        :param is_qualifier: Whether this snak is a qualifier
        :type is_qualifier: boolean
        :param snak_type: The snak type, either 'value', 'somevalue' or 'novalue'
        :type snak_type: str
        :param references: List with reference objects
        :type references: A data type with subclass of BaseDataType
        :param qualifiers: List with qualifier objects
        :type qualifiers: A data type with subclass of BaseDataType
        :param rank: rank of a snak with value 'preferred', 'normal' or 'deprecated'
        :type rank: str
        """

        super(Form, self).__init__(value=value, prop_nr=prop_nr, **kwargs)

        self.set_value(value)

    def set_value(self, value):
        assert isinstance(value, str) or value is None, "Expected str, found {} ({})".format(type(value), value)
        if value is None:
            self.value = value
        else:
            pattern = re.compile(r'^L[0-9]+-F[0-9]+$')
            matches = pattern.match(value)

            if not matches:
                raise ValueError("Invalid form ID ({}), format must be 'L[0-9]+-F[0-9]+'".format(value))

            self.value = value

        self.json_representation['datavalue'] = {
            'value': {
                'entity-type': 'form',
                'id': self.value
            },
            'type': 'wikibase-entityid'
        }

        super(Form, self).set_value(value=self.value)

    @classmethod
    @JsonParser
    def from_json(cls, jsn):
        if jsn['snaktype'] == 'novalue' or jsn['snaktype'] == 'somevalue':
            return cls(value=None, prop_nr=jsn['property'], snak_type=jsn['snaktype'])
        return cls(value=jsn['datavalue']['value']['id'], prop_nr=jsn['property'])


class Sense(BaseDataType):
    """
    Implements the Wikibase data type 'wikibase-sense'
    """
    DTYPE = 'wikibase-sense'
    sparql_query = '''
        SELECT * WHERE {{
          ?item_id <{wb_url}/prop/{pid}> ?s .
          ?s <{wb_url}/prop/statement/{pid}> <{wb_url}/entity/{value}> .
        }}
    '''

    def __init__(self, value, prop_nr, **kwargs):
        """
        Constructor, calls the superclass BaseDataType
        :param value: Value using the format "L<Lexeme ID>-S<Sense ID>" (example: L252248-S123)
        :type value: str with a 'P' prefix, followed by several digits or only the digits without the 'P' prefix
        :param prop_nr: The property number for this claim
        :type prop_nr: str with a 'P' prefix followed by digits
        :param is_reference: Whether this snak is a reference
        :type is_reference: boolean
        :param is_qualifier: Whether this snak is a qualifier
        :type is_qualifier: boolean
        :param snak_type: The snak type, either 'value', 'somevalue' or 'novalue'
        :type snak_type: str
        :param references: List with reference objects
        :type references: A data type with subclass of BaseDataType
        :param qualifiers: List with qualifier objects
        :type qualifiers: A data type with subclass of BaseDataType
        :param rank: rank of a snak with value 'preferred', 'normal' or 'deprecated'
        :type rank: str
        """

        super(Sense, self).__init__(value=value, prop_nr=prop_nr, **kwargs)

        self.set_value(value)

    def set_value(self, value):
        assert isinstance(value, str) or value is None, "Expected str, found {} ({})".format(type(value), value)
        if value is None:
            self.value = value
        else:
            pattern = re.compile(r'^L[0-9]+-S[0-9]+$')
            matches = pattern.match(value)

            if not matches:
                raise ValueError("Invalid sense ID ({}), format must be 'L[0-9]+-S[0-9]+'".format(value))

            self.value = value

        self.json_representation['datavalue'] = {
            'value': {
                'entity-type': 'sense',
                'id': self.value
            },
            'type': 'wikibase-entityid'
        }

        super(Sense, self).set_value(value=self.value)

    @classmethod
    @JsonParser
    def from_json(cls, jsn):
        if jsn['snaktype'] == 'novalue' or jsn['snaktype'] == 'somevalue':
            return cls(value=None, prop_nr=jsn['property'], snak_type=jsn['snaktype'])
        return cls(value=jsn['datavalue']['value']['id'], prop_nr=jsn['property'])


class MWApiError(Exception):
    def __init__(self, error_message):
        """
        Base class for Mediawiki API error handling
        :param error_message: The error message returned by the Mediawiki API
        :type error_message: A Python json representation dictionary of the error message
        :return:
        """
        self.error_msg = error_message

    def __str__(self):
        return repr(self.error_msg)


class NonUniqueLabelDescriptionPairError(MWApiError):
    def __init__(self, error_message):
        """
        This class handles errors returned from the API due to an attempt to create an item which has the same
         label and description as an existing item in a certain language.
        :param error_message: An API error message containing 'wikibase-validator-label-with-description-conflict'
         as the message name.
        :type error_message: A Python json representation dictionary of the error message
        :return:
        """
        self.error_msg = error_message

    def get_language(self):
        """
        :return: Returns a 2 letter language string, indicating the language which triggered the error
        """
        return self.error_msg['error']['messages'][0]['parameters'][1]

    def get_conflicting_item_qid(self):
        """
        :return: Returns the QID string of the item which has the same label and description as the one which should
         be set.
        """
        qid_string = self.error_msg['error']['messages'][0]['parameters'][2]

        return qid_string.split('|')[0][2:]

    def __str__(self):
        return repr(self.error_msg)


class IDMissingError(Exception):
    def __init__(self, value):
        self.value = value

    def __str__(self):
        return repr(self.value)


class SearchError(Exception):
    def __init__(self, value):
        self.value = value

    def __str__(self):
        return repr(self.value)


class ManualInterventionReqException(Exception):
    def __init__(self, value, property_string, item_list):
        self.value = value + ' Property: {}, items affected: {}'.format(property_string, item_list)

    def __str__(self):
        return repr(self.value)


class CorePropIntegrityException(Exception):
    def __init__(self, value):
        self.value = value

    def __str__(self):
        return repr(self.value)


class MergeError(Exception):
    def __init__(self, value):
        self.value = value

    def __str__(self):
        return repr(self.value)


class SearchOnlyError(Exception):
    """Raised when the ItemEngine is in search_only mode"""
    pass<|MERGE_RESOLUTION|>--- conflicted
+++ resolved
@@ -130,11 +130,7 @@
             self.require_write = False
         else:
             self.require_write = True
-<<<<<<< HEAD
         self.sitelinks: dict[str, Any] = {}
-=======
-        self.sitelinks = {}
->>>>>>> 59533562
         self.lastrevid = None  # stores last revisionid after a write occurs
 
         self.debug: bool = debug
