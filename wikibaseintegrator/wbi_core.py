import copy
import datetime
import json
import re
from collections import defaultdict
from time import sleep
from warnings import warn

import pandas
import requests

from wikibaseintegrator import wbi_login
from wikibaseintegrator.wbi_backoff import wbi_backoff
from wikibaseintegrator.wbi_config import config
from wikibaseintegrator.wbi_fastrun import FastRunContainer


class ItemEngine(object):
    fast_run_store = []
    distinct_value_props = {}

    def __init__(self, item_id='', new_item=False, data=None, mediawiki_api_url=None, sparql_endpoint_url=None, wikibase_url=None, fast_run=False,
                 fast_run_base_filter=None, fast_run_use_refs=False, ref_handler=None, global_ref_mode='KEEP_GOOD', good_refs=None,
                 keep_good_ref_statements=False, search_only=False, item_data=None, user_agent=None, core_props=None, core_prop_match_thresh=0.66,
                 property_constraint_pid=None, distinct_values_constraint_qid=None, fast_run_case_insensitive=False, debug=False) -> None:
        """
        constructor
        :param item_id: Wikibase item id
        :type item_id: str
        :param new_item: This parameter lets the user indicate if a new item should be created
        :type new_item: bool
        :param data: a dictionary with property strings as keys and the data which should be written to a item as the property values
        :type data: list[BaseDataType] or BaseDataType or None
        :param mediawiki_api_url:
        :type mediawiki_api_url: str
        :param sparql_endpoint_url:
        :type sparql_endpoint_url: str
        :param wikibase_url:
        :type wikibase_url: str
        :param fast_run: True if this item should be run in fastrun mode, otherwise False. User setting this to True should also specify the
            fast_run_base_filter for these item types
        :type fast_run: bool
        :param fast_run_base_filter: A property value dict determining the Wikibase property and the corresponding value which should be used as a filter for
            this item type. Several filter criteria can be specified. The values can be either Wikibase item QIDs, strings or empty strings if the value should
            be a variable in SPARQL.
            Example: {'P352': '', 'P703': 'Q15978631'} if the basic common type of things this bot runs on is human proteins (specified by Uniprot IDs (P352)
            and 'found in taxon' homo sapiens 'Q15978631').
        :type fast_run_base_filter: dict
        :param fast_run_use_refs: If `True`, fastrun mode will consider references in determining if a statement should be updated and written to Wikibase.
            Otherwise, only the value and qualifiers are used. Default: False
        :type fast_run_use_refs: bool
        :param ref_handler: This parameter defines a function that will manage the reference handling in a custom manner. This argument should be a function
            handle that accepts two arguments, the old/current statement (first argument) and new/proposed/to be written statement (second argument), both of
            type: a subclass of BaseDataType. The function should return an new item that is the item to be written. The item's values properties or qualifiers
            should not be modified; only references. This function is also used in fastrun mode. This will only be used if the ref_mode is set to "CUSTOM".
        :type ref_handler: function
        :param global_ref_mode: sets the reference handling mode for an item. Four modes are possible, 'STRICT_KEEP' keeps all references as they are,
        'STRICT_KEEP_APPEND' keeps the references as they are and appends new ones. 'STRICT_OVERWRITE' overwrites all existing references for given.
        'KEEP_GOOD' will use the refs defined in good_refs. 'CUSTOM' will use the function defined in ref_handler
        :type global_ref_mode: str
        :param good_refs: This parameter lets the user define blocks of good references. It is a list of dictionaries. One block is a dictionary with Wikidata
            properties as keys and potential values as the required value for a property. There can be arbitrarily many key: value pairs in one reference block.
            Example: [{'P248': 'Q905695', 'P352': None, 'P407': None, 'P1476': None, 'P813': None}] This example contains one good reference block, stated in:
            Uniprot, Uniprot ID, title of Uniprot entry, language of work and date when the information has been retrieved. A None type indicates that the value
            varies from reference to reference. In this case, only the value for the Wikidata item for the Uniprot database stays stable over all of these
            references. Key value pairs work here, as Wikidata references can hold only one value for one property. The number of good reference blocks is not
            limited. This parameter OVERRIDES any other reference mode set!!
        :type good_refs: list[dict]
        :param keep_good_ref_statements: Do not delete any statement which has a good reference, either defined in the good_refs list or by any other
            referencing mode.
        :type keep_good_ref_statements: bool
        :param search_only: If this flag is set to True, the data provided will only be used to search for the corresponding Wikibase item, but no actual data
            updates will performed. This is useful, if certain states or values on the target item need to be checked before certain data is written to it. In
            order to write new data to the item, the method update() will take data, modify the Wikibase item and a write() call will then perform the actual
            write to the Wikibase instance.
        :type search_only: bool
        :param item_data: A Python JSON object corresponding to the item in item_id. This can be used in conjunction with item_id in order to provide raw data.
        :type item_data:
        :param user_agent: The user agent string to use when making http requests
        :type user_agent: str
        :param core_props: Core properties are used to retrieve an item based on `data` if a `item_id` is not given. This is a set of PIDs to use. If None,
            all Wikibase properties with a distinct values constraint will be used. (see: get_core_props)
        :type core_props: set
        :param core_prop_match_thresh: The proportion of core props that must match during retrieval of an item when the item_id is not specified.
        :type core_prop_match_thresh: float
        :param property_constraint_pid:
        :param distinct_values_constraint_qid:
        :param fast_run_case_insensitive:
        :param debug: Enable debug output.
        :type debug: boolean
        """

        self.core_prop_match_thresh = core_prop_match_thresh
        self.item_id = item_id
        self.new_item = new_item
        self.mediawiki_api_url = config['MEDIAWIKI_API_URL'] if mediawiki_api_url is None else mediawiki_api_url
        self.sparql_endpoint_url = config['SPARQL_ENDPOINT_URL'] if sparql_endpoint_url is None else sparql_endpoint_url
        self.wikibase_url = config['WIKIBASE_URL'] if wikibase_url is None else wikibase_url
        self.property_constraint_pid = config['PROPERTY_CONSTRAINT_PID'] if property_constraint_pid is None else property_constraint_pid
        self.distinct_values_constraint_qid = config[
            'DISTINCT_VALUES_CONSTRAINT_QID'] if distinct_values_constraint_qid is None else distinct_values_constraint_qid
        if data is None:
            self.data = []
        elif isinstance(data, list) and all(isinstance(x, BaseDataType) for x in data):
            self.data = data
        elif isinstance(data, BaseDataType):
            self.data = [data]
        else:
            raise TypeError("`data` must be a list of BaseDataType or an instance of BaseDataType")
        self.fast_run = fast_run
        self.fast_run_base_filter = fast_run_base_filter
        self.fast_run_use_refs = fast_run_use_refs
        self.fast_run_case_insensitive = fast_run_case_insensitive
        self.ref_handler = ref_handler
        self.global_ref_mode = global_ref_mode
        self.good_refs = good_refs
        self.keep_good_ref_statements = keep_good_ref_statements
        self.search_only = search_only
        self.item_data = item_data
        self.user_agent = config['USER_AGENT_DEFAULT'] if user_agent is None else user_agent

        self.create_new_item = False
        self.json_representation = {}
        self.statements = []
        self.original_statements = []
        self.entity_metadata = {}
        self.fast_run_container = None
        if self.search_only:
            self.require_write = False
        else:
            self.require_write = True
        self.sitelinks = dict()
        self.lastrevid = None  # stores last revisionid after a write occurs

        self.debug = debug

        if fast_run_case_insensitive and not self.search_only:
            raise ValueError("If using fast run case insensitive, search_only must be set")

        if self.ref_handler and not callable(self.ref_handler):
            raise TypeError("ref_handler must be callable")
        if self.global_ref_mode == 'CUSTOM' and self.ref_handler is None:
            raise ValueError("If using a custom ref mode, ref_handler must be set")

        if (core_props is None) and (self.sparql_endpoint_url not in ItemEngine.distinct_value_props):
            ItemEngine.distinct_value_props[self.sparql_endpoint_url] = FunctionsEngine.get_distinct_value_props(self.sparql_endpoint_url,
                                                                                                                 self.wikibase_url,
                                                                                                                 self.property_constraint_pid,
                                                                                                                 self.distinct_values_constraint_qid)
        self.core_props = core_props if core_props is not None else ItemEngine.distinct_value_props[self.sparql_endpoint_url]

        if self.fast_run:
            self.init_fastrun()
            if self.debug:
                if self.require_write:
                    if self.search_only:
                        print('Successful fastrun, search_only mode, we can\'t determine if data is up to date.')
                    else:
                        print('Successful fastrun, because no full data match you need to update the item.')
                else:
                    print('Successful fastrun, no write to Wikibase instance required.')

        if self.item_id != '' and self.create_new_item:
            raise IDMissingError('Cannot create a new item, when an identifier is given.')
        elif self.new_item and len(self.data) > 0:
            self.create_new_item = True
            self.__construct_claim_json()
        elif self.require_write or self.search_only:
            self.init_data_load()

    def init_data_load(self):
        if self.item_id and self.item_data:
            if self.debug:
                print('Load item from item_data')
            self.json_representation = self.parse_json(self.item_data)
        elif self.item_id:
            if self.debug:
                print('Load item from MW API from item_id')
            self.json_representation = self.get_entity()
        else:
            if self.debug:
                print('Try to guess item QID from props')
            qids_by_props = ''
            try:
                qids_by_props = self.__select_item()
            except SearchError as e:
                print('ERROR init_data_load: ', str(e))

            if qids_by_props:
                self.item_id = qids_by_props
                self.json_representation = self.get_entity()
                self.__check_integrity()

        if not self.search_only:
            self.__construct_claim_json()
        else:
            self.data = []

    def init_fastrun(self):
        # We search if we already have a FastRunContainer with the same parameters to re-use it
        for c in ItemEngine.fast_run_store:
            if (c.base_filter == self.fast_run_base_filter) and (c.use_refs == self.fast_run_use_refs) and (c.sparql_endpoint_url == self.sparql_endpoint_url):
                self.fast_run_container = c
                self.fast_run_container.ref_handler = self.ref_handler
                self.fast_run_container.current_qid = ''
                self.fast_run_container.base_data_type = BaseDataType
                self.fast_run_container.engine = self.__class__
                self.fast_run_container.mediawiki_api_url = self.mediawiki_api_url
                self.fast_run_container.wikibase_url = self.wikibase_url
                self.fast_run_container.debug = self.debug
                if self.debug:
                    print('Found an already existing FastRunContainer')

        if not self.fast_run_container:
            self.fast_run_container = FastRunContainer(base_filter=self.fast_run_base_filter,
                                                       base_data_type=BaseDataType,
                                                       engine=self.__class__,
                                                       sparql_endpoint_url=self.sparql_endpoint_url,
                                                       mediawiki_api_url=self.mediawiki_api_url,
                                                       wikibase_url=self.wikibase_url,
                                                       use_refs=self.fast_run_use_refs,
                                                       ref_handler=self.ref_handler,
                                                       case_insensitive=self.fast_run_case_insensitive,
                                                       debug=self.debug)
            ItemEngine.fast_run_store.append(self.fast_run_container)

        if not self.search_only:
            self.require_write = self.fast_run_container.write_required(self.data, cqid=self.item_id)
            # set item id based on fast run data
            if not self.require_write and not self.item_id:
                self.item_id = self.fast_run_container.current_qid
        else:
            self.fast_run_container.load_item(self.data)
            # set item id based on fast run data
            if not self.item_id:
                self.item_id = self.fast_run_container.current_qid

    def parse_json(self, json_data):
        """
        Parses an entity json and generates the datatype objects, sets self.json_representation
        :param json_data: the json of an entity
        :type json_data: A Python Json representation of an item
        :return: returns the json representation containing 'labels', 'descriptions', 'claims', 'aliases', 'sitelinks'.
        """

        data = {x: json_data[x] for x in ('labels', 'descriptions', 'claims', 'aliases') if x in json_data}
        data['sitelinks'] = dict()
        self.entity_metadata = {x: json_data[x] for x in json_data if x not in ('labels', 'descriptions', 'claims', 'aliases', 'sitelinks')}
        self.sitelinks = json_data.get('sitelinks', dict())

        self.statements = []
        for prop in data['claims']:
            for z in data['claims'][prop]:
                data_type = [x for x in BaseDataType.__subclasses__() if x.DTYPE == z['mainsnak']['datatype']][0]
                statement = data_type.from_json(z)
                self.statements.append(statement)

        self.json_representation = data
        self.original_statements = copy.deepcopy(self.statements)

        return data

    def update(self, data):
        """
        This method takes data, and modifies the Wikidata item. This works together with the data already provided via the constructor or if the constructor is
        being instantiated with search_only=True. In the latter case, this allows for checking the item data before deciding which new data should be written to
        the Wikidata item. The actual write to Wikidata only happens on calling of the write() method. If data has been provided already via the constructor,
        data provided via the update() method will be appended to these data.
        :param data: A list of Wikidata statment items inheriting from BaseDataType
        :type data: list
        """

        if self.search_only:
            raise SearchOnlyError

        assert type(data) == list

        self.data.extend(data)
        self.statements = copy.deepcopy(self.original_statements)

        if self.debug:
            print(self.data)

        if self.fast_run:
            self.init_fastrun()

        if self.require_write and self.fast_run:
            self.init_data_load()
            self.__construct_claim_json()
            self.__check_integrity()
        elif not self.fast_run:
            self.__construct_claim_json()
            self.__check_integrity()

    def get_entity(self):
        """
        retrieve an item in json representation from the Wikibase instance
        :rtype: dict
        :return: python complex dictionary represenation of a json
        """

        params = {
            'action': 'wbgetentities',
            'sites': 'enwiki',
            'ids': self.item_id,
            'format': 'json'
        }

        json_data = FunctionsEngine.mediawiki_api_call_helper(data=params, allow_anonymous=True)
        return self.parse_json(json_data=json_data['entities'][self.item_id])

    def get_property_list(self):
        """
        List of properties on the current item
        :return: a list of property ID strings (Pxxxx).
        """

        property_list = set()
        for x in self.statements:
            property_list.add(x.get_prop_nr())

        return list(property_list)

    def get_json_representation(self):
        """
        A method to access the internal json representation of the item, mainly for testing
        :return: returns a Python json representation object of the item at the current state of the instance
        """

        return self.json_representation

    def get_label(self, lang=None):
        """
        Returns the label for a certain language
        :param lang:
        :type lang: str
        :return: returns the label in the specified language, an empty string if the label does not exist
        """

        lang = config['DEFAULT_LANGUAGE'] if lang is None else lang

        if self.fast_run:
            return list(self.fast_run_container.get_language_data(self.item_id, lang, 'label'))[0]
        try:
            return self.json_representation['labels'][lang]['value']
        except KeyError:
            return ''

    def set_label(self, label, lang=None, if_exists='REPLACE'):
        """
        Set the label for an item in a certain language
        :param label: The description of the item in a certain language
        :type label: str
        :param lang: The language a label should be set for.
        :type lang: str
        :param if_exists: If a label already exist, REPLACE it or KEEP it.
        :return: None
        """

        if self.search_only:
            raise SearchOnlyError

        lang = config['DEFAULT_LANGUAGE'] if lang is None else lang

        if if_exists != 'KEEP' and if_exists != 'REPLACE':
            raise ValueError('{} is not a valid value for if_exists (REPLACE or KEEP)'.format(if_exists))

        # Skip set_label if the item already have one and if_exists is at 'KEEP'
        if if_exists == 'KEEP':
            if self.get_label(lang):
                return

            if self.fast_run_container and self.fast_run_container.get_language_data(self.item_id, lang, 'label') != ['']:
                return

        if self.fast_run and not self.require_write:
            self.require_write = self.fast_run_container.check_language_data(qid=self.item_id, lang_data=[label], lang=lang, lang_data_type='label')
            if self.require_write:
                self.init_data_load()
            else:
                return

        if 'labels' not in self.json_representation or not self.json_representation['labels'] or if_exists == 'REPLACE':
            self.json_representation['labels'] = {}

        self.json_representation['labels'][lang] = {
            'language': lang,
            'value': label
        }

    def get_aliases(self, lang=None):
        """
        Retrieve the aliases in a certain language
        :param lang: The language the description should be retrieved for
        :return: Returns a list of aliases, an empty list if none exist for the specified language
        """

        lang = config['DEFAULT_LANGUAGE'] if lang is None else lang

        if self.fast_run:
            return list(self.fast_run_container.get_language_data(self.item_id, lang, 'aliases'))

        alias_list = []
        if 'aliases' in self.json_representation and lang in self.json_representation['aliases']:
            for alias in self.json_representation['aliases'][lang]:
                alias_list.append(alias['value'])

        return alias_list

    def set_aliases(self, aliases, lang=None, if_exists='APPEND'):
        """
        set the aliases for an item
        :param aliases: a string or a list of strings representing the aliases of an item
        :param lang: The language a description should be set for
        :param if_exists: If aliases already exist, APPEND or REPLACE
        :return: None
        """

        if self.search_only:
            raise SearchOnlyError

        lang = config['DEFAULT_LANGUAGE'] if lang is None else lang

        if isinstance(aliases, str):
            aliases = [aliases]
        if not isinstance(aliases, list):
            raise TypeError('aliases must be a list or a string')

<<<<<<< HEAD
                    for si in stated_in_value:
                        if si in new_ref_si_values:
                            keep_block[count] = False

                refs = [x for c, x in enumerate(old_references) if keep_block[c]]
                refs.extend(new_references)
                old_item.set_references(refs)

        # sort the incoming data according to the property number
        self.data.sort(key=lambda z: z.get_prop_nr().lower())

        # collect all statements which should be deleted
        statements_for_deletion = []
        for item in self.data:
            if item.get_value() == '' and isinstance(item, BaseDataType):
                statements_for_deletion.append(item.get_prop_nr())

        if self.create_new_item:
            self.statements = copy.copy(self.data)
        else:
            for stat in self.data:
                prop_nr = stat.get_prop_nr()

                prop_data = [x for x in self.statements if x.get_prop_nr() == prop_nr]
                prop_pos = [x.get_prop_nr() == prop_nr for x in self.statements]
                prop_pos.reverse()
                insert_pos = len(prop_pos) - (prop_pos.index(True) if any(prop_pos) else 0)

                # If value should be appended, check if values exists, if not, append
                if prop_nr in self.append_value:
                    equal_items = [stat == x for x in prop_data]
                    if True not in equal_items:
                        self.statements.insert(insert_pos + 1, stat)
                    else:
                        # if item exists, modify rank
                        current_item = prop_data[equal_items.index(True)]
                        current_item.set_rank(stat.get_rank())
                        handle_references(old_item=current_item, new_item=stat)
                        handle_qualifiers(old_item=current_item, new_item=stat)
                    continue

                # set all existing values of a property for removal
                for x in prop_data:
                    # for deletion of single statements, do not set all others to delete
                    if hasattr(stat, 'remove'):
                        break
                    elif x.get_id() and not hasattr(x, 'retain'):
                        # keep statements with good references if keep_good_ref_statements is True
                        if self.keep_good_ref_statements:
                            if any([is_good_ref(r) for r in x.get_references()]):
                                setattr(x, 'retain', '')
                        else:
                            setattr(x, 'remove', '')

                match = []
                for i in prop_data:
                    if stat == i and hasattr(stat, 'remove'):
                        match.append(True)
                        setattr(i, 'remove', '')
                    elif stat == i:
                        match.append(True)
                        setattr(i, 'retain', '')
                        if hasattr(i, 'remove'):
                            delattr(i, 'remove')
                        handle_references(old_item=i, new_item=stat)
                        handle_qualifiers(old_item=i, new_item=stat)

                        i.set_rank(rank=stat.get_rank())
                    # if there is no value, do not add an element, this is also used to delete whole properties.
                    elif i.get_value():
                        match.append(False)

                if True not in match and not hasattr(stat, 'remove'):
                    self.statements.insert(insert_pos + 1, stat)

        # For whole property deletions, add remove flag to all statements which should be deleted
        for item in copy.deepcopy(self.statements):
            if item.get_prop_nr() in statements_for_deletion and item.get_id() != '':
                setattr(item, 'remove', '')
            elif item.get_prop_nr() in statements_for_deletion:
                self.statements.remove(item)

        # regenerate claim json
        self.json_representation['claims'] = {}
        for stat in self.statements:
            prop_nr = stat.get_prop_nr()
            if prop_nr not in self.json_representation['claims']:
                self.json_representation['claims'][prop_nr] = []
            self.json_representation['claims'][prop_nr].append(stat.get_json_representation())

    def update(self, data, append_value=None):
        """
        This method takes data, and modifies the Wikidata item. This works together with the data already provided via
        the constructor or if the constructor is being instantiated with search_only=True. In the latter case, this
        allows for checking the item data before deciding which new data should be written to the Wikidata item.
        The actual write to Wikidata only happens on calling of the write() method. If data has been provided already
        via the constructor, data provided via the update() method will be appended to these data.
        :param data: A list of Wikidata statment items inheriting from BaseDataType
        :type data: list
        :param append_value: list with Wikidata property strings where the values should only be appended,
        not overwritten.
        :type append_value: list
        """

        if self.search_only:
            raise SearchOnlyError

        assert type(data) == list

        if append_value:
            assert type(append_value) == list
            self.append_value.extend(append_value)

        self.data.extend(data)
        self.statements = copy.deepcopy(self.original_statements)

        if self.debug:
            print(self.data)

        if self.fast_run:
            self.init_fastrun()

        if self.require_write and self.fast_run:
            self.init_data_load()
            self.__construct_claim_json()
            self.__check_integrity()
        elif not self.fast_run:
            self.__construct_claim_json()
            self.__check_integrity()

    def get_json_representation(self):
        """
        A method to access the internal json representation of the item, mainly for testing
        :return: returns a Python json representation object of the item at the current state of the instance
        """
        return self.json_representation

    def __check_integrity(self):
        """
        A method to check if when invoking __select_item() and the item does not exist yet, but another item
        has a property of the current domain with a value like submitted in the data dict, this item does not get
        selected but a ManualInterventionReqException() is raised. This check is dependent on the core identifiers
        of a certain domain.
        :return: boolean True if test passed
        """
        # all core props
        wbi_core_props = self.core_props
        # core prop statements that exist on the item
        cp_statements = [x for x in self.statements if x.get_prop_nr() in wbi_core_props]
        item_core_props = set(x.get_prop_nr() for x in cp_statements)
        # core prop statements we are loading
        cp_data = [x for x in self.data if x.get_prop_nr() in wbi_core_props]

        # compare the claim values of the currently loaded QIDs to the data provided in self.data
        # this is the number of core_ids in self.data that are also on the item
        count_existing_ids = len([x for x in self.data if x.get_prop_nr() in item_core_props])

        core_prop_match_count = 0
        for new_stat in self.data:
            for stat in self.statements:
                if (new_stat.get_prop_nr() == stat.get_prop_nr()) and (new_stat.get_value() == stat.get_value()) \
                        and (new_stat.get_prop_nr() in item_core_props):
                    core_prop_match_count += 1

        if core_prop_match_count < count_existing_ids * self.core_prop_match_thresh:
            existing_core_pv = defaultdict(set)
            for s in cp_statements:
                existing_core_pv[s.get_prop_nr()].add(s.get_value())
            new_core_pv = defaultdict(set)
            for s in cp_data:
                new_core_pv[s.get_prop_nr()].add(s.get_value())
            nomatch_existing = {k: v - new_core_pv[k] for k, v in existing_core_pv.items()}
            nomatch_existing = {k: v for k, v in nomatch_existing.items() if v}
            nomatch_new = {k: v - existing_core_pv[k] for k, v in new_core_pv.items()}
            nomatch_new = {k: v for k, v in nomatch_new.items() if v}
            raise CorePropIntegrityException('Retrieved item ({}) does not match provided core IDs. '
                                             'Matching count {}, non-matching count {}. '
                                             .format(self.item_id, core_prop_match_count,
                                                     count_existing_ids - core_prop_match_count) +
                                             'existing unmatched core props: {}. '.format(nomatch_existing) +
                                             'statement unmatched core props: {}.'.format(nomatch_new))
        else:
            return True

    def get_label(self, lang=None):
        """
        Returns the label for a certain language
        :param lang:
        :type lang: str
        :return: returns the label in the specified language, an empty string if the label does not exist
        """
        lang = config['DEFAULT_LANGUAGE'] if lang is None else lang

        if self.fast_run:
            return list(self.fast_run_container.get_language_data(self.item_id, lang, 'label'))[0]
        try:
            return self.json_representation['labels'][lang]['value']
        except KeyError:
            return ''

    def set_label(self, label, lang=None, if_exists='REPLACE'):
        """
        Set the label for an item in a certain language
        :param label: The description of the item in a certain language
        :type label: str
        :param lang: The language a label should be set for.
        :type lang: str
        :param if_exists: If a label already exist, REPLACE it or KEEP it.
        :return: None
        """
        if self.search_only:
            raise SearchOnlyError

        lang = config['DEFAULT_LANGUAGE'] if lang is None else lang

        if if_exists != 'KEEP' and if_exists != 'REPLACE':
            raise ValueError('{} is not a valid value for if_exists (REPLACE or KEEP)'.format(if_exists))

        # Skip set_label if the item already have one and if_exists is at 'KEEP'
        if self.fast_run_container.get_language_data(self.item_id, lang, 'label') != [''] and if_exists == 'KEEP':
            return

        if self.fast_run and not self.require_write:
            self.require_write = self.fast_run_container.check_language_data(qid=self.item_id,
                                                                             lang_data=[label], lang=lang,
                                                                             lang_data_type='label')
            if self.require_write:
                self.init_data_load()
            else:
                return

        if 'labels' not in self.json_representation or not self.json_representation['labels'] or if_exists == 'REPLACE':
            self.json_representation['labels'] = {}

        self.json_representation['labels'][lang] = {
            'language': lang,
            'value': label
        }

    def get_aliases(self, lang=None):
        """
        Retrieve the aliases in a certain language
        :param lang: The language the description should be retrieved for
        :return: Returns a list of aliases, an empty list if none exist for the specified language
        """
        lang = config['DEFAULT_LANGUAGE'] if lang is None else lang

        if self.fast_run:
            return list(self.fast_run_container.get_language_data(self.item_id, lang, 'aliases'))

        alias_list = []
        if 'aliases' in self.json_representation and lang in self.json_representation['aliases']:
            for alias in self.json_representation['aliases'][lang]:
                alias_list.append(alias['value'])

        return alias_list

    def set_aliases(self, aliases, lang=None, if_exists='APPEND'):
        """
        set the aliases for an item
        :param aliases: a list of strings representing the aliases of an item
        :param lang: The language a description should be set for
        :param if_exists: If aliases already exist, APPEND or REPLACE
        :return: None
        """
        if self.search_only:
            raise SearchOnlyError

        lang = config['DEFAULT_LANGUAGE'] if lang is None else lang

        if not isinstance(aliases, list):
            raise TypeError('aliases must be a list')

=======
>>>>>>> 6578423c
        if if_exists != 'APPEND' and if_exists != 'REPLACE':
            raise ValueError('{} is not a valid value for if_exists (REPLACE or APPEND)'.format(if_exists))

        if self.fast_run and not self.require_write:
            self.require_write = self.fast_run_container.check_language_data(qid=self.item_id, lang_data=aliases, lang=lang, lang_data_type='aliases',
                                                                             if_exists=if_exists)
            if self.require_write:
                self.init_data_load()
            else:
                return

        if 'aliases' not in self.json_representation:
            self.json_representation['aliases'] = {}

        if if_exists == 'REPLACE' or lang not in self.json_representation['aliases']:
            self.json_representation['aliases'][lang] = []
            for alias in aliases:
                self.json_representation['aliases'][lang].append({
                    'language': lang,
                    'value': alias
                })
        else:
            for alias in aliases:
                found = False
                for current_aliases in self.json_representation['aliases'][lang]:
                    if alias.strip().casefold() != current_aliases['value'].strip().casefold():
                        continue
                    else:
                        found = True
                        break

                if not found:
                    self.json_representation['aliases'][lang].append({
                        'language': lang,
                        'value': alias
                    })

    def get_description(self, lang=None):
        """
        Retrieve the description in a certain language
        :param lang: The language the description should be retrieved for
        :return: Returns the description string
        """

        lang = config['DEFAULT_LANGUAGE'] if lang is None else lang

        if self.fast_run:
            return list(self.fast_run_container.get_language_data(self.item_id, lang, 'description'))[0]
        if 'descriptions' not in self.json_representation or lang not in self.json_representation['descriptions']:
            return ''
        else:
            return self.json_representation['descriptions'][lang]['value']

    def set_description(self, description, lang=None, if_exists='REPLACE'):
        """
        Set the description for an item in a certain language
        :param description: The description of the item in a certain language
        :type description: str
        :param lang: The language a description should be set for.
        :type lang: str
        :param if_exists: If a description already exist, REPLACE it or KEEP it.
        :return: None
        """

        if self.search_only:
            raise SearchOnlyError

        lang = config['DEFAULT_LANGUAGE'] if lang is None else lang

        if if_exists != 'KEEP' and if_exists != 'REPLACE':
            raise ValueError('{} is not a valid value for if_exists (REPLACE or KEEP)'.format(if_exists))

        # Skip set_description if the item already have one and if_exists is at 'KEEP'
        if if_exists == 'KEEP':
            if self.get_description(lang):
                return

            if self.fast_run_container and self.fast_run_container.get_language_data(self.item_id, lang, 'description') != ['']:
                return

        if self.fast_run and not self.require_write:
            self.require_write = self.fast_run_container.check_language_data(qid=self.item_id, lang_data=[description],
                                                                             lang=lang, lang_data_type='description')
            if self.require_write:
                self.init_data_load()
            else:
                return

        if 'descriptions' not in self.json_representation or not self.json_representation['descriptions'] or if_exists == 'REPLACE':
            self.json_representation['descriptions'] = {}

        self.json_representation['descriptions'][lang] = {
            'language': lang,
            'value': description
        }

    def get_sitelink(self, site):
        """
        A method to access the interwiki links in the json.model
        :param site: The Wikipedia site the interwiki/sitelink should be returned for
        :return: The interwiki/sitelink string for the specified Wikipedia will be returned.
        """

        if site in self.sitelinks:
            return self.sitelinks[site]
        else:
            return None

    def set_sitelink(self, site, title, badges=()):
        """
        Set sitelinks to corresponding Wikipedia pages
        :param site: The Wikipedia page a sitelink is directed to (e.g. 'enwiki')
        :param title: The title of the Wikipedia page the sitelink is directed to
        :param badges: An iterable containing Wikipedia badge strings.
        :return:
        """

        if self.search_only:
            raise SearchOnlyError

        sitelink = {
            'site': site,
            'title': title,
            'badges': badges
        }
        self.json_representation['sitelinks'][site] = sitelink
        self.sitelinks[site] = sitelink

<<<<<<< HEAD
    def write(self, login, bot_account=True, edit_summary='', entity_type='item', property_datatype='string',
              max_retries=1000, retry_after=60):
        """
        Writes the item Json to the Wikibase instance and after successful write, updates the object with new ids and
        hashes generated by the Wikibase instance. For new items, also returns the new QIDs.
        :param login: a instance of the class PBB_login which provides edit-cookies and edit-tokens
        :param bot_account: Tell the Wikidata API whether the script should be run as part of a bot account or not.
        :type bot_account: bool
        :param edit_summary: A short (max 250 characters) summary of the purpose of the edit. This will be displayed as
        the revision summary of the Wikidata item.
        :type edit_summary: str
        :param entity_type: Decides wether the object will become an item (default) or a property (with 'property')
        :type entity_type: str
        :param property_datatype: When payload_type is 'property' then this parameter set the datatype for the property
        :type property_datatype: str
        :param max_retries: If api request fails due to rate limiting, maxlag, or readonly mode, retry up to
        `max_retries` times
=======
    def count_references(self, prop_id):
        counts = dict()
        for claim in self.get_json_representation()['claims'][prop_id]:
            counts[claim['id']] = len(claim['references'])
        return counts

    def get_reference_properties(self, prop_id):
        references = []
        statements = [x for x in self.get_json_representation()['claims'][prop_id] if 'references' in x]
        for statement in statements:
            for reference in statement['references']:
                references.append(reference['snaks'].keys())
        return references

    def get_qualifier_properties(self, prop_id):
        qualifiers = []
        for statements in self.get_json_representation()['claims'][prop_id]:
            qualifiers.append(statements['qualifiers'].keys())
        return qualifiers

    def write(self, login, bot_account=True, edit_summary='', entity_type='item', property_datatype='string', max_retries=1000, retry_after=60,
              allow_anonymous=False):
        """
        Writes the item Json to the Wikibase instance and after successful write, updates the object with new ids and hashes generated by the Wikibase instance.
        For new items, also returns the new QIDs.
        :param login: The object containing the login credentials and cookies. An instance of wbi_login.Login.
        :param bot_account: Tell the Wikidata API whether the script should be run as part of a bot account or not.
        :type bot_account: bool
        :param edit_summary: A short (max 250 characters) summary of the purpose of the edit. This will be displayed as the revision summary of the item.
        :type edit_summary: str
        :param entity_type: Decides wether the object will become a 'form', 'item' (default), 'lexeme', 'property' or 'sense'
        :type entity_type: str
        :param property_datatype: When payload_type is 'property' then this parameter set the datatype for the property
        :type property_datatype: str
        :param max_retries: If api request fails due to rate limiting, maxlag, or readonly mode, retry up to `max_retries` times
>>>>>>> 6578423c
        :type max_retries: int
        :param retry_after: Number of seconds to wait before retrying request (see max_retries)
        :type retry_after: int
        :param allow_anonymous: Allow anonymous edit to the MediaWiki API. Disabled by default.
        :type allow_anonymous: bool
        :return: the entity ID on successful write
        """

        if self.search_only:
            raise SearchOnlyError

        if not self.require_write:
            return self.item_id

        if entity_type == 'property':
            self.json_representation['datatype'] = property_datatype
            if 'sitelinks' in self.json_representation:
                del self.json_representation['sitelinks']

        payload = {
            'action': 'wbeditentity',
            'data': json.JSONEncoder().encode(self.json_representation),
            'format': 'json',
            'token': login.get_edit_token(),
            'summary': edit_summary,
            'maxlag': config['MAXLAG']
        }

        if bot_account:
            payload.update({'bot': ''})

        if self.create_new_item:
            payload.update({u'new': entity_type})
        else:
            payload.update({u'id': self.item_id})

        if self.debug:
            print(payload)

        try:
            json_data = FunctionsEngine.mediawiki_api_call_helper(data=payload, login=login, max_retries=max_retries, retry_after=retry_after,
                                                                  allow_anonymous=allow_anonymous)

            if 'error' in json_data and 'messages' in json_data['error']:
                error_msg_names = set(x.get('name') for x in json_data["error"]['messages'])
                if 'wikibase-validator-label-with-description-conflict' in error_msg_names:
                    raise NonUniqueLabelDescriptionPairError(json_data)
                else:
                    raise MWApiError(json_data)
            elif 'error' in json_data.keys():
                raise MWApiError(json_data)
        except Exception:
            print('Error while writing to the Wikibase instance')
            raise

        # after successful write, update this object with latest json, QID and parsed data types.
        self.create_new_item = False
        self.item_id = json_data['entity']['id']
        self.parse_json(json_data=json_data['entity'])
        self.data = []
        if "success" in json_data and "entity" in json_data and "lastrevid" in json_data["entity"]:
            self.lastrevid = json_data["entity"]["lastrevid"]
        return self.item_id

    def __check_integrity(self):
        """
<<<<<<< HEAD
        A method which allows for retrieval of a list of Wikidata items or properties. The method generates a list of
        tuples where the first value in the tuple is the QID or property ID, whereas the second is the new instance of
        ItemEngine containing all the data of the item. This is most useful for mass retrieval of items.
        :param user_agent: A custom user agent
        :param items: A list of QIDs or property IDs
        :type items: list
        :param mediawiki_api_url: The MediaWiki url which should be used
        :type mediawiki_api_url: str
        :param login: An object of type Login, which holds the credentials/session cookies required for >50 item bulk
        retrieval of items.
        :type login: wbi_login.Login
        :return: A list of tuples, first value in the tuple is the QID or property ID string, second value is the
        instance of ItemEngine with the corresponding item data.
=======
        A method to check if when invoking __select_item() and the item does not exist yet, but another item
        has a property of the current domain with a value like submitted in the data dict, this item does not get
        selected but a ManualInterventionReqException() is raised. This check is dependent on the core identifiers
        of a certain domain.
        :return: boolean True if test passed
>>>>>>> 6578423c
        """

        # all core props
        wbi_core_props = self.core_props
        # core prop statements that exist on the item
        cp_statements = [x for x in self.statements if x.get_prop_nr() in wbi_core_props]
        item_core_props = set(x.get_prop_nr() for x in cp_statements)
        # core prop statements we are loading
        cp_data = [x for x in self.data if x.get_prop_nr() in wbi_core_props]

        # compare the claim values of the currently loaded QIDs to the data provided in self.data
        # this is the number of core_ids in self.data that are also on the item
        count_existing_ids = len([x for x in self.data if x.get_prop_nr() in item_core_props])

        core_prop_match_count = 0
        for new_stat in self.data:
            for stat in self.statements:
                if (new_stat.get_prop_nr() == stat.get_prop_nr()) and (new_stat.get_value() == stat.get_value()) and (
                        new_stat.get_prop_nr() in item_core_props):
                    core_prop_match_count += 1

        if core_prop_match_count < count_existing_ids * self.core_prop_match_thresh:
            existing_core_pv = defaultdict(set)
            for s in cp_statements:
                existing_core_pv[s.get_prop_nr()].add(s.get_value())
            new_core_pv = defaultdict(set)
            for s in cp_data:
                new_core_pv[s.get_prop_nr()].add(s.get_value())
            nomatch_existing = {k: v - new_core_pv[k] for k, v in existing_core_pv.items()}
            nomatch_existing = {k: v for k, v in nomatch_existing.items() if v}
            nomatch_new = {k: v - existing_core_pv[k] for k, v in new_core_pv.items()}
            nomatch_new = {k: v for k, v in nomatch_new.items() if v}
            raise CorePropIntegrityException('Retrieved item ({}) does not match provided core IDs. '
                                             'Matching count {}, non-matching count {}. '
                                             .format(self.item_id, core_prop_match_count,
                                                     count_existing_ids - core_prop_match_count) +
                                             'existing unmatched core props: {}. '.format(nomatch_existing) +
                                             'statement unmatched core props: {}.'.format(nomatch_new))
        else:
            return True

    def __select_item(self):
        """
        The most likely item QID should be returned, after querying the Wikibase instance for all values in core_id properties
        :return: Either a single QID is returned, or an empty string if no suitable item in the Wikibase instance
        """

        qid_list = set()
        conflict_source = {}
        # This is a `hack` for if initializing the mapping relation helper fails. We can't determine the
        # mapping relation type PID or the exact match QID. If we set mrt_pid to "Pxxx", then no qualifier will
        # ever match it (and exact_qid will never get checked), and so what happens is exactly what would
        # happen if the statement had no mapping relation qualifiers
        exact_qid = 'Q0'
        mrt_pid = 'PXXX'

        for statement in self.data:
            property_nr = statement.get_prop_nr()

            # only use this statement if mapping relation type is exact, or mrt is not specified
            mrt_qualifiers = [q for q in statement.get_qualifiers() if q.get_prop_nr() == mrt_pid]
            if (len(mrt_qualifiers) == 1) and (mrt_qualifiers[0].get_value() != int(exact_qid[1:])):
                continue

            core_props = self.core_props
            if property_nr in core_props:
                tmp_qids = set()
                # if mrt_pid is "PXXX", this is fine, because the part of the SPARQL query using it is optional
                query = statement.sparql_query.format(wb_url=self.wikibase_url, mrt_pid=mrt_pid, pid=property_nr,
                                                      value=statement.get_sparql_value().replace("'", r"\'"))
                results = FunctionsEngine.execute_sparql_query(query=query, endpoint=self.sparql_endpoint_url, debug=self.debug)

                for i in results['results']['bindings']:
                    qid = i['item_id']['value'].split('/')[-1]
                    if ('mrt' not in i) or ('mrt' in i and i['mrt']['value'].split('/')[-1] == exact_qid):
                        tmp_qids.add(qid)

                qid_list.update(tmp_qids)

                # Protocol in what property the conflict arises
                if property_nr in conflict_source:
                    conflict_source[property_nr].append(tmp_qids)
                else:
                    conflict_source[property_nr] = [tmp_qids]

                if len(tmp_qids) > 1:
                    raise ManualInterventionReqException('More than one item has the same property value', property_nr, tmp_qids)

        if len(qid_list) == 0:
            self.create_new_item = True
            return ''

        if self.debug:
            print(qid_list)

        unique_qids = set(qid_list)
        if len(unique_qids) > 1:
            raise ManualInterventionReqException('More than one item has the same property value', conflict_source, unique_qids)
        elif len(unique_qids) == 1:
            return list(unique_qids)[0]

    def __construct_claim_json(self):
        """
        Writes the properties from self.data to a new or existing json in self.json_representation
        :return: None
        """

        def handle_qualifiers(old_item, new_item):
            if not new_item.check_qualifier_equality:
                old_item.set_qualifiers(new_item.get_qualifiers())

        def is_good_ref(ref_block):
            prop_nrs = [x.get_prop_nr() for x in ref_block]
            values = [x.get_value() for x in ref_block]
            good_ref = True
            prop_value_map = dict(zip(prop_nrs, values))

            # if self.good_refs has content, use these to determine good references
            if self.good_refs and len(self.good_refs) > 0:
                found_good = True
                for rblock in self.good_refs:

                    if not all([k in prop_value_map for k, v in rblock.items()]):
                        found_good = False

                    if not all([v in prop_value_map[k] for k, v in rblock.items() if v]):
                        found_good = False

                    if found_good:
                        return True

                return False

            return good_ref

        def handle_references(old_item, new_item):
            """
            Local function to handle references
            :param old_item: An item containing the data as currently in the Wikibase instance
            :type old_item: A child of BaseDataType
            :param new_item: An item containing the new data which should be written to the Wikibase instance
            :type new_item: A child of BaseDataType
            """

            old_references = old_item.get_references()
            new_references = new_item.get_references()

            if sum(map(lambda z: len(z), old_references)) == 0 or self.global_ref_mode == 'STRICT_OVERWRITE':
                old_item.set_references(new_references)

            elif self.global_ref_mode == 'STRICT_KEEP' or new_item.statement_ref_mode == 'STRICT_KEEP':
                pass

            elif self.global_ref_mode == 'STRICT_KEEP_APPEND' or new_item.statement_ref_mode == 'STRICT_KEEP_APPEND':
                old_references.extend(new_references)
                old_item.set_references(old_references)

            elif self.global_ref_mode == 'CUSTOM' or new_item.statement_ref_mode == 'CUSTOM' and self.ref_handler and callable(self.ref_handler):
                self.ref_handler(old_item, new_item)

            elif self.global_ref_mode == 'KEEP_GOOD' or new_item.statement_ref_mode == 'KEEP_GOOD':
                # Copy only good_ref
                refs = [x for x in old_references if is_good_ref(x)]

                # Don't add already existing references
                for new_ref in new_references:
                    if new_ref not in old_references:
                        refs.append(new_ref)

                # Set the references
                old_item.set_references(refs)

        # sort the incoming data according to the property number
        self.data.sort(key=lambda z: z.get_prop_nr().lower())

        # collect all statements which should be deleted because of an empty value
        statements_for_deletion = []
        for item in self.data:
            if isinstance(item, BaseDataType) and item.get_value() == '':
                statements_for_deletion.append(item.get_prop_nr())

        if self.create_new_item:
            self.statements = copy.copy(self.data)
        else:
            for stat in self.data:
                prop_nr = stat.get_prop_nr()

                prop_data = [x for x in self.statements if x.get_prop_nr() == prop_nr]
                if prop_data and stat.if_exists == 'KEEP':
                    continue
                prop_pos = [x.get_prop_nr() == prop_nr for x in self.statements]
                prop_pos.reverse()
                insert_pos = len(prop_pos) - (prop_pos.index(True) if any(prop_pos) else 0)

                # If value should be appended, check if values exists, if not, append
                if 'APPEND' in stat.if_exists:
                    equal_items = [stat == x for x in prop_data]
                    if True not in equal_items or stat.if_exists == 'FORCE_APPEND':
                        self.statements.insert(insert_pos + 1, stat)
                    else:
                        # if item exists, modify rank
                        current_item = prop_data[equal_items.index(True)]
                        current_item.set_rank(stat.get_rank())
                        handle_references(old_item=current_item, new_item=stat)
                        handle_qualifiers(old_item=current_item, new_item=stat)
                    continue

                # set all existing values of a property for removal
                for x in prop_data:
                    # for deletion of single statements, do not set all others to delete
                    if hasattr(stat, 'remove'):
                        break
                    elif x.get_id() and not hasattr(x, 'retain'):
                        # keep statements with good references if keep_good_ref_statements is True
                        if self.keep_good_ref_statements:
                            if any([is_good_ref(r) for r in x.get_references()]):
                                setattr(x, 'retain', '')
                        else:
                            setattr(x, 'remove', '')

                match = []
                for i in prop_data:
                    if stat == i and hasattr(stat, 'remove'):
                        match.append(True)
                        setattr(i, 'remove', '')
                    elif stat == i:
                        match.append(True)
                        setattr(i, 'retain', '')
                        if hasattr(i, 'remove'):
                            delattr(i, 'remove')
                        handle_references(old_item=i, new_item=stat)
                        handle_qualifiers(old_item=i, new_item=stat)

                        i.set_rank(rank=stat.get_rank())
                    # if there is no value, do not add an element, this is also used to delete whole properties.
                    elif i.get_value():
                        match.append(False)

                if True not in match and not hasattr(stat, 'remove'):
                    self.statements.insert(insert_pos + 1, stat)

        # For whole property deletions, add remove flag to all statements which should be deleted
        for item in copy.deepcopy(self.statements):
            if item.get_prop_nr() in statements_for_deletion:
                if item.get_id() != '':
                    setattr(item, 'remove', '')
                else:
                    self.statements.remove(item)

        # regenerate claim json
        self.json_representation['claims'] = {}
        for stat in self.statements:
            prop_nr = stat.get_prop_nr()
            if prop_nr not in self.json_representation['claims']:
                self.json_representation['claims'][prop_nr] = []
            self.json_representation['claims'][prop_nr].append(stat.get_json_representation())

    def __repr__(self):
        """A mixin implementing a simple __repr__."""
        return "<{klass} @{id:x} {attrs}>".format(
            klass=self.__class__.__name__,
            id=id(self) & 0xFFFFFF,
            attrs="\r\n\t ".join("{}={!r}".format(k, v) for k, v in self.__dict__.items()),
        )


class FunctionsEngine(object):

    @staticmethod
    def mediawiki_api_call(method, mediawiki_api_url=None, session=None, max_retries=1000, retry_after=60, **kwargs):
        """
        :param method: 'GET' or 'POST'
        :param mediawiki_api_url:
        :param session: If a session is passed, it will be used. Otherwise a new requests session is created
        :param max_retries: If api request fails due to rate limiting, maxlag, or readonly mode, retry up to
        `max_retries` times
        :type max_retries: int
        :param retry_after: Number of seconds to wait before retrying request (see max_retries)
        :type retry_after: int
        :param kwargs: Passed to requests.request
        :return:
        """

        mediawiki_api_url = config['MEDIAWIKI_API_URL'] if mediawiki_api_url is None else mediawiki_api_url

        # TODO: Add support for 'multipart/form-data' when using POST (https://www.mediawiki.org/wiki/API:Edit#Large_edits)

        response = None
        session = session if session else requests.session()
        for n in range(max_retries):
            try:
                response = session.request(method, mediawiki_api_url, **kwargs)
            except requests.exceptions.ConnectionError as e:
                print("Connection error: {}. Sleeping for {} seconds.".format(e, retry_after))
                sleep(retry_after)
                continue
            if response.status_code == 503:
                print("service unavailable. sleeping for {} seconds".format(retry_after))
                sleep(retry_after)
                continue

            response.raise_for_status()
            json_data = response.json()
            """
            Mediawiki api response has code = 200 even if there are errors.
            rate limit doesn't return HTTP 429 either. may in the future
            https://phabricator.wikimedia.org/T172293
            """
            if 'error' in json_data:
                # rate limiting
                error_msg_names = set()
                if 'messages' in json_data['error']:
                    error_msg_names = set(x.get('name') for x in json_data["error"]['messages'])
                if 'actionthrottledtext' in error_msg_names:
                    sleep_sec = int(response.headers.get('retry-after', retry_after))
                    print("{}: rate limited. sleeping for {} seconds".format(datetime.datetime.utcnow(), sleep_sec))
                    sleep(sleep_sec)
                    continue

                # maxlag
                if 'code' in json_data['error'] and json_data['error']['code'] == 'maxlag':
                    sleep_sec = json_data['error'].get('lag', retry_after)
                    print("{}: maxlag. sleeping for {} seconds".format(datetime.datetime.utcnow(), sleep_sec))
                    sleep(sleep_sec)
                    continue

                # readonly
                if 'code' in json_data['error'] and json_data['error']['code'] == 'readonly':
                    print('The Wikibase instance is currently in readonly mode, waiting for {} seconds'.format(retry_after))
                    sleep(retry_after)
                    continue

                # others case
                raise MWApiError(response.json() if response else dict())

            # there is no error or waiting. break out of this loop and parse response
            break
        else:
            # the first time I've ever used for - else!!
            # else executes if the for loop completes normally. i.e. does not encouter a `break`
            # in this case, that means it tried this api call 10 times
            raise MWApiError(response.json() if response else dict())

        return json_data

    @staticmethod
    @wbi_backoff()
    def execute_sparql_query(query, prefix=None, endpoint=None, user_agent=None, as_dataframe=False, max_retries=1000, retry_after=60, debug=False):
        """
        Static method which can be used to execute any SPARQL query
        :param prefix: The URI prefixes required for an endpoint, default is the Wikidata specific prefixes
        :param query: The actual SPARQL query string
        :param endpoint: The URL string for the SPARQL endpoint. Default is the URL for the Wikidata SPARQL endpoint
        :param user_agent: Set a user agent string for the HTTP header to let the Query Service know who you are.
        :type user_agent: str
        :param as_dataframe: Return result as pandas dataframe
        :param max_retries: The number time this function should retry in case of header reports.
<<<<<<< HEAD
        :param retry_after: the number of seconds should wait upon receiving either an error code or the Query Service
        is not reachable.
=======
        :param retry_after: the number of seconds should wait upon receiving either an error code or the Query Service is not reachable.
>>>>>>> 6578423c
        :param debug: Enable debug output.
        :type debug: boolean
        :return: The results of the query are returned in JSON format
        """

        sparql_endpoint_url = config['SPARQL_ENDPOINT_URL'] if endpoint is None else endpoint
        user_agent = config['USER_AGENT_DEFAULT'] if user_agent is None else user_agent

        if prefix:
            query = prefix + '\n' + query

        params = {
            'query': '#Tool: wbi_core execute_sparql_query\n' + query,
            'format': 'json'
        }

        headers = {
            'Accept': 'application/sparql-results+json',
            'User-Agent': user_agent
        }

        if debug:
            print(params['query'])

        for n in range(max_retries):
            try:
                response = requests.post(sparql_endpoint_url, params=params, headers=headers)
            except requests.exceptions.ConnectionError as e:
                print("Connection error: {}. Sleeping for {} seconds.".format(e, retry_after))
                sleep(retry_after)
                continue
            if response.status_code == 503:
                print("Service unavailable (503). Sleeping for {} seconds".format(retry_after))
                sleep(retry_after)
                continue
            if response.status_code == 429:
                if "retry-after" in response.headers.keys():
                    retry_after = response.headers["retry-after"]
                print("Service unavailable (429). Sleeping for {} seconds".format(retry_after))
                sleep(retry_after)
                continue
            response.raise_for_status()
            results = response.json()

            if as_dataframe:
                return FunctionsEngine._sparql_query_result_to_df(results)
            else:
                return results

    @staticmethod
    def _sparql_query_result_to_df(results):

        def parse_value(item):
            if item.get("datatype") == "http://www.w3.org/2001/XMLSchema#decimal":
                return float(item['value'])
            if item.get("datatype") == "http://www.w3.org/2001/XMLSchema#integer":
                return int(item['value'])
            if item.get("datatype") == "http://www.w3.org/2001/XMLSchema#dateTime":
                return datetime.datetime.strptime(item['value'], '%Y-%m-%dT%H:%M:%SZ')
            return item['value']

        results = results['results']['bindings']
        results = [{k: parse_value(v) for k, v in item.items()} for item in results]
        df = pandas.DataFrame(results)
        return df

    @staticmethod
    def get_linked_by(qid, mediawiki_api_url=None):
        """
            :param qid: Wikidata identifier to which other wikidata items link
            :param mediawiki_api_url: default to wikidata's api, but can be changed to any Wikibase
            :return:
        """

        mediawiki_api_url = config['MEDIAWIKI_API_URL'] if mediawiki_api_url is None else mediawiki_api_url

        linkedby = []
        whatlinkshere = json.loads(requests.get(mediawiki_api_url + "?action=query&list=backlinks&format=json&bllimit=500&bltitle=" + qid).text)
        for link in whatlinkshere["query"]["backlinks"]:
            if link["title"].startswith("Q"):
                linkedby.append(link["title"])
        while 'continue' in whatlinkshere.keys():
            whatlinkshere = json.loads(requests.get(mediawiki_api_url + "?action=query&list=backlinks&blcontinue=" +
                                                    whatlinkshere['continue']['blcontinue'] + "&format=json&bllimit=500&bltitle=" + qid).text)
            for link in whatlinkshere["query"]["backlinks"]:
                if link["title"].startswith("Q"):
                    linkedby.append(link["title"])
        return linkedby

    @staticmethod
    def mediawiki_api_call_helper(data, login=None, mediawiki_api_url=None, user_agent=None, allow_anonymous=False, max_retries=1000, retry_after=60):
        mediawiki_api_url = config['MEDIAWIKI_API_URL'] if mediawiki_api_url is None else mediawiki_api_url
        user_agent = config['USER_AGENT_DEFAULT'] if user_agent is None else user_agent

        if login is not None and allow_anonymous is not True and mediawiki_api_url != login.mediawiki_api_url:
            raise ValueError('mediawiki_api_url can\'t be different with the one in the login object.')

        headers = {
            'User-Agent': user_agent
        }

        if data is not None and not allow_anonymous:
            if 'token' in data and data['token'] == '+\\':
                raise wbi_login.LoginError('Anonymous edit are not allowed by default. Set allow_anonymous to True to edit mediawiki anonymously.')
            else:
                data.update({'assert': 'user'})

        login_session = login.get_session() if login is not None else None

        return FunctionsEngine.mediawiki_api_call('POST', mediawiki_api_url, login_session, data=data, headers=headers, max_retries=max_retries,
                                                  retry_after=retry_after)

    @staticmethod
    def merge_items(from_id, to_id, login, ignore_conflicts='', mediawiki_api_url=None, user_agent=None, allow_anonymous=False):
        """
        A static method to merge two items
        :param from_id: The QID which should be merged into another item
        :type from_id: string with 'Q' prefix
        :param to_id: The QID into which another item should be merged
        :type to_id: string with 'Q' prefix
        :param login: The object containing the login credentials and cookies. An instance of wbi_login.Login.
        :param mediawiki_api_url: The MediaWiki url which should be used
        :type mediawiki_api_url: str
<<<<<<< HEAD
        :param ignore_conflicts: A string with the values 'description', 'statement' or 'sitelink', separated
        by a pipe ('|') if using more than one of those.
=======
        :param ignore_conflicts: A string with the values 'description', 'statement' or 'sitelink', separated by a pipe ('|') if using more than one of those.
>>>>>>> 6578423c
        :type ignore_conflicts: str
        :param user_agent: Set a user agent string for the HTTP header to let the Query Service know who you are.
        :type user_agent: str
        :param allow_anonymous: Allow anonymous edit to the MediaWiki API. Disabled by default.
        :type allow_anonymous: bool
        """

        params = {
            'action': 'wbmergeitems',
            'fromid': from_id,
            'toid': to_id,
            'token': login.get_edit_token(),
            'format': 'json',
            'bot': '',
            'ignoreconflicts': ignore_conflicts
        }

        return FunctionsEngine.mediawiki_api_call_helper(data=params, login=login, mediawiki_api_url=mediawiki_api_url, user_agent=user_agent,
                                                         allow_anonymous=allow_anonymous)

    @staticmethod
    def delete_item(item, reason, login, mediawiki_api_url=None, user_agent=None, allow_anonymous=False):
        """
        Delete an item
        :param item: a QID which should be deleted
        :type item: string
        :param reason: short text about the reason for the deletion request
        :type reason: str
        :param login: The object containing the login credentials and cookies. An instance of wbi_login.Login.
        :param mediawiki_api_url: The MediaWiki url which should be used
        :type mediawiki_api_url: str
        :param user_agent: Set a user agent string for the HTTP header to let the Query Service know who you are.
        :type user_agent: str
        :param allow_anonymous: Allow anonymous edit to the MediaWiki API. Disabled by default.
        :type allow_anonymous: bool
        """

        params = {
            'action': 'delete',
            'title': 'Item:' + item,
            'reason': reason,
            'token': login.get_edit_token(),
            'format': 'json'
        }

        return FunctionsEngine.mediawiki_api_call_helper(data=params, login=login, mediawiki_api_url=mediawiki_api_url, user_agent=user_agent,
                                                         allow_anonymous=allow_anonymous)

    @staticmethod
    def delete_statement(statement_id, revision, login, mediawiki_api_url=None, user_agent=None, allow_anonymous=False):
        """
        Delete an item
<<<<<<< HEAD
        :param statement_id: One GUID or several (pipe-separated) GUIDs identifying the claims to be removed.
        All claims must belong to the same entity.
        :type statement_id: string
        :param revision: The numeric identifier for the revision to base the modification on.
        This is used for detecting conflicts during save.
=======
        :param statement_id: One GUID or several (pipe-separated) GUIDs identifying the claims to be removed. All claims must belong to the same entity.
        :type statement_id: string
        :param revision: The numeric identifier for the revision to base the modification on. This is used for detecting conflicts during save.
>>>>>>> 6578423c
        :type revision: str
        :param login: The object containing the login credentials and cookies. An instance of wbi_login.Login.
        :param mediawiki_api_url: The MediaWiki url which should be used
        :type mediawiki_api_url: str
        :param user_agent: Set a user agent string for the HTTP header to let the Query Service know who you are.
        :type user_agent: str
        :param allow_anonymous: Allow anonymous edit to the MediaWiki API. Disabled by default.
        :type allow_anonymous: bool
        """

        params = {
            'action': 'wbremoveclaims',
            'claim': statement_id,
            'token': login.get_edit_token(),
            'baserevid': revision,
            'bot': True,
            'format': 'json'
        }

        return FunctionsEngine.mediawiki_api_call_helper(data=params, login=login, mediawiki_api_url=mediawiki_api_url, user_agent=user_agent,
                                                         allow_anonymous=allow_anonymous)

    @staticmethod
    def get_search_results(search_string='', search_type='item', mediawiki_api_url=None, user_agent=None,
                           max_results=500, language=None, dict_result=False, allow_anonymous=True):
        """
        Performs a search for entities in the Wikibase instance using labels and aliases.
        :param search_string: a string which should be searched for in the Wikibase instance (labels and aliases)
        :type search_string: str
        :param search_type: Search for this type of entity. One of the following values: form, item, lexeme, property, sense
        :type search_type: str
        :param mediawiki_api_url: Specify the mediawiki_api_url.
        :type mediawiki_api_url: str
        :param user_agent: The user agent string transmitted in the http header
        :type user_agent: str
        :param max_results: The maximum number of search results returned. Default 500
        :type max_results: int
        :param language: The language in which to perform the search.
        :type language: str
        :param dict_result:
        :type dict_result: boolean
        :param allow_anonymous: Allow anonymous edit to the MediaWiki API. Disabled by default.
        :type allow_anonymous: bool
        :return: list
        """

        language = config['DEFAULT_LANGUAGE'] if language is None else language

        params = {
            'action': 'wbsearchentities',
            'language': language,
            'search': search_string,
            'type': search_type,
            'format': 'json',
            'limit': 50
        }

        cont_count = 0
        results = []

        while True:
            params.update({'continue': cont_count})

            search_results = FunctionsEngine.mediawiki_api_call_helper(data=params, mediawiki_api_url=mediawiki_api_url, user_agent=user_agent,
                                                                       allow_anonymous=allow_anonymous)

            if search_results['success'] != 1:
                raise SearchError('Wikibase API wbsearchentities failed')
            else:
                for i in search_results['search']:
                    if dict_result:
                        description = i['description'] if 'description' in i else None
                        aliases = i['aliases'] if 'aliases' in i else None
                        results.append({
                            'id': i['id'],
                            'label': i['label'],
                            'match': i['match'],
                            'description': description,
                            'aliases': aliases
                        })
                    else:
                        results.append(i['id'])

            if 'search-continue' not in search_results:
                break
            else:
                cont_count = search_results['search-continue']

            if cont_count >= max_results:
                break

        return results

    @staticmethod
    def generate_item_instances(items, mediawiki_api_url=None, login=None, user_agent=None, allow_anonymous=True):
        """
        A method which allows for retrieval of a list of Wikidata items or properties. The method generates a list of
        tuples where the first value in the tuple is the QID or property ID, whereas the second is the new instance of
        ItemEngine containing all the data of the item. This is most useful for mass retrieval of items.
        :param user_agent: A custom user agent
        :type user_agent: str
        :param items: A list of QIDs or property IDs
        :type items: list
        :param mediawiki_api_url: The MediaWiki url which should be used
        :type mediawiki_api_url: str
        :param login: The object containing the login credentials and cookies. An instance of wbi_login.Login.
        :return: A list of tuples, first value in the tuple is the QID or property ID string, second value is the instance of ItemEngine with the corresponding
            item data.
        :param allow_anonymous: Allow anonymous edit to the MediaWiki API. Disabled by default.
        :type allow_anonymous: bool
        """

        assert type(items) == list

        params = {
            'action': 'wbgetentities',
            'ids': '|'.join(items),
            'format': 'json'
        }

        reply = FunctionsEngine.mediawiki_api_call_helper(data=params, login=login, mediawiki_api_url=mediawiki_api_url, user_agent=user_agent,
                                                          allow_anonymous=allow_anonymous)

        item_instances = []
        for qid, v in reply['entities'].items():
            ii = ItemEngine(item_id=qid, item_data=v)
            ii.mediawiki_api_url = mediawiki_api_url
            item_instances.append((qid, ii))

        return item_instances

    @staticmethod
    def get_distinct_value_props(sparql_endpoint_url=None, wikibase_url=None, property_constraint_pid=None,
                                 distinct_values_constraint_qid=None):
        """
        On wikidata, the default core IDs will be the properties with a distinct values constraint select ?p where {?p wdt:P2302 wd:Q21502410}
        See: https://www.wikidata.org/wiki/Help:Property_constraints_portal
        https://www.wikidata.org/wiki/Help:Property_constraints_portal/Unique_value
        """

        wikibase_url = config['WIKIBASE_URL'] if wikibase_url is None else wikibase_url
        property_constraint_pid = config['PROPERTY_CONSTRAINT_PID'] if property_constraint_pid is None else property_constraint_pid
        distinct_values_constraint_qid = config['DISTINCT_VALUES_CONSTRAINT_QID'] if distinct_values_constraint_qid is None else distinct_values_constraint_qid

        pcpid = property_constraint_pid
        dvcqid = distinct_values_constraint_qid

        query = '''
        SELECT ?p WHERE {{
            ?p <{wb_url}/prop/direct/{prop_nr}> <{wb_url}/entity/{entity}>
        }}
        '''.format(wb_url=wikibase_url, prop_nr=pcpid, entity=dvcqid)
        df = FunctionsEngine.execute_sparql_query(query, endpoint=sparql_endpoint_url, as_dataframe=True)
        if df.empty:
            warn("Warning: No distinct value properties found\n" +
                 "Please set P2302 and Q21502410 in your Wikibase or set `core_props` manually.\n" +
                 "Continuing with no core_props")
            return set()
        else:
            df.p = df.p.str.rsplit("/", 1).str[-1]
            return set(df.p)


class JsonParser(object):
    references = []
    qualifiers = []
    final = False
    current_type = None

    def __init__(self, f):
        self.f = f

    def __call__(self, *args):
        self.json_representation = args[1]

        if self.final:
            self.final = False
            return self.f(cls=self.current_type, jsn=self.json_representation)

        if 'mainsnak' in self.json_representation:
            self.mainsnak = None
            self.references = []
            self.qualifiers = []
            json_representation = self.json_representation

            if 'references' in json_representation:
                self.references.extend([[] for _ in json_representation['references']])
                for count, ref_block in enumerate(json_representation['references']):
                    ref_hash = ''
                    if 'hash' in ref_block:
                        ref_hash = ref_block['hash']
                    for prop in ref_block['snaks-order']:
                        jsn = ref_block['snaks'][prop]

                        for prop_ref in jsn:
                            ref_class = self.get_class_representation(prop_ref)
                            ref_class.is_reference = True
                            ref_class.snak_type = prop_ref['snaktype']
                            ref_class.set_hash(ref_hash)

                            self.references[count].append(copy.deepcopy(ref_class))

                            # print(self.references)
            if 'qualifiers' in json_representation:
                for prop in json_representation['qualifiers-order']:
                    for qual in json_representation['qualifiers'][prop]:
                        qual_hash = ''
                        if 'hash' in qual:
                            qual_hash = qual['hash']

                        qual_class = self.get_class_representation(qual)
                        qual_class.is_qualifier = True
                        qual_class.snak_type = qual['snaktype']
                        qual_class.set_hash(qual_hash)
                        self.qualifiers.append(qual_class)

                        # print(self.qualifiers)
            mainsnak = self.get_class_representation(json_representation['mainsnak'])
            mainsnak.set_references(self.references)
            mainsnak.set_qualifiers(self.qualifiers)
            if 'id' in json_representation:
                mainsnak.set_id(json_representation['id'])
            if 'rank' in json_representation:
                mainsnak.set_rank(json_representation['rank'])
            mainsnak.snak_type = json_representation['mainsnak']['snaktype']

            return mainsnak

        elif 'property' in self.json_representation:
            return self.get_class_representation(jsn=self.json_representation)

    def get_class_representation(self, jsn):
        data_type = [x for x in BaseDataType.__subclasses__() if x.DTYPE == jsn['datatype']][0]
        self.final = True
        self.current_type = data_type
        return data_type.from_json(jsn)


class BaseDataType(object):
    """
    The base class for all Wikibase data types, they inherit from it
    """
    DTYPE = 'base-data-type'
    sparql_query = '''
        SELECT * WHERE {{
          ?item_id <{wb_url}/prop/{pid}> ?s .
          ?s <{wb_url}/prop/statement/{pid}> '{value}' .
          OPTIONAL {{?s <{wb_url}/prop/qualifier/{mrt_pid}> ?mrt}}
        }}
    '''

    def __init__(self, value, prop_nr, **kwargs):
        """
        Constructor, will be called by all data types.
        :param value: Data value of the Wikibase data snak
        :type value: str or int or tuple
        :param prop_nr: The property number a Wikibase snak belongs to
        :type prop_nr: A string with a prefixed 'P' and several digits e.g. 'P715' (Drugbank ID) or an int
        :param data_type: The Wikibase data type declaration of this snak
        :type data_type: str
        :param snak_type: The snak type of the Wikibase data snak, three values possible, depending if the value is a known (value), not existent (novalue) or
            unknown (somevalue). See Wikibase documentation.
        :type snak_type: a str of either 'value', 'novalue' or 'somevalue'
        :param references: A one level nested list with reference Wikibase snaks of base type BaseDataType,
            e.g. references=[[<BaseDataType>, <BaseDataType>], [<BaseDataType>]]
            This will create two references, the first one with two statements, the second with one
        :type references: A one level nested list with instances of BaseDataType or children of it.
        :param qualifiers: A list of qualifiers for the Wikibase mainsnak
        :type qualifiers: A list with instances of BaseDataType or children of it.
        :param is_reference: States if the snak is a reference, mutually exclusive with qualifier
        :type is_reference: boolean
        :param is_qualifier: States if the snak is a qualifier, mutually exlcusive with reference
        :type is_qualifier: boolean
        :param rank: The rank of a Wikibase mainsnak, should determine the status of a value
        :type rank: A string of one of three allowed values: 'normal', 'deprecated', 'preferred'
        :param check_qualifier_equality: When comparing two objects, test if qualifiers are equals between them. Default to true.
        :type check_qualifier_equality: boolean
        :param if_exists: Replace or append the statement. You can force an append if the statement already exists.
        :type if_exists: A string of one of three allowed values: 'REPLACE', 'APPEND', 'FORCE_APPEND', 'KEEP'
        :return:
        """

        self.value = value
        self.data_type = kwargs.pop('data_type', self.DTYPE)
        self.snak_type = kwargs.pop('snak_type', 'value')
        self.references = kwargs.pop('references', None)
        self.qualifiers = kwargs.pop('qualifiers', None)
        self.is_reference = kwargs.pop('is_reference', None)
        self.is_qualifier = kwargs.pop('is_qualifier', None)
        self.rank = kwargs.pop('rank', 'normal')
        self.check_qualifier_equality = kwargs.pop('check_qualifier_equality', True)
        self.if_exists = kwargs.pop('if_exists', 'REPLACE')

        self._statement_ref_mode = 'KEEP_GOOD'

        if not self.references:
            self.references = list()
        else:
            for ref_list in self.references:
                for reference in ref_list:
                    if reference.is_reference is False:
                        raise ValueError('A reference can\'t be declared as is_reference=False')
                    elif reference.is_reference is None:
                        reference.is_reference = True

        if not self.qualifiers:
            self.qualifiers = list()
        else:
            for qualifier in self.qualifiers:
                if qualifier.is_qualifier is False:
                    raise ValueError('A qualifier can\'t be declared as is_qualifier=False')
                elif qualifier.is_qualifier is None:
                    qualifier.is_qualifier = True

        if isinstance(prop_nr, int):
            self.prop_nr = 'P' + str(prop_nr)
        else:
            pattern = re.compile(r'^P?([0-9]+)$')
            matches = pattern.match(prop_nr)

            if not matches:
                raise ValueError('Invalid prop_nr, format must be "P[0-9]+"')
            else:
                self.prop_nr = 'P' + str(matches.group(1))

        # Internal ID and hash are issued by the Wikibase instance
        self.id = ''
        self.hash = ''

        self.json_representation = {
            "snaktype": self.snak_type,
            "property": self.prop_nr,
            "datavalue": {},
            "datatype": self.data_type
        }

        if self.snak_type not in ['value', 'novalue', 'somevalue']:
            raise ValueError('{} is not a valid snak type'.format(self.snak_type))

        if self.if_exists not in ['REPLACE', 'APPEND', 'FORCE_APPEND', 'KEEP']:
            raise ValueError('{} is not a valid if_exists value'.format(self.if_exists))

        if self.value is None and self.snak_type == 'value':
            raise ValueError('Parameter \'value\' can\'t be \'None\' if \'snak_type\' is \'value\'')

        if self.is_qualifier and self.is_reference:
            raise ValueError('A claim cannot be a reference and a qualifer at the same time')
        if (len(self.references) > 0 or len(self.qualifiers) > 0) and (self.is_qualifier or self.is_reference):
            raise ValueError('Qualifiers or references cannot have references or qualifiers')

    def has_equal_qualifiers(self, other):
        # check if the qualifiers are equal with the 'other' object
        equal_qualifiers = True
        self_qualifiers = copy.deepcopy(self.get_qualifiers())
        other_qualifiers = copy.deepcopy(other.get_qualifiers())

        if len(self_qualifiers) != len(other_qualifiers):
            equal_qualifiers = False
        else:
            flg = [False for _ in range(len(self_qualifiers))]
            for count, i in enumerate(self_qualifiers):
                for q in other_qualifiers:
                    if i == q:
                        flg[count] = True
            if not all(flg):
                equal_qualifiers = False

        return equal_qualifiers

    def __eq__(self, other):
        equal_qualifiers = self.has_equal_qualifiers(other)
        equal_values = self.get_value() == other.get_value() and self.get_prop_nr() == other.get_prop_nr()

        if not (self.check_qualifier_equality and other.check_qualifier_equality) and equal_values:
            return True
        elif equal_values and equal_qualifiers:
            return True
        else:
            return False

    @property
    def statement_ref_mode(self):
        return self._statement_ref_mode

    @statement_ref_mode.setter
    def statement_ref_mode(self, value):
        """Set the reference mode for a statement, always overrides the global reference state."""
        valid_values = ['STRICT_KEEP', 'STRICT_KEEP_APPEND', 'STRICT_OVERWRITE', 'KEEP_GOOD', 'CUSTOM']
        if value not in valid_values:
            raise ValueError('Not an allowed reference mode, allowed values {}'.format(' '.join(valid_values)))

        self._statement_ref_mode = value

    def get_value(self):
        return self.value

    def get_sparql_value(self):
        return self.value

    def set_value(self, value):
        if value is None and self.snak_type not in {'novalue', 'somevalue'}:
            raise ValueError("If 'value' is None, snak_type must be novalue or somevalue")
        if self.snak_type in {'novalue', 'somevalue'}:
            del self.json_representation['datavalue']
        elif 'datavalue' not in self.json_representation:
            self.json_representation['datavalue'] = {}

        self.value = value

    def get_references(self):
        return self.references

    def set_references(self, references):
        if len(references) > 0 and (self.is_qualifier or self.is_reference):
            raise ValueError('Qualifiers or references cannot have references')

        # Force clean duplicate references
        temp_references = []
        for reference in references:
            if reference not in temp_references:
                temp_references.append(reference)
        references = temp_references

        self.references = references

    def get_qualifiers(self):
        return self.qualifiers

    def set_qualifiers(self, qualifiers):
        # TODO: introduce a check to prevent duplicate qualifiers, those are not allowed in Wikibase
        if len(qualifiers) > 0 and (self.is_qualifier or self.is_reference):
            raise ValueError('Qualifiers or references cannot have qualifiers')

        self.qualifiers = qualifiers

    def get_rank(self):
        if self.is_qualifier or self.is_reference:
            return ''
        else:
            return self.rank

    def set_rank(self, rank):
        if self.is_qualifier or self.is_reference:
            raise ValueError('References or qualifiers do not have ranks')

        valid_ranks = ['normal', 'deprecated', 'preferred']

        if rank not in valid_ranks:
            raise ValueError('{} not a valid rank'.format(rank))

        self.rank = rank

    def get_id(self):
        return self.id

    def set_id(self, claim_id):
        self.id = claim_id

    def set_hash(self, claim_hash):
        self.hash = claim_hash

    def get_hash(self):
        return self.hash

    def get_prop_nr(self):
        return self.prop_nr

    def set_prop_nr(self, prop_nr):
        if prop_nr[0] != 'P':
            raise ValueError('Invalid property number')

        self.prop_nr = prop_nr

    def get_json_representation(self):
        if self.is_qualifier or self.is_reference:
            tmp_json = {
                self.prop_nr: [self.json_representation]
            }
            if self.hash != '' and self.is_qualifier:
                self.json_representation.update({'hash': self.hash})

            return tmp_json
        else:
            ref_json = []
            for count, ref in enumerate(self.references):
                snaks_order = []
                snaks = {}
                ref_json.append({
                    'snaks': snaks,
                    'snaks-order': snaks_order
                })
                for sub_ref in ref:
                    prop_nr = sub_ref.get_prop_nr()
                    # set the hash for the reference block
                    if sub_ref.get_hash() != '':
                        ref_json[count].update({'hash': sub_ref.get_hash()})
                    tmp_json = sub_ref.get_json_representation()

                    # if more reference values with the same property number, append to its specific property list.
                    if prop_nr in snaks:
                        snaks[prop_nr].append(tmp_json[prop_nr][0])
                    else:
                        snaks.update(tmp_json)
                    snaks_order.append(prop_nr)

            qual_json = {}
            qualifiers_order = []
            for qual in self.qualifiers:
                prop_nr = qual.get_prop_nr()
                if prop_nr in qual_json:
                    qual_json[prop_nr].append(qual.get_json_representation()[prop_nr][0])
                else:
                    qual_json.update(qual.get_json_representation())
                qualifiers_order.append(qual.get_prop_nr())

            if hasattr(self, 'remove'):
                statement = {
                    'remove': ''
                }
            else:
                statement = {
                    'mainsnak': self.json_representation,
                    'type': 'statement',
                    'rank': self.rank,
                    'qualifiers': qual_json,
                    'qualifiers-order': qualifiers_order,
                    'references': ref_json
                }
            if self.id != '':
                statement.update({'id': self.id})

            return statement

    @classmethod
    @JsonParser
    def from_json(cls, json_representation):
        pass

    def equals(self, that, include_ref=False, fref=None):
        """
        Tests for equality of two statements.
        If comparing references, the order of the arguments matters!!!
        self is the current statement, the next argument is the new statement.
        Allows passing in a function to use to compare the references 'fref'. Default is equality.
        fref accepts two arguments 'oldrefs' and 'newrefs', each of which are a list of references,
        where each reference is a list of statements
        """

        if not include_ref:
            # return the result of BaseDataType.__eq__, which is testing for equality of value and qualifiers
            return self == that
        else:
            if self != that:
                return False
            if fref is None:
                return BaseDataType.refs_equal(self, that)
            else:
                return fref(self, that)

    @staticmethod
    def refs_equal(olditem, newitem):
        """
        tests for exactly identical references
        """

        oldrefs = olditem.references
        newrefs = newitem.references

        def ref_equal(oldref, newref):
            return True if (len(oldref) == len(newref)) and all(x in oldref for x in newref) else False

        if len(oldrefs) == len(newrefs) and all(any(ref_equal(oldref, newref) for oldref in oldrefs) for newref in newrefs):
            return True
        else:
            return False

    def __repr__(self):
        """A mixin implementing a simple __repr__."""
        return "<{klass} @{id:x} {attrs}>".format(
            klass=self.__class__.__name__,
            id=id(self) & 0xFFFFFF,
            attrs=" ".join("{}={!r}".format(k, v) for k, v in self.__dict__.items()),
        )


class String(BaseDataType):
    """
    Implements the Wikibase data type 'string'
    """

    DTYPE = 'string'

    def __init__(self, value, prop_nr, **kwargs):
        """
        Constructor, calls the superclass BaseDataType
        :param value: The string to be used as the value
        :type value: str or None
        :param prop_nr: The item ID for this claim
        :type prop_nr: str with a 'P' prefix followed by digits
        :param is_reference: Whether this snak is a reference
        :type is_reference: boolean
        :param is_qualifier: Whether this snak is a qualifier
        :type is_qualifier: boolean
        :param snak_type: The snak type, either 'value', 'somevalue' or 'novalue'
        :type snak_type: str
        :param references: List with reference objects
        :type references: A data type with subclass of BaseDataType
        :param qualifiers: List with qualifier objects
        :type qualifiers: A data type with subclass of BaseDataType
        :param rank: rank of a snak with value 'preferred', 'normal' or 'deprecated'
        :type rank: str
        """

        super(String, self).__init__(value=value, prop_nr=prop_nr, **kwargs)

        self.set_value(value)

    def set_value(self, value):
        assert isinstance(value, str) or value is None, "Expected str, found {} ({})".format(type(value), value)
        self.value = value

        self.json_representation['datavalue'] = {
            'value': self.value,
            'type': 'string'
        }

        super(String, self).set_value(value=self.value)

    @classmethod
    @JsonParser
    def from_json(cls, jsn):
        if jsn['snaktype'] == 'novalue' or jsn['snaktype'] == 'somevalue':
            return cls(value=None, prop_nr=jsn['property'], snak_type=jsn['snaktype'])
        return cls(value=jsn['datavalue']['value'], prop_nr=jsn['property'])


class Math(BaseDataType):
    """
    Implements the Wikibase data type 'math' for mathematical formula in TEX format
    """
    DTYPE = 'math'

    def __init__(self, value, prop_nr, **kwargs):
        """
        Constructor, calls the superclass BaseDataType
        :param value: The string to be used as the value
        :type value: str or None
        :param prop_nr: The item ID for this claim
        :type prop_nr: str with a 'P' prefix followed by digits
        :param is_reference: Whether this snak is a reference
        :type is_reference: boolean
        :param is_qualifier: Whether this snak is a qualifier
        :type is_qualifier: boolean
        :param snak_type: The snak type, either 'value', 'somevalue' or 'novalue'
        :type snak_type: str
        :param references: List with reference objects
        :type references: A data type with subclass of BaseDataType
        :param qualifiers: List with qualifier objects
        :type qualifiers: A data type with subclass of BaseDataType
        :param rank: rank of a snak with value 'preferred', 'normal' or 'deprecated'
        :type rank: str
        """

        super(Math, self).__init__(value=value, prop_nr=prop_nr, **kwargs)

        self.set_value(value)

    def set_value(self, value):
        assert isinstance(value, str) or value is None, "Expected str, found {} ({})".format(type(value), value)
        self.value = value

        self.json_representation['datavalue'] = {
            'value': self.value,
            'type': 'string'
        }

        super(Math, self).set_value(value=self.value)

    @classmethod
    @JsonParser
    def from_json(cls, jsn):
        if jsn['snaktype'] == 'novalue' or jsn['snaktype'] == 'somevalue':
            return cls(value=None, prop_nr=jsn['property'], snak_type=jsn['snaktype'])
        return cls(value=jsn['datavalue']['value'], prop_nr=jsn['property'])


class ExternalID(BaseDataType):
    """
    Implements the Wikibase data type 'external-id'
    """
    DTYPE = 'external-id'

    def __init__(self, value, prop_nr, **kwargs):
        """
        Constructor, calls the superclass BaseDataType
        :param value: The string to be used as the value
        :type value: str or None
        :param prop_nr: The item ID for this claim
        :type prop_nr: str with a 'P' prefix followed by digits
        :param is_reference: Whether this snak is a reference
        :type is_reference: boolean
        :param is_qualifier: Whether this snak is a qualifier
        :type is_qualifier: boolean
        :param snak_type: The snak type, either 'value', 'somevalue' or 'novalue'
        :type snak_type: str
        :param references: List with reference objects
        :type references: A data type with subclass of BaseDataType
        :param qualifiers: List with qualifier objects
        :type qualifiers: A data type with subclass of BaseDataType
        :param rank: rank of a snak with value 'preferred', 'normal' or 'deprecated'
        :type rank: str
        """

        super(ExternalID, self).__init__(value=value, prop_nr=prop_nr, **kwargs)

        self.set_value(value)

    def set_value(self, value):
        assert isinstance(value, str) or value is None, "Expected str, found {} ({})".format(type(value), value)
        self.value = value

        self.json_representation['datavalue'] = {
            'value': self.value,
            'type': 'string'
        }

        super(ExternalID, self).set_value(value=self.value)

    @classmethod
    @JsonParser
    def from_json(cls, jsn):
        if jsn['snaktype'] == 'novalue' or jsn['snaktype'] == 'somevalue':
            return cls(value=None, prop_nr=jsn['property'], snak_type=jsn['snaktype'])
        return cls(value=jsn['datavalue']['value'], prop_nr=jsn['property'])


class ItemID(BaseDataType):
    """
    Implements the Wikibase data type 'wikibase-item' with a value being another item ID
    """
    DTYPE = 'wikibase-item'
    sparql_query = '''
        SELECT * WHERE {{
          ?item_id <{wb_url}/prop/{pid}> ?s .
          ?s <{wb_url}/prop/statement/{pid}> <{wb_url}/entity/Q{value}> .
          OPTIONAL {{?s <{wb_url}/prop/qualifier/{mrt_pid}> ?mrt}}
        }}
    '''

    def __init__(self, value, prop_nr, **kwargs):
        """
        Constructor, calls the superclass BaseDataType
        :param value: The item ID to serve as the value
        :type value: str with a 'Q' prefix, followed by several digits or only the digits without the 'Q' prefix
        :param prop_nr: The item ID for this claim
        :type prop_nr: str with a 'P' prefix followed by digits
        :param is_reference: Whether this snak is a reference
        :type is_reference: boolean
        :param is_qualifier: Whether this snak is a qualifier
        :type is_qualifier: boolean
        :param snak_type: The snak type, either 'value', 'somevalue' or 'novalue'
        :type snak_type: str
        :param references: List with reference objects
        :type references: A data type with subclass of BaseDataType
        :param qualifiers: List with qualifier objects
        :type qualifiers: A data type with subclass of BaseDataType
        :param rank: rank of a snak with value 'preferred', 'normal' or 'deprecated'
        :type rank: str
        """

        super(ItemID, self).__init__(value=value, prop_nr=prop_nr, **kwargs)

        self.set_value(value)

    def set_value(self, value):
        assert isinstance(value, (str, int)) or value is None, \
            'Expected str or int, found {} ({})'.format(type(value), value)
        if value is None:
            self.value = value
        elif isinstance(value, int):
            self.value = value
        else:
            pattern = re.compile(r'^Q?([0-9]+)$')
            matches = pattern.match(value)

            if not matches:
                raise ValueError('Invalid item ID ({}), format must be "Q[0-9]+"'.format(value))
            else:
                self.value = int(matches.group(1))

        self.json_representation['datavalue'] = {
            'value': {
                'entity-type': 'item',
                'numeric-id': self.value,
                'id': 'Q{}'.format(self.value)
            },
            'type': 'wikibase-entityid'
        }

        super(ItemID, self).set_value(value=self.value)

    @classmethod
    @JsonParser
    def from_json(cls, jsn):
        if jsn['snaktype'] == 'novalue' or jsn['snaktype'] == 'somevalue':
            return cls(value=None, prop_nr=jsn['property'], snak_type=jsn['snaktype'])
        return cls(value=jsn['datavalue']['value']['numeric-id'], prop_nr=jsn['property'])


class Property(BaseDataType):
    """
    Implements the Wikibase data type 'property'
    """
    DTYPE = 'wikibase-property'
    sparql_query = '''
        SELECT * WHERE {{
          ?item_id <{wb_url}/prop/{pid}> ?s .
          ?s <{wb_url}/prop/statement/{pid}> <{wb_url}/entity/P{value}> .
          OPTIONAL {{?s <{wb_url}/prop/qualifier/{mrt_pid}> ?mrt}}
        }}
    '''

    def __init__(self, value, prop_nr, **kwargs):
        """
        Constructor, calls the superclass BaseDataType
        :param value: The property number to serve as a value
        :type value: str with a 'P' prefix, followed by several digits or only the digits without the 'P' prefix
        :param prop_nr: The property number for this claim
        :type prop_nr: str with a 'P' prefix followed by digits
        :param is_reference: Whether this snak is a reference
        :type is_reference: boolean
        :param is_qualifier: Whether this snak is a qualifier
        :type is_qualifier: boolean
        :param snak_type: The snak type, either 'value', 'somevalue' or 'novalue'
        :type snak_type: str
        :param references: List with reference objects
        :type references: A data type with subclass of BaseDataType
        :param qualifiers: List with qualifier objects
        :type qualifiers: A data type with subclass of BaseDataType
        :param rank: rank of a snak with value 'preferred', 'normal' or 'deprecated'
        :type rank: str
        """

        super(Property, self).__init__(value=value, prop_nr=prop_nr, **kwargs)

        self.set_value(value)

    def set_value(self, value):
        assert isinstance(value, (str, int)) or value is None, \
            "Expected str or int, found {} ({})".format(type(value), value)
        if value is None:
            self.value = value
        elif isinstance(value, int):
            self.value = value
        else:
            pattern = re.compile(r'^P?([0-9]+)$')
            matches = pattern.match(value)

            if not matches:
                raise ValueError('Invalid property ID ({}), format must be "P[0-9]+"'.format(value))
            else:
                self.value = int(matches.group(1))

        self.json_representation['datavalue'] = {
            'value': {
                'entity-type': 'property',
                'numeric-id': self.value,
                'id': 'P{}'.format(self.value)
            },
            'type': 'wikibase-entityid'
        }

        super(Property, self).set_value(value=self.value)

    @classmethod
    @JsonParser
    def from_json(cls, jsn):
        if jsn['snaktype'] == 'novalue' or jsn['snaktype'] == 'somevalue':
            return cls(value=None, prop_nr=jsn['property'], snak_type=jsn['snaktype'])
        return cls(value=jsn['datavalue']['value']['numeric-id'], prop_nr=jsn['property'])


class Time(BaseDataType):
    """
    Implements the Wikibase data type with date and time values
    """
    DTYPE = 'time'
    sparql_query = '''
        SELECT * WHERE {{
          ?item_id <{wb_url}/prop/{pid}> ?s .
          ?s <{wb_url}/prop/statement/{pid}> '{value}'^^xsd:dateTime .
          OPTIONAL {{?s <{wb_url}/prop/qualifier/{mrt_pid}> ?mrt}}
        }}
    '''

    def __init__(self, time, prop_nr, before=0, after=0, precision=11, timezone=0, calendarmodel=None, wikibase_url=None, **kwargs):
        """
        Constructor, calls the superclass BaseDataType
        :param time: Explicit value for point in time, represented as a timestamp resembling ISO 8601
        :type time: str in the format '+%Y-%m-%dT%H:%M:%SZ', e.g. '+2001-12-31T12:01:13Z'
        :param prop_nr: The property number for this claim
        :type prop_nr: str with a 'P' prefix followed by digits
        :param before: explicit integer value for how many units after the given time it could be.
                       The unit is given by the precision.
        :type before: int
        :param after: explicit integer value for how many units before the given time it could be.
                      The unit is given by the precision.
        :type after: int
        :param precision: Precision value for dates and time as specified in the Wikibase data model
                          (https://www.wikidata.org/wiki/Special:ListDatatypes#time)
        :type precision: int
        :param timezone: The timezone which applies to the date and time as specified in the Wikibase data model
        :type timezone: int
        :param calendarmodel: The calendar model used for the date. URL to the Wikibase calendar model item or the QID.
        :type calendarmodel: str
        :param is_reference: Whether this snak is a reference
        :type is_reference: boolean
        :param is_qualifier: Whether this snak is a qualifier
        :type is_qualifier: boolean
        :param snak_type: The snak type, either 'value', 'somevalue' or 'novalue'
        :type snak_type: str
        :param references: List with reference objects
        :type references: A data type with subclass of BaseDataType
        :param qualifiers: List with qualifier objects
        :type qualifiers: A data type with subclass of BaseDataType
        :param rank: rank of a snak with value 'preferred', 'normal' or 'deprecated'
        :type rank: str
        """

        calendarmodel = config['CALENDAR_MODEL_QID'] if calendarmodel is None else calendarmodel
        wikibase_url = config['WIKIBASE_URL'] if wikibase_url is None else wikibase_url

        self.time = None
        self.before = None
        self.after = None
        self.precision = None
        self.timezone = None
        self.calendarmodel = None

        if calendarmodel.startswith('Q'):
            calendarmodel = wikibase_url + '/entity/' + calendarmodel

        value = (time, before, after, precision, timezone, calendarmodel)

        super(Time, self).__init__(value=value, prop_nr=prop_nr, **kwargs)

        self.set_value(value)

    def set_value(self, value):
        self.time, self.before, self.after, self.precision, self.timezone, self.calendarmodel = value
        assert isinstance(self.time, str) or self.time is None, "Expected str, found {} ({})".format(type(self.time), self.time)

        if self.time is not None:
            if not (self.time.startswith("+") or self.time.startswith("-")):
                self.time = "+" + self.time
            pattern = re.compile(r'^[+-][0-9]*-(?:1[0-2]|0[0-9])-(?:3[01]|0[0-9]|[12][0-9])T(?:2[0-3]|[01][0-9]):[0-5][0-9]:[0-5][0-9]Z$')
            matches = pattern.match(self.time)
            if not matches:
                raise ValueError('Time time must be a string in the following format: \'+%Y-%m-%dT%H:%M:%SZ\'')
            self.value = value
            if self.precision < 0 or self.precision > 15:
                raise ValueError('Invalid value for time precision, see https://www.mediawiki.org/wiki/Wikibase/DataModel/JSON#time')
        elif self.snak_type == 'value':
            raise ValueError('Parameter \'time\' can\'t be \'None\' if \'snak_type\' is \'value\'')

        self.json_representation['datavalue'] = {
            'value': {
                'time': self.time,
                'before': self.before,
                'after': self.after,
                'precision': self.precision,
                'timezone': self.timezone,
                'calendarmodel': self.calendarmodel
            },
            'type': 'time'
        }

        self.value = (self.time, self.before, self.after, self.precision, self.timezone, self.calendarmodel)
        super(Time, self).set_value(value=self.value)

    def get_sparql_value(self):
        return self.time

    @classmethod
    @JsonParser
    def from_json(cls, jsn):
        if jsn['snaktype'] == 'novalue' or jsn['snaktype'] == 'somevalue':
            return cls(time=None, prop_nr=jsn['property'], snak_type=jsn['snaktype'])

        value = jsn['datavalue']['value']
        return cls(time=value['time'], prop_nr=jsn['property'], before=value['before'], after=value['after'],
                   precision=value['precision'], timezone=value['timezone'], calendarmodel=value['calendarmodel'])


class Url(BaseDataType):
    """
    Implements the Wikibase data type for URL strings
    """
    DTYPE = 'url'
    sparql_query = '''
        SELECT * WHERE {{
          ?item_id <{wb_url}/prop/{pid}> ?s .
          ?s <{wb_url}/prop/statement/{pid}> <{value}> .
          OPTIONAL {{?s <{wb_url}/prop/qualifier/{mrt_pid}> ?mrt}}
        }}
    '''

    def __init__(self, value, prop_nr, **kwargs):
        """
        Constructor, calls the superclass BaseDataType
        :param value: The URL to be used as the value
        :type value: str or None
        :param prop_nr: The item ID for this claim
        :type prop_nr: str with a 'P' prefix followed by digits
        :param is_reference: Whether this snak is a reference
        :type is_reference: boolean
        :param is_qualifier: Whether this snak is a qualifier
        :type is_qualifier: boolean
        :param snak_type: The snak type, either 'value', 'somevalue' or 'novalue'
        :type snak_type: str
        :param references: List with reference objects
        :type references: A data type with subclass of BaseDataType
        :param qualifiers: List with qualifier objects
        :type qualifiers: A data type with subclass of BaseDataType
        :param rank: rank of a snak with value 'preferred', 'normal' or 'deprecated'
        :type rank: str
        """

        super(Url, self).__init__(value=value, prop_nr=prop_nr, **kwargs)

        self.set_value(value)

    def set_value(self, value):
        assert isinstance(value, str) or value is None, "Expected str, found {} ({})".format(type(value), value)
        protocols = ['http://', 'https://', 'ftp://', 'irc://', 'mailto:']
        if value is not None and True not in [True for x in protocols if value.startswith(x)]:
            raise ValueError('Invalid URL')
        self.value = value

        self.json_representation['datavalue'] = {
            'value': self.value,
            'type': 'string'
        }

        super(Url, self).set_value(value=self.value)

    @classmethod
    @JsonParser
    def from_json(cls, jsn):
        if jsn['snaktype'] == 'novalue' or jsn['snaktype'] == 'somevalue':
            return cls(value=None, prop_nr=jsn['property'], snak_type=jsn['snaktype'])
        return cls(value=jsn['datavalue']['value'], prop_nr=jsn['property'])


class MonolingualText(BaseDataType):
    """
    Implements the Wikibase data type for Monolingual Text strings
    """
    DTYPE = 'monolingualtext'
    sparql_query = '''
        SELECT * WHERE {{
          ?item_id <{wb_url}/prop/{pid}> ?s .
          ?s <{wb_url}/prop/statement/{pid}> {value} .
          OPTIONAL {{?s <{wb_url}/prop/qualifier/{mrt_pid}> ?mrt}}
        }}
    '''

    def __init__(self, text, prop_nr, language=None, **kwargs):
        """
        Constructor, calls the superclass BaseDataType
        :param text: The language specific string to be used as the value
        :type text: str or None
        :param prop_nr: The item ID for this claim
        :type prop_nr: str with a 'P' prefix followed by digits
        :param language: Specifies the language the value belongs to
        :type language: str
        :param is_reference: Whether this snak is a reference
        :type is_reference: boolean
        :param is_qualifier: Whether this snak is a qualifier
        :type is_qualifier: boolean
        :param snak_type: The snak type, either 'value', 'somevalue' or 'novalue'
        :type snak_type: str
        :param references: List with reference objects
        :type references: A data type with subclass of BaseDataType
        :param qualifiers: List with qualifier objects
        :type qualifiers: A data type with subclass of BaseDataType
        :param rank: rank of a snak with value 'preferred', 'normal' or 'deprecated'
        :type rank: str
        """

        self.text = None
        self.language = config['DEFAULT_LANGUAGE'] if language is None else language

        value = (text, self.language)

        super(MonolingualText, self).__init__(value=value, prop_nr=prop_nr, **kwargs)

        self.set_value(value)

    def set_value(self, value):
        self.text, self.language = value
        if self.text is not None:
            assert isinstance(self.text, str) or self.text is None, "Expected str, found {} ({})".format(type(self.text), self.text)
        elif self.snak_type == 'value':
            raise ValueError('Parameter \'text\' can\'t be \'None\' if \'snak_type\' is \'value\'')
        assert isinstance(self.language, str), "Expected str, found {} ({})".format(type(self.language), self.language)

        self.json_representation['datavalue'] = {
            'value': {
                'text': self.text,
                'language': self.language
            },
            'type': 'monolingualtext'
        }

        self.value = (self.text, self.language)
        super(MonolingualText, self).set_value(value=self.value)

    def get_sparql_value(self):
        return '"' + self.text.replace('"', r'\"') + '"@' + self.language

    @classmethod
    @JsonParser
    def from_json(cls, jsn):
        if jsn['snaktype'] == 'novalue' or jsn['snaktype'] == 'somevalue':
            return cls(text=None, prop_nr=jsn['property'], snak_type=jsn['snaktype'])

        value = jsn['datavalue']['value']
        return cls(text=value['text'], prop_nr=jsn['property'], language=value['language'])


class Quantity(BaseDataType):
    """
    Implements the Wikibase data type for quantities
    """
    DTYPE = 'quantity'
    sparql_query = '''
        SELECT * WHERE {{
          ?item_id <{wb_url}/prop/{pid}> ?s .
          ?s <{wb_url}/prop/statement/{pid}> '{value}'^^xsd:decimal .
          OPTIONAL {{?s <{wb_url}/prop/qualifier/{mrt_pid}> ?mrt}}
        }}
    '''

    def __init__(self, quantity, prop_nr, upper_bound=None, lower_bound=None, unit='1', wikibase_url=None, **kwargs):
        """
        Constructor, calls the superclass BaseDataType
        :param quantity: The quantity value
        :type quantity: float, str or None
        :param prop_nr: The item ID for this claim
        :type prop_nr: str with a 'P' prefix followed by digits
        :param upper_bound: Upper bound of the value if it exists, e.g. for standard deviations
        :type upper_bound: float, str
        :param lower_bound: Lower bound of the value if it exists, e.g. for standard deviations
        :type lower_bound: float, str
        :param unit: The unit item URL or the QID a certain quantity has been measured in (https://www.wikidata.org/wiki/Wikidata:Units).
            The default is dimensionless, represented by a '1'
        :type unit: str
        :type is_reference: boolean
        :param is_qualifier: Whether this snak is a qualifier
        :type is_qualifier: boolean
        :param snak_type: The snak type, either 'value', 'somevalue' or 'novalue'
        :type snak_type: str
        :param references: List with reference objects
        :type references: A data type with subclass of BaseDataType
        :param qualifiers: List with qualifier objects
        :type qualifiers: A data type with subclass of BaseDataType
        :param rank: rank of a snak with value 'preferred', 'normal' or 'deprecated'
        :type rank: str
        """

        wikibase_url = config['WIKIBASE_URL'] if wikibase_url is None else wikibase_url

        if unit.startswith('Q'):
            unit = wikibase_url + '/entity/' + unit

        self.quantity = None
        self.unit = None
        self.upper_bound = None
        self.lower_bound = None

        value = (quantity, unit, upper_bound, lower_bound)

        super(Quantity, self).__init__(value=value, prop_nr=prop_nr, **kwargs)

        self.set_value(value)

    def set_value(self, value):
        self.quantity, self.unit, self.upper_bound, self.lower_bound = value

        if self.quantity is not None:
            self.quantity = self.format_amount(self.quantity)
            self.unit = str(self.unit)
            if self.upper_bound:
                self.upper_bound = self.format_amount(self.upper_bound)
            if self.lower_bound:
                self.lower_bound = self.format_amount(self.lower_bound)

            # Integrity checks for value and bounds
            try:
                for i in [self.quantity, self.upper_bound, self.lower_bound]:
                    if i:
                        float(i)
            except ValueError:
                raise ValueError('Value, bounds and units must parse as integers or float')

            if (self.lower_bound and self.upper_bound) and (float(self.lower_bound) > float(self.upper_bound)
                                                            or float(self.lower_bound) > float(self.quantity)):
                raise ValueError('Lower bound too large')

            if self.upper_bound and float(self.upper_bound) < float(self.quantity):
                raise ValueError('Upper bound too small')
        elif self.snak_type == 'value':
            raise ValueError('Parameter \'quantity\' can\'t be \'None\' if \'snak_type\' is \'value\'')

        self.json_representation['datavalue'] = {
            'value': {
                'amount': self.quantity,
                'unit': self.unit,
                'upperBound': self.upper_bound,
                'lowerBound': self.lower_bound
            },
            'type': 'quantity'
        }

        # remove bounds from json if they are undefined
        if not self.upper_bound:
            del self.json_representation['datavalue']['value']['upperBound']

        if not self.lower_bound:
            del self.json_representation['datavalue']['value']['lowerBound']

        self.value = (self.quantity, self.unit, self.upper_bound, self.lower_bound)
        super(Quantity, self).set_value(value=self.value)

    def get_sparql_value(self):
        return self.quantity

    @classmethod
    @JsonParser
    def from_json(cls, jsn):
        if jsn['snaktype'] == 'novalue' or jsn['snaktype'] == 'somevalue':
            return cls(quantity=None, prop_nr=jsn['property'], snak_type=jsn['snaktype'])

        value = jsn['datavalue']['value']
        upper_bound = value['upperBound'] if 'upperBound' in value else None
        lower_bound = value['lowerBound'] if 'lowerBound' in value else None
        return cls(quantity=value['amount'], prop_nr=jsn['property'], upper_bound=upper_bound, lower_bound=lower_bound,
                   unit=value['unit'])

    @staticmethod
    def format_amount(amount):
        # Remove .0 by casting to int
        if float(amount) % 1 == 0:
            amount = int(float(amount))

        # Adding prefix + for positive number and 0
        if not str(amount).startswith('+') and float(amount) >= 0:
            amount = str('+{}'.format(amount))

        # return as string
        return str(amount)


class CommonsMedia(BaseDataType):
    """
    Implements the Wikibase data type for Wikimedia commons media files
    """
    DTYPE = 'commonsMedia'

    def __init__(self, value, prop_nr, **kwargs):
        """
        Constructor, calls the superclass BaseDataType
        :param value: The media file name from Wikimedia commons to be used as the value
        :type value: str or None
        :param prop_nr: The item ID for this claim
        :type prop_nr: str with a 'P' prefix followed by digits
        :param is_reference: Whether this snak is a reference
        :type is_reference: boolean
        :param is_qualifier: Whether this snak is a qualifier
        :type is_qualifier: boolean
        :param snak_type: The snak type, either 'value', 'somevalue' or 'novalue'
        :type snak_type: str
        :param references: List with reference objects
        :type references: A data type with subclass of BaseDataType
        :param qualifiers: List with qualifier objects
        :type qualifiers: A data type with subclass of BaseDataType
        :param rank: rank of a snak with value 'preferred', 'normal' or 'deprecated'
        :type rank: str
        """

        self.value = None

        super(CommonsMedia, self).__init__(value=value, prop_nr=prop_nr, **kwargs)

        self.set_value(value)

    def set_value(self, value):
        assert isinstance(value, str) or value is None, "Expected str, found {} ({})".format(type(value), value)
        self.value = value

        self.json_representation['datavalue'] = {
            'value': self.value,
            'type': 'string'
        }

        super(CommonsMedia, self).set_value(value=self.value)

    @classmethod
    @JsonParser
    def from_json(cls, jsn):
        if jsn['snaktype'] == 'novalue' or jsn['snaktype'] == 'somevalue':
            return cls(value=None, prop_nr=jsn['property'], snak_type=jsn['snaktype'])
        return cls(value=jsn['datavalue']['value'], prop_nr=jsn['property'])


class GlobeCoordinate(BaseDataType):
    """
    Implements the Wikibase data type for globe coordinates
    """
    DTYPE = 'globe-coordinate'
    sparql_query = '''
        SELECT * WHERE {{
          ?item_id <{wb_url}/prop/{pid}> ?s .
          ?s <{wb_url}/prop/statement/{pid}> '{value}'^^geo:wktLiteral .
          OPTIONAL {{?s <{wb_url}/prop/qualifier/{mrt_pid}> ?mrt}}
        }}
    '''

    def __init__(self, latitude, longitude, precision, prop_nr, globe=None, wikibase_url=None, **kwargs):
        """
        Constructor, calls the superclass BaseDataType
        :param latitude: Latitute in decimal format
        :type latitude: float or None
        :param longitude: Longitude in decimal format
        :type longitude: float or None
        :param precision: Precision of the position measurement
        :type precision: float or None
        :param prop_nr: The item ID for this claim
        :type prop_nr: str with a 'P' prefix followed by digits
        :param is_reference: Whether this snak is a reference
        :type is_reference: boolean
        :param is_qualifier: Whether this snak is a qualifier
        :type is_qualifier: boolean
        :param snak_type: The snak type, either 'value', 'somevalue' or 'novalue'
        :type snak_type: str
        :param references: List with reference objects
        :type references: A data type with subclass of BaseDataType
        :param qualifiers: List with qualifier objects
        :type qualifiers: A data type with subclass of BaseDataType
        :param rank: rank of a snak with value 'preferred', 'normal' or 'deprecated'
        :type rank: str
        """

        globe = config['COORDINATE_GLOBE_QID'] if globe is None else globe
        wikibase_url = config['WIKIBASE_URL'] if wikibase_url is None else wikibase_url

        self.latitude = None
        self.longitude = None
        self.precision = None
        self.globe = None

        if globe.startswith('Q'):
            globe = wikibase_url + '/entity/' + globe

        value = (latitude, longitude, precision, globe)

        super(GlobeCoordinate, self).__init__(value=value, prop_nr=prop_nr, **kwargs)

        self.set_value(value)

    def set_value(self, value):
        # TODO: Introduce validity checks for coordinates, etc.
        # TODO: Add check if latitude/longitude/precision is None
        self.latitude, self.longitude, self.precision, self.globe = value

        self.json_representation['datavalue'] = {
            'value': {
                'latitude': self.latitude,
                'longitude': self.longitude,
                'precision': self.precision,
                'globe': self.globe
            },
            'type': 'globecoordinate'
        }

        self.value = (self.latitude, self.longitude, self.precision, self.globe)
        super(GlobeCoordinate, self).set_value(value=self.value)

    def get_sparql_value(self):
        return 'Point(' + str(self.latitude) + ', ' + str(self.longitude) + ')'

    @classmethod
    @JsonParser
    def from_json(cls, jsn):
        if jsn['snaktype'] == 'novalue' or jsn['snaktype'] == 'somevalue':
            return cls(latitude=None, longitude=None, precision=None, prop_nr=jsn['property'],
                       snak_type=jsn['snaktype'])

        value = jsn['datavalue']['value']
        return cls(latitude=value['latitude'], longitude=value['longitude'], precision=value['precision'],
                   prop_nr=jsn['property'])


class GeoShape(BaseDataType):
    """
    Implements the Wikibase data type 'geo-shape'
    """
    DTYPE = 'geo-shape'
    sparql_query = '''
        SELECT * WHERE {{
          ?item_id <{wb_url}/prop/{pid}> ?s .
          ?s <{wb_url}/prop/statement/{pid}> <{value}> .
          OPTIONAL {{?s <{wb_url}/prop/qualifier/{mrt_pid}> ?mrt}}
        }}
    '''

    def __init__(self, value, prop_nr, **kwargs):
        """
        Constructor, calls the superclass BaseDataType
        :param value: The GeoShape map file name in Wikimedia Commons to be linked
        :type value: str or None
        :param prop_nr: The item ID for this claim
        :type prop_nr: str with a 'P' prefix followed by digits
        :param is_reference: Whether this snak is a reference
        :type is_reference: boolean
        :param is_qualifier: Whether this snak is a qualifier
        :type is_qualifier: boolean
        :param snak_type: The snak type, either 'value', 'somevalue' or 'novalue'
        :type snak_type: str
        :param references: List with reference objects
        :type references: A data type with subclass of BaseDataType
        :param qualifiers: List with qualifier objects
        :type qualifiers: A data type with subclass of BaseDataType
        :param rank: rank of a snak with value 'preferred', 'normal' or 'deprecated'
        :type rank: str
        """

        super(GeoShape, self).__init__(value=value, prop_nr=prop_nr, **kwargs)

        self.set_value(value)

    def set_value(self, value):
        assert isinstance(value, str) or value is None, "Expected str, found {} ({})".format(type(value), value)
        if value is None:
            self.value = value
        else:
            # TODO: Need to check if the value is a full URl like http://commons.wikimedia.org/data/main/Data:Paris.map
            pattern = re.compile(r'^Data:((?![:|#]).)+\.map$')
            matches = pattern.match(value)
            if not matches:
                raise ValueError('Value must start with Data: and end with .map. In addition title should not contain '
                                 'characters like colon, hash or pipe.')
            self.value = value

        self.json_representation['datavalue'] = {
            'value': self.value,
            'type': 'string'
        }

        super(GeoShape, self).set_value(value=self.value)

    @classmethod
    @JsonParser
    def from_json(cls, jsn):
        if jsn['snaktype'] == 'novalue' or jsn['snaktype'] == 'somevalue':
            return cls(value=None, prop_nr=jsn['property'], snak_type=jsn['snaktype'])
        return cls(value=jsn['datavalue']['value'], prop_nr=jsn['property'])


class MusicalNotation(BaseDataType):
    """
    Implements the Wikibase data type 'string'
    """
    DTYPE = 'musical-notation'

    def __init__(self, value, prop_nr, **kwargs):
        """
        Constructor, calls the superclass BaseDataType
        :param value: Values for that data type are strings describing music following LilyPond syntax.
        :type value: str or None
        :param prop_nr: The item ID for this claim
        :type prop_nr: str with a 'P' prefix followed by digits
        :param is_reference: Whether this snak is a reference
        :type is_reference: boolean
        :param is_qualifier: Whether this snak is a qualifier
        :type is_qualifier: boolean
        :param snak_type: The snak type, either 'value', 'somevalue' or 'novalue'
        :type snak_type: str
        :param references: List with reference objects
        :type references: A data type with subclass of BaseDataType
        :param qualifiers: List with qualifier objects
        :type qualifiers: A data type with subclass of BaseDataType
        :param rank: rank of a snak with value 'preferred', 'normal' or 'deprecated'
        :type rank: str
        """

        super(MusicalNotation, self).__init__(value=value, prop_nr=prop_nr, **kwargs)

        self.set_value(value)

    def set_value(self, value):
        assert isinstance(value, str) or value is None, "Expected str, found {} ({})".format(type(value), value)
        self.value = value

        self.json_representation['datavalue'] = {
            'value': self.value,
            'type': 'string'
        }

        super(MusicalNotation, self).set_value(value=self.value)

    @classmethod
    @JsonParser
    def from_json(cls, jsn):
        if jsn['snaktype'] == 'novalue' or jsn['snaktype'] == 'somevalue':
            return cls(value=None, prop_nr=jsn['property'], snak_type=jsn['snaktype'])
        return cls(value=jsn['datavalue']['value'], prop_nr=jsn['property'])


class TabularData(BaseDataType):
    """
    Implements the Wikibase data type 'tabular-data'
    """
    DTYPE = 'tabular-data'

    def __init__(self, value, prop_nr, **kwargs):
        """
        Constructor, calls the superclass BaseDataType
        :param value: Reference to tabular data file on Wikimedia Commons.
        :type value: str or None
        :param prop_nr: The item ID for this claim
        :type prop_nr: str with a 'P' prefix followed by digits
        :param is_reference: Whether this snak is a reference
        :type is_reference: boolean
        :param is_qualifier: Whether this snak is a qualifier
        :type is_qualifier: boolean
        :param snak_type: The snak type, either 'value', 'somevalue' or 'novalue'
        :type snak_type: str
        :param references: List with reference objects
        :type references: A data type with subclass of BaseDataType
        :param qualifiers: List with qualifier objects
        :type qualifiers: A data type with subclass of BaseDataType
        :param rank: rank of a snak with value 'preferred', 'normal' or 'deprecated'
        :type rank: str
        """

        super(TabularData, self).__init__(value=value, prop_nr=prop_nr, **kwargs)

        self.set_value(value)

    def set_value(self, value):
        assert isinstance(value, str) or value is None, "Expected str, found {} ({})".format(type(value), value)
        if value is None:
            self.value = value
        else:
            # TODO: Need to check if the value is a full URl like http://commons.wikimedia.org/data/main/Data:Paris.map
            pattern = re.compile(r'^Data:((?![:|#]).)+\.tab$')
            matches = pattern.match(value)
            if not matches:
                raise ValueError('Value must start with Data: and end with .tab. In addition title should not contain '
                                 'characters like colon, hash or pipe.')
            self.value = value

        self.json_representation['datavalue'] = {
            'value': self.value,
            'type': 'string'
        }

        super(TabularData, self).set_value(value=self.value)

    @classmethod
    @JsonParser
    def from_json(cls, jsn):
        if jsn['snaktype'] == 'novalue' or jsn['snaktype'] == 'somevalue':
            return cls(value=None, prop_nr=jsn['property'], snak_type=jsn['snaktype'])
        return cls(value=jsn['datavalue']['value'], prop_nr=jsn['property'])


class Lexeme(BaseDataType):
    """
    Implements the Wikibase data type 'wikibase-lexeme'
    """
    DTYPE = 'wikibase-lexeme'
    sparql_query = '''
        SELECT * WHERE {{
          ?item_id <{wb_url}/prop/{pid}> ?s .
          ?s <{wb_url}/prop/statement/{pid}> <{wb_url}/entity/L{value}> .
          OPTIONAL {{?s <{wb_url}/prop/qualifier/{mrt_pid}> ?mrt}}
        }}
    '''

    def __init__(self, value, prop_nr, **kwargs):
        """
        Constructor, calls the superclass BaseDataType
        :param value: The lexeme number to serve as a value
        :type value: str with a 'P' prefix, followed by several digits or only the digits without the 'P' prefix
        :param prop_nr: The property number for this claim
        :type prop_nr: str with a 'P' prefix followed by digits
        :param is_reference: Whether this snak is a reference
        :type is_reference: boolean
        :param is_qualifier: Whether this snak is a qualifier
        :type is_qualifier: boolean
        :param snak_type: The snak type, either 'value', 'somevalue' or 'novalue'
        :type snak_type: str
        :param references: List with reference objects
        :type references: A data type with subclass of BaseDataType
        :param qualifiers: List with qualifier objects
        :type qualifiers: A data type with subclass of BaseDataType
        :param rank: rank of a snak with value 'preferred', 'normal' or 'deprecated'
        :type rank: str
        """

        super(Lexeme, self).__init__(value=value, prop_nr=prop_nr, **kwargs)

        self.set_value(value)

    def set_value(self, value):
        assert isinstance(value, (str, int)) or value is None, "Expected str or int, found {} ({})".format(type(value),
                                                                                                           value)
        if value is None:
            self.value = value
        elif isinstance(value, int):
            self.value = value
        else:
            pattern = re.compile(r'^L?([0-9]+)$')
            matches = pattern.match(value)

            if not matches:
                raise ValueError('Invalid lexeme ID ({}), format must be "L[0-9]+"'.format(value))
            else:
                self.value = int(matches.group(1))

        self.json_representation['datavalue'] = {
            'value': {
                'entity-type': 'lexeme',
                'numeric-id': self.value,
                'id': 'L{}'.format(self.value)
            },
            'type': 'wikibase-entityid'
        }

        super(Lexeme, self).set_value(value=self.value)

    @classmethod
    @JsonParser
    def from_json(cls, jsn):
        if jsn['snaktype'] == 'novalue' or jsn['snaktype'] == 'somevalue':
            return cls(value=None, prop_nr=jsn['property'], snak_type=jsn['snaktype'])
        return cls(value=jsn['datavalue']['value']['numeric-id'], prop_nr=jsn['property'])


class Form(BaseDataType):
    """
    Implements the Wikibase data type 'wikibase-form'
    """
    DTYPE = 'wikibase-form'
    sparql_query = '''
        SELECT * WHERE {{
          ?item_id <{wb_url}/prop/{pid}> ?s .
          ?s <{wb_url}/prop/statement/{pid}> <{wb_url}/entity/{value}> .
          OPTIONAL {{?s <{wb_url}/prop/qualifier/{mrt_pid}> ?mrt}}
        }}
    '''

    def __init__(self, value, prop_nr, **kwargs):
        """
        Constructor, calls the superclass BaseDataType
        :param value: The form number to serve as a value using the format "L<Lexeme ID>-F<Form ID>" (example: L252248-F2)
        :type value: str with a 'P' prefix, followed by several digits or only the digits without the 'P' prefix
        :param prop_nr: The property number for this claim
        :type prop_nr: str with a 'P' prefix followed by digits
        :param is_reference: Whether this snak is a reference
        :type is_reference: boolean
        :param is_qualifier: Whether this snak is a qualifier
        :type is_qualifier: boolean
        :param snak_type: The snak type, either 'value', 'somevalue' or 'novalue'
        :type snak_type: str
        :param references: List with reference objects
        :type references: A data type with subclass of BaseDataType
        :param qualifiers: List with qualifier objects
        :type qualifiers: A data type with subclass of BaseDataType
        :param rank: rank of a snak with value 'preferred', 'normal' or 'deprecated'
        :type rank: str
        """

        super(Form, self).__init__(value=value, prop_nr=prop_nr, **kwargs)

        self.set_value(value)

    def set_value(self, value):
        assert isinstance(value, str) or value is None, "Expected str, found {} ({})".format(type(value), value)
        if value is None:
            self.value = value
        else:
            pattern = re.compile(r'^L[0-9]+-F[0-9]+$')
            matches = pattern.match(value)

            if not matches:
                raise ValueError('Invalid form ID ({}), format must be "L[0-9]+-F[0-9]+"'.format(value))

            self.value = value

        self.json_representation['datavalue'] = {
            'value': {
                'entity-type': 'form',
                'id': self.value
            },
            'type': 'wikibase-entityid'
        }

        super(Form, self).set_value(value=self.value)

    @classmethod
    @JsonParser
    def from_json(cls, jsn):
        if jsn['snaktype'] == 'novalue' or jsn['snaktype'] == 'somevalue':
            return cls(value=None, prop_nr=jsn['property'], snak_type=jsn['snaktype'])
        return cls(value=jsn['datavalue']['value']['id'], prop_nr=jsn['property'])


class Sense(BaseDataType):
    """
    Implements the Wikibase data type 'wikibase-sense'
    """
    DTYPE = 'wikibase-sense'
    sparql_query = '''
        SELECT * WHERE {{
          ?item_id <{wb_url}/prop/{pid}> ?s .
          ?s <{wb_url}/prop/statement/{pid}> <{wb_url}/entity/{value}> .
          OPTIONAL {{?s <{wb_url}/prop/qualifier/{mrt_pid}> ?mrt}}
        }}
    '''

    def __init__(self, value, prop_nr, **kwargs):
        """
        Constructor, calls the superclass BaseDataType
        :param value: Value using the format "L<Lexeme ID>-S<Sense ID>" (example: L252248-S123)
        :type value: str with a 'P' prefix, followed by several digits or only the digits without the 'P' prefix
        :param prop_nr: The property number for this claim
        :type prop_nr: str with a 'P' prefix followed by digits
        :param is_reference: Whether this snak is a reference
        :type is_reference: boolean
        :param is_qualifier: Whether this snak is a qualifier
        :type is_qualifier: boolean
        :param snak_type: The snak type, either 'value', 'somevalue' or 'novalue'
        :type snak_type: str
        :param references: List with reference objects
        :type references: A data type with subclass of BaseDataType
        :param qualifiers: List with qualifier objects
        :type qualifiers: A data type with subclass of BaseDataType
        :param rank: rank of a snak with value 'preferred', 'normal' or 'deprecated'
        :type rank: str
        """

        super(Sense, self).__init__(value=value, prop_nr=prop_nr, **kwargs)

        self.set_value(value)

    def set_value(self, value):
        assert isinstance(value, str) or value is None, "Expected str, found {} ({})".format(type(value), value)
        if value is None:
            self.value = value
        else:
            pattern = re.compile(r'^L[0-9]+-S[0-9]+$')
            matches = pattern.match(value)

            if not matches:
                raise ValueError('Invalid sense ID ({}), format must be "L[0-9]+-S[0-9]+"'.format(value))

            self.value = value

        self.json_representation['datavalue'] = {
            'value': {
                'entity-type': 'sense',
                'id': self.value
            },
            'type': 'wikibase-entityid'
        }

        super(Sense, self).set_value(value=self.value)

    @classmethod
    @JsonParser
    def from_json(cls, jsn):
        if jsn['snaktype'] == 'novalue' or jsn['snaktype'] == 'somevalue':
            return cls(value=None, prop_nr=jsn['property'], snak_type=jsn['snaktype'])
        return cls(value=jsn['datavalue']['value']['id'], prop_nr=jsn['property'])


class MWApiError(Exception):
    def __init__(self, error_message):
        """
        Base class for Mediawiki API error handling
        :param error_message: The error message returned by the Mediawiki API
        :type error_message: A Python json representation dictionary of the error message
        :return:
        """
        self.error_msg = error_message

    def __str__(self):
        return repr(self.error_msg)


class NonUniqueLabelDescriptionPairError(MWApiError):
    def __init__(self, error_message):
        """
        This class handles errors returned from the API due to an attempt to create an item which has the same
         label and description as an existing item in a certain language.
        :param error_message: An API error message containing 'wikibase-validator-label-with-description-conflict'
         as the message name.
        :type error_message: A Python json representation dictionary of the error message
        :return:
        """
        self.error_msg = error_message

    def get_language(self):
        """
        :return: Returns a 2 letter language string, indicating the language which triggered the error
        """
        return self.error_msg['error']['messages'][0]['parameters'][1]

    def get_conflicting_item_qid(self):
        """
        :return: Returns the QID string of the item which has the same label and description as the one which should
         be set.
        """
        qid_string = self.error_msg['error']['messages'][0]['parameters'][2]

        return qid_string.split('|')[0][2:]

    def __str__(self):
        return repr(self.error_msg)


class IDMissingError(Exception):
    def __init__(self, value):
        self.value = value

    def __str__(self):
        return repr(self.value)


class SearchError(Exception):
    def __init__(self, value):
        self.value = value

    def __str__(self):
        return repr(self.value)


class ManualInterventionReqException(Exception):
    def __init__(self, value, property_string, item_list):
        self.value = value + ' Property: {}, items affected: {}'.format(property_string, item_list)

    def __str__(self):
        return repr(self.value)


class CorePropIntegrityException(Exception):
    def __init__(self, value):
        self.value = value

    def __str__(self):
        return repr(self.value)


class MergeError(Exception):
    def __init__(self, value):
        self.value = value

    def __str__(self):
        return repr(self.value)


class SearchOnlyError(Exception):
    """Raised when the ItemEngine is in search_only mode"""
    pass<|MERGE_RESOLUTION|>--- conflicted
+++ resolved
@@ -426,143 +426,232 @@
         if not isinstance(aliases, list):
             raise TypeError('aliases must be a list or a string')
 
-<<<<<<< HEAD
-                    for si in stated_in_value:
-                        if si in new_ref_si_values:
-                            keep_block[count] = False
-
-                refs = [x for c, x in enumerate(old_references) if keep_block[c]]
-                refs.extend(new_references)
-                old_item.set_references(refs)
-
-        # sort the incoming data according to the property number
-        self.data.sort(key=lambda z: z.get_prop_nr().lower())
-
-        # collect all statements which should be deleted
-        statements_for_deletion = []
-        for item in self.data:
-            if item.get_value() == '' and isinstance(item, BaseDataType):
-                statements_for_deletion.append(item.get_prop_nr())
-
-        if self.create_new_item:
-            self.statements = copy.copy(self.data)
+        if if_exists != 'APPEND' and if_exists != 'REPLACE':
+            raise ValueError('{} is not a valid value for if_exists (REPLACE or APPEND)'.format(if_exists))
+
+        if self.fast_run and not self.require_write:
+            self.require_write = self.fast_run_container.check_language_data(qid=self.item_id, lang_data=aliases, lang=lang, lang_data_type='aliases',
+                                                                             if_exists=if_exists)
+            if self.require_write:
+                self.init_data_load()
+            else:
+                return
+
+        if 'aliases' not in self.json_representation:
+            self.json_representation['aliases'] = {}
+
+        if if_exists == 'REPLACE' or lang not in self.json_representation['aliases']:
+            self.json_representation['aliases'][lang] = []
+            for alias in aliases:
+                self.json_representation['aliases'][lang].append({
+                    'language': lang,
+                    'value': alias
+                })
         else:
-            for stat in self.data:
-                prop_nr = stat.get_prop_nr()
-
-                prop_data = [x for x in self.statements if x.get_prop_nr() == prop_nr]
-                prop_pos = [x.get_prop_nr() == prop_nr for x in self.statements]
-                prop_pos.reverse()
-                insert_pos = len(prop_pos) - (prop_pos.index(True) if any(prop_pos) else 0)
-
-                # If value should be appended, check if values exists, if not, append
-                if prop_nr in self.append_value:
-                    equal_items = [stat == x for x in prop_data]
-                    if True not in equal_items:
-                        self.statements.insert(insert_pos + 1, stat)
+            for alias in aliases:
+                found = False
+                for current_aliases in self.json_representation['aliases'][lang]:
+                    if alias.strip().casefold() != current_aliases['value'].strip().casefold():
+                        continue
                     else:
-                        # if item exists, modify rank
-                        current_item = prop_data[equal_items.index(True)]
-                        current_item.set_rank(stat.get_rank())
-                        handle_references(old_item=current_item, new_item=stat)
-                        handle_qualifiers(old_item=current_item, new_item=stat)
-                    continue
-
-                # set all existing values of a property for removal
-                for x in prop_data:
-                    # for deletion of single statements, do not set all others to delete
-                    if hasattr(stat, 'remove'):
+                        found = True
                         break
-                    elif x.get_id() and not hasattr(x, 'retain'):
-                        # keep statements with good references if keep_good_ref_statements is True
-                        if self.keep_good_ref_statements:
-                            if any([is_good_ref(r) for r in x.get_references()]):
-                                setattr(x, 'retain', '')
-                        else:
-                            setattr(x, 'remove', '')
-
-                match = []
-                for i in prop_data:
-                    if stat == i and hasattr(stat, 'remove'):
-                        match.append(True)
-                        setattr(i, 'remove', '')
-                    elif stat == i:
-                        match.append(True)
-                        setattr(i, 'retain', '')
-                        if hasattr(i, 'remove'):
-                            delattr(i, 'remove')
-                        handle_references(old_item=i, new_item=stat)
-                        handle_qualifiers(old_item=i, new_item=stat)
-
-                        i.set_rank(rank=stat.get_rank())
-                    # if there is no value, do not add an element, this is also used to delete whole properties.
-                    elif i.get_value():
-                        match.append(False)
-
-                if True not in match and not hasattr(stat, 'remove'):
-                    self.statements.insert(insert_pos + 1, stat)
-
-        # For whole property deletions, add remove flag to all statements which should be deleted
-        for item in copy.deepcopy(self.statements):
-            if item.get_prop_nr() in statements_for_deletion and item.get_id() != '':
-                setattr(item, 'remove', '')
-            elif item.get_prop_nr() in statements_for_deletion:
-                self.statements.remove(item)
-
-        # regenerate claim json
-        self.json_representation['claims'] = {}
-        for stat in self.statements:
-            prop_nr = stat.get_prop_nr()
-            if prop_nr not in self.json_representation['claims']:
-                self.json_representation['claims'][prop_nr] = []
-            self.json_representation['claims'][prop_nr].append(stat.get_json_representation())
-
-    def update(self, data, append_value=None):
-        """
-        This method takes data, and modifies the Wikidata item. This works together with the data already provided via
-        the constructor or if the constructor is being instantiated with search_only=True. In the latter case, this
-        allows for checking the item data before deciding which new data should be written to the Wikidata item.
-        The actual write to Wikidata only happens on calling of the write() method. If data has been provided already
-        via the constructor, data provided via the update() method will be appended to these data.
-        :param data: A list of Wikidata statment items inheriting from BaseDataType
-        :type data: list
-        :param append_value: list with Wikidata property strings where the values should only be appended,
-        not overwritten.
-        :type append_value: list
+
+                if not found:
+                    self.json_representation['aliases'][lang].append({
+                        'language': lang,
+                        'value': alias
+                    })
+
+    def get_description(self, lang=None):
+        """
+        Retrieve the description in a certain language
+        :param lang: The language the description should be retrieved for
+        :return: Returns the description string
+        """
+
+        lang = config['DEFAULT_LANGUAGE'] if lang is None else lang
+
+        if self.fast_run:
+            return list(self.fast_run_container.get_language_data(self.item_id, lang, 'description'))[0]
+        if 'descriptions' not in self.json_representation or lang not in self.json_representation['descriptions']:
+            return ''
+        else:
+            return self.json_representation['descriptions'][lang]['value']
+
+    def set_description(self, description, lang=None, if_exists='REPLACE'):
+        """
+        Set the description for an item in a certain language
+        :param description: The description of the item in a certain language
+        :type description: str
+        :param lang: The language a description should be set for.
+        :type lang: str
+        :param if_exists: If a description already exist, REPLACE it or KEEP it.
+        :return: None
         """
 
         if self.search_only:
             raise SearchOnlyError
 
-        assert type(data) == list
-
-        if append_value:
-            assert type(append_value) == list
-            self.append_value.extend(append_value)
-
-        self.data.extend(data)
-        self.statements = copy.deepcopy(self.original_statements)
+        lang = config['DEFAULT_LANGUAGE'] if lang is None else lang
+
+        if if_exists != 'KEEP' and if_exists != 'REPLACE':
+            raise ValueError('{} is not a valid value for if_exists (REPLACE or KEEP)'.format(if_exists))
+
+        # Skip set_description if the item already have one and if_exists is at 'KEEP'
+        if if_exists == 'KEEP':
+            if self.get_description(lang):
+                return
+
+            if self.fast_run_container and self.fast_run_container.get_language_data(self.item_id, lang, 'description') != ['']:
+                return
+
+        if self.fast_run and not self.require_write:
+            self.require_write = self.fast_run_container.check_language_data(qid=self.item_id, lang_data=[description],
+                                                                             lang=lang, lang_data_type='description')
+            if self.require_write:
+                self.init_data_load()
+            else:
+                return
+
+        if 'descriptions' not in self.json_representation or not self.json_representation['descriptions'] or if_exists == 'REPLACE':
+            self.json_representation['descriptions'] = {}
+
+        self.json_representation['descriptions'][lang] = {
+            'language': lang,
+            'value': description
+        }
+
+    def get_sitelink(self, site):
+        """
+        A method to access the interwiki links in the json.model
+        :param site: The Wikipedia site the interwiki/sitelink should be returned for
+        :return: The interwiki/sitelink string for the specified Wikipedia will be returned.
+        """
+
+        if site in self.sitelinks:
+            return self.sitelinks[site]
+        else:
+            return None
+
+    def set_sitelink(self, site, title, badges=()):
+        """
+        Set sitelinks to corresponding Wikipedia pages
+        :param site: The Wikipedia page a sitelink is directed to (e.g. 'enwiki')
+        :param title: The title of the Wikipedia page the sitelink is directed to
+        :param badges: An iterable containing Wikipedia badge strings.
+        :return:
+        """
+
+        if self.search_only:
+            raise SearchOnlyError
+
+        sitelink = {
+            'site': site,
+            'title': title,
+            'badges': badges
+        }
+        self.json_representation['sitelinks'][site] = sitelink
+        self.sitelinks[site] = sitelink
+
+    def count_references(self, prop_id):
+        counts = dict()
+        for claim in self.get_json_representation()['claims'][prop_id]:
+            counts[claim['id']] = len(claim['references'])
+        return counts
+
+    def get_reference_properties(self, prop_id):
+        references = []
+        statements = [x for x in self.get_json_representation()['claims'][prop_id] if 'references' in x]
+        for statement in statements:
+            for reference in statement['references']:
+                references.append(reference['snaks'].keys())
+        return references
+
+    def get_qualifier_properties(self, prop_id):
+        qualifiers = []
+        for statements in self.get_json_representation()['claims'][prop_id]:
+            qualifiers.append(statements['qualifiers'].keys())
+        return qualifiers
+
+    def write(self, login, bot_account=True, edit_summary='', entity_type='item', property_datatype='string', max_retries=1000, retry_after=60,
+              allow_anonymous=False):
+        """
+        Writes the item Json to the Wikibase instance and after successful write, updates the object with new ids and hashes generated by the Wikibase instance.
+        For new items, also returns the new QIDs.
+        :param login: The object containing the login credentials and cookies. An instance of wbi_login.Login.
+        :param bot_account: Tell the Wikidata API whether the script should be run as part of a bot account or not.
+        :type bot_account: bool
+        :param edit_summary: A short (max 250 characters) summary of the purpose of the edit. This will be displayed as the revision summary of the item.
+        :type edit_summary: str
+        :param entity_type: Decides wether the object will become a 'form', 'item' (default), 'lexeme', 'property' or 'sense'
+        :type entity_type: str
+        :param property_datatype: When payload_type is 'property' then this parameter set the datatype for the property
+        :type property_datatype: str
+        :param max_retries: If api request fails due to rate limiting, maxlag, or readonly mode, retry up to `max_retries` times
+        :type max_retries: int
+        :param retry_after: Number of seconds to wait before retrying request (see max_retries)
+        :type retry_after: int
+        :param allow_anonymous: Allow anonymous edit to the MediaWiki API. Disabled by default.
+        :type allow_anonymous: bool
+        :return: the entity ID on successful write
+        """
+
+        if self.search_only:
+            raise SearchOnlyError
+
+        if not self.require_write:
+            return self.item_id
+
+        if entity_type == 'property':
+            self.json_representation['datatype'] = property_datatype
+            if 'sitelinks' in self.json_representation:
+                del self.json_representation['sitelinks']
+
+        payload = {
+            'action': 'wbeditentity',
+            'data': json.JSONEncoder().encode(self.json_representation),
+            'format': 'json',
+            'token': login.get_edit_token(),
+            'summary': edit_summary,
+            'maxlag': config['MAXLAG']
+        }
+
+        if bot_account:
+            payload.update({'bot': ''})
+
+        if self.create_new_item:
+            payload.update({u'new': entity_type})
+        else:
+            payload.update({u'id': self.item_id})
 
         if self.debug:
-            print(self.data)
-
-        if self.fast_run:
-            self.init_fastrun()
-
-        if self.require_write and self.fast_run:
-            self.init_data_load()
-            self.__construct_claim_json()
-            self.__check_integrity()
-        elif not self.fast_run:
-            self.__construct_claim_json()
-            self.__check_integrity()
-
-    def get_json_representation(self):
-        """
-        A method to access the internal json representation of the item, mainly for testing
-        :return: returns a Python json representation object of the item at the current state of the instance
-        """
-        return self.json_representation
+            print(payload)
+
+        try:
+            json_data = FunctionsEngine.mediawiki_api_call_helper(data=payload, login=login, max_retries=max_retries, retry_after=retry_after,
+                                                                  allow_anonymous=allow_anonymous)
+
+            if 'error' in json_data and 'messages' in json_data['error']:
+                error_msg_names = set(x.get('name') for x in json_data["error"]['messages'])
+                if 'wikibase-validator-label-with-description-conflict' in error_msg_names:
+                    raise NonUniqueLabelDescriptionPairError(json_data)
+                else:
+                    raise MWApiError(json_data)
+            elif 'error' in json_data.keys():
+                raise MWApiError(json_data)
+        except Exception:
+            print('Error while writing to the Wikibase instance')
+            raise
+
+        # after successful write, update this object with latest json, QID and parsed data types.
+        self.create_new_item = False
+        self.item_id = json_data['entity']['id']
+        self.parse_json(json_data=json_data['entity'])
+        self.data = []
+        if "success" in json_data and "entity" in json_data and "lastrevid" in json_data["entity"]:
+            self.lastrevid = json_data["entity"]["lastrevid"]
+        return self.item_id
 
     def __check_integrity(self):
         """
@@ -572,6 +661,7 @@
         of a certain domain.
         :return: boolean True if test passed
         """
+
         # all core props
         wbi_core_props = self.core_props
         # core prop statements that exist on the item
@@ -587,8 +677,8 @@
         core_prop_match_count = 0
         for new_stat in self.data:
             for stat in self.statements:
-                if (new_stat.get_prop_nr() == stat.get_prop_nr()) and (new_stat.get_value() == stat.get_value()) \
-                        and (new_stat.get_prop_nr() in item_core_props):
+                if (new_stat.get_prop_nr() == stat.get_prop_nr()) and (new_stat.get_value() == stat.get_value()) and (
+                        new_stat.get_prop_nr() in item_core_props):
                     core_prop_match_count += 1
 
         if core_prop_match_count < count_existing_ids * self.core_prop_match_thresh:
@@ -611,408 +701,6 @@
         else:
             return True
 
-    def get_label(self, lang=None):
-        """
-        Returns the label for a certain language
-        :param lang:
-        :type lang: str
-        :return: returns the label in the specified language, an empty string if the label does not exist
-        """
-        lang = config['DEFAULT_LANGUAGE'] if lang is None else lang
-
-        if self.fast_run:
-            return list(self.fast_run_container.get_language_data(self.item_id, lang, 'label'))[0]
-        try:
-            return self.json_representation['labels'][lang]['value']
-        except KeyError:
-            return ''
-
-    def set_label(self, label, lang=None, if_exists='REPLACE'):
-        """
-        Set the label for an item in a certain language
-        :param label: The description of the item in a certain language
-        :type label: str
-        :param lang: The language a label should be set for.
-        :type lang: str
-        :param if_exists: If a label already exist, REPLACE it or KEEP it.
-        :return: None
-        """
-        if self.search_only:
-            raise SearchOnlyError
-
-        lang = config['DEFAULT_LANGUAGE'] if lang is None else lang
-
-        if if_exists != 'KEEP' and if_exists != 'REPLACE':
-            raise ValueError('{} is not a valid value for if_exists (REPLACE or KEEP)'.format(if_exists))
-
-        # Skip set_label if the item already have one and if_exists is at 'KEEP'
-        if self.fast_run_container.get_language_data(self.item_id, lang, 'label') != [''] and if_exists == 'KEEP':
-            return
-
-        if self.fast_run and not self.require_write:
-            self.require_write = self.fast_run_container.check_language_data(qid=self.item_id,
-                                                                             lang_data=[label], lang=lang,
-                                                                             lang_data_type='label')
-            if self.require_write:
-                self.init_data_load()
-            else:
-                return
-
-        if 'labels' not in self.json_representation or not self.json_representation['labels'] or if_exists == 'REPLACE':
-            self.json_representation['labels'] = {}
-
-        self.json_representation['labels'][lang] = {
-            'language': lang,
-            'value': label
-        }
-
-    def get_aliases(self, lang=None):
-        """
-        Retrieve the aliases in a certain language
-        :param lang: The language the description should be retrieved for
-        :return: Returns a list of aliases, an empty list if none exist for the specified language
-        """
-        lang = config['DEFAULT_LANGUAGE'] if lang is None else lang
-
-        if self.fast_run:
-            return list(self.fast_run_container.get_language_data(self.item_id, lang, 'aliases'))
-
-        alias_list = []
-        if 'aliases' in self.json_representation and lang in self.json_representation['aliases']:
-            for alias in self.json_representation['aliases'][lang]:
-                alias_list.append(alias['value'])
-
-        return alias_list
-
-    def set_aliases(self, aliases, lang=None, if_exists='APPEND'):
-        """
-        set the aliases for an item
-        :param aliases: a list of strings representing the aliases of an item
-        :param lang: The language a description should be set for
-        :param if_exists: If aliases already exist, APPEND or REPLACE
-        :return: None
-        """
-        if self.search_only:
-            raise SearchOnlyError
-
-        lang = config['DEFAULT_LANGUAGE'] if lang is None else lang
-
-        if not isinstance(aliases, list):
-            raise TypeError('aliases must be a list')
-
-=======
->>>>>>> 6578423c
-        if if_exists != 'APPEND' and if_exists != 'REPLACE':
-            raise ValueError('{} is not a valid value for if_exists (REPLACE or APPEND)'.format(if_exists))
-
-        if self.fast_run and not self.require_write:
-            self.require_write = self.fast_run_container.check_language_data(qid=self.item_id, lang_data=aliases, lang=lang, lang_data_type='aliases',
-                                                                             if_exists=if_exists)
-            if self.require_write:
-                self.init_data_load()
-            else:
-                return
-
-        if 'aliases' not in self.json_representation:
-            self.json_representation['aliases'] = {}
-
-        if if_exists == 'REPLACE' or lang not in self.json_representation['aliases']:
-            self.json_representation['aliases'][lang] = []
-            for alias in aliases:
-                self.json_representation['aliases'][lang].append({
-                    'language': lang,
-                    'value': alias
-                })
-        else:
-            for alias in aliases:
-                found = False
-                for current_aliases in self.json_representation['aliases'][lang]:
-                    if alias.strip().casefold() != current_aliases['value'].strip().casefold():
-                        continue
-                    else:
-                        found = True
-                        break
-
-                if not found:
-                    self.json_representation['aliases'][lang].append({
-                        'language': lang,
-                        'value': alias
-                    })
-
-    def get_description(self, lang=None):
-        """
-        Retrieve the description in a certain language
-        :param lang: The language the description should be retrieved for
-        :return: Returns the description string
-        """
-
-        lang = config['DEFAULT_LANGUAGE'] if lang is None else lang
-
-        if self.fast_run:
-            return list(self.fast_run_container.get_language_data(self.item_id, lang, 'description'))[0]
-        if 'descriptions' not in self.json_representation or lang not in self.json_representation['descriptions']:
-            return ''
-        else:
-            return self.json_representation['descriptions'][lang]['value']
-
-    def set_description(self, description, lang=None, if_exists='REPLACE'):
-        """
-        Set the description for an item in a certain language
-        :param description: The description of the item in a certain language
-        :type description: str
-        :param lang: The language a description should be set for.
-        :type lang: str
-        :param if_exists: If a description already exist, REPLACE it or KEEP it.
-        :return: None
-        """
-
-        if self.search_only:
-            raise SearchOnlyError
-
-        lang = config['DEFAULT_LANGUAGE'] if lang is None else lang
-
-        if if_exists != 'KEEP' and if_exists != 'REPLACE':
-            raise ValueError('{} is not a valid value for if_exists (REPLACE or KEEP)'.format(if_exists))
-
-        # Skip set_description if the item already have one and if_exists is at 'KEEP'
-        if if_exists == 'KEEP':
-            if self.get_description(lang):
-                return
-
-            if self.fast_run_container and self.fast_run_container.get_language_data(self.item_id, lang, 'description') != ['']:
-                return
-
-        if self.fast_run and not self.require_write:
-            self.require_write = self.fast_run_container.check_language_data(qid=self.item_id, lang_data=[description],
-                                                                             lang=lang, lang_data_type='description')
-            if self.require_write:
-                self.init_data_load()
-            else:
-                return
-
-        if 'descriptions' not in self.json_representation or not self.json_representation['descriptions'] or if_exists == 'REPLACE':
-            self.json_representation['descriptions'] = {}
-
-        self.json_representation['descriptions'][lang] = {
-            'language': lang,
-            'value': description
-        }
-
-    def get_sitelink(self, site):
-        """
-        A method to access the interwiki links in the json.model
-        :param site: The Wikipedia site the interwiki/sitelink should be returned for
-        :return: The interwiki/sitelink string for the specified Wikipedia will be returned.
-        """
-
-        if site in self.sitelinks:
-            return self.sitelinks[site]
-        else:
-            return None
-
-    def set_sitelink(self, site, title, badges=()):
-        """
-        Set sitelinks to corresponding Wikipedia pages
-        :param site: The Wikipedia page a sitelink is directed to (e.g. 'enwiki')
-        :param title: The title of the Wikipedia page the sitelink is directed to
-        :param badges: An iterable containing Wikipedia badge strings.
-        :return:
-        """
-
-        if self.search_only:
-            raise SearchOnlyError
-
-        sitelink = {
-            'site': site,
-            'title': title,
-            'badges': badges
-        }
-        self.json_representation['sitelinks'][site] = sitelink
-        self.sitelinks[site] = sitelink
-
-<<<<<<< HEAD
-    def write(self, login, bot_account=True, edit_summary='', entity_type='item', property_datatype='string',
-              max_retries=1000, retry_after=60):
-        """
-        Writes the item Json to the Wikibase instance and after successful write, updates the object with new ids and
-        hashes generated by the Wikibase instance. For new items, also returns the new QIDs.
-        :param login: a instance of the class PBB_login which provides edit-cookies and edit-tokens
-        :param bot_account: Tell the Wikidata API whether the script should be run as part of a bot account or not.
-        :type bot_account: bool
-        :param edit_summary: A short (max 250 characters) summary of the purpose of the edit. This will be displayed as
-        the revision summary of the Wikidata item.
-        :type edit_summary: str
-        :param entity_type: Decides wether the object will become an item (default) or a property (with 'property')
-        :type entity_type: str
-        :param property_datatype: When payload_type is 'property' then this parameter set the datatype for the property
-        :type property_datatype: str
-        :param max_retries: If api request fails due to rate limiting, maxlag, or readonly mode, retry up to
-        `max_retries` times
-=======
-    def count_references(self, prop_id):
-        counts = dict()
-        for claim in self.get_json_representation()['claims'][prop_id]:
-            counts[claim['id']] = len(claim['references'])
-        return counts
-
-    def get_reference_properties(self, prop_id):
-        references = []
-        statements = [x for x in self.get_json_representation()['claims'][prop_id] if 'references' in x]
-        for statement in statements:
-            for reference in statement['references']:
-                references.append(reference['snaks'].keys())
-        return references
-
-    def get_qualifier_properties(self, prop_id):
-        qualifiers = []
-        for statements in self.get_json_representation()['claims'][prop_id]:
-            qualifiers.append(statements['qualifiers'].keys())
-        return qualifiers
-
-    def write(self, login, bot_account=True, edit_summary='', entity_type='item', property_datatype='string', max_retries=1000, retry_after=60,
-              allow_anonymous=False):
-        """
-        Writes the item Json to the Wikibase instance and after successful write, updates the object with new ids and hashes generated by the Wikibase instance.
-        For new items, also returns the new QIDs.
-        :param login: The object containing the login credentials and cookies. An instance of wbi_login.Login.
-        :param bot_account: Tell the Wikidata API whether the script should be run as part of a bot account or not.
-        :type bot_account: bool
-        :param edit_summary: A short (max 250 characters) summary of the purpose of the edit. This will be displayed as the revision summary of the item.
-        :type edit_summary: str
-        :param entity_type: Decides wether the object will become a 'form', 'item' (default), 'lexeme', 'property' or 'sense'
-        :type entity_type: str
-        :param property_datatype: When payload_type is 'property' then this parameter set the datatype for the property
-        :type property_datatype: str
-        :param max_retries: If api request fails due to rate limiting, maxlag, or readonly mode, retry up to `max_retries` times
->>>>>>> 6578423c
-        :type max_retries: int
-        :param retry_after: Number of seconds to wait before retrying request (see max_retries)
-        :type retry_after: int
-        :param allow_anonymous: Allow anonymous edit to the MediaWiki API. Disabled by default.
-        :type allow_anonymous: bool
-        :return: the entity ID on successful write
-        """
-
-        if self.search_only:
-            raise SearchOnlyError
-
-        if not self.require_write:
-            return self.item_id
-
-        if entity_type == 'property':
-            self.json_representation['datatype'] = property_datatype
-            if 'sitelinks' in self.json_representation:
-                del self.json_representation['sitelinks']
-
-        payload = {
-            'action': 'wbeditentity',
-            'data': json.JSONEncoder().encode(self.json_representation),
-            'format': 'json',
-            'token': login.get_edit_token(),
-            'summary': edit_summary,
-            'maxlag': config['MAXLAG']
-        }
-
-        if bot_account:
-            payload.update({'bot': ''})
-
-        if self.create_new_item:
-            payload.update({u'new': entity_type})
-        else:
-            payload.update({u'id': self.item_id})
-
-        if self.debug:
-            print(payload)
-
-        try:
-            json_data = FunctionsEngine.mediawiki_api_call_helper(data=payload, login=login, max_retries=max_retries, retry_after=retry_after,
-                                                                  allow_anonymous=allow_anonymous)
-
-            if 'error' in json_data and 'messages' in json_data['error']:
-                error_msg_names = set(x.get('name') for x in json_data["error"]['messages'])
-                if 'wikibase-validator-label-with-description-conflict' in error_msg_names:
-                    raise NonUniqueLabelDescriptionPairError(json_data)
-                else:
-                    raise MWApiError(json_data)
-            elif 'error' in json_data.keys():
-                raise MWApiError(json_data)
-        except Exception:
-            print('Error while writing to the Wikibase instance')
-            raise
-
-        # after successful write, update this object with latest json, QID and parsed data types.
-        self.create_new_item = False
-        self.item_id = json_data['entity']['id']
-        self.parse_json(json_data=json_data['entity'])
-        self.data = []
-        if "success" in json_data and "entity" in json_data and "lastrevid" in json_data["entity"]:
-            self.lastrevid = json_data["entity"]["lastrevid"]
-        return self.item_id
-
-    def __check_integrity(self):
-        """
-<<<<<<< HEAD
-        A method which allows for retrieval of a list of Wikidata items or properties. The method generates a list of
-        tuples where the first value in the tuple is the QID or property ID, whereas the second is the new instance of
-        ItemEngine containing all the data of the item. This is most useful for mass retrieval of items.
-        :param user_agent: A custom user agent
-        :param items: A list of QIDs or property IDs
-        :type items: list
-        :param mediawiki_api_url: The MediaWiki url which should be used
-        :type mediawiki_api_url: str
-        :param login: An object of type Login, which holds the credentials/session cookies required for >50 item bulk
-        retrieval of items.
-        :type login: wbi_login.Login
-        :return: A list of tuples, first value in the tuple is the QID or property ID string, second value is the
-        instance of ItemEngine with the corresponding item data.
-=======
-        A method to check if when invoking __select_item() and the item does not exist yet, but another item
-        has a property of the current domain with a value like submitted in the data dict, this item does not get
-        selected but a ManualInterventionReqException() is raised. This check is dependent on the core identifiers
-        of a certain domain.
-        :return: boolean True if test passed
->>>>>>> 6578423c
-        """
-
-        # all core props
-        wbi_core_props = self.core_props
-        # core prop statements that exist on the item
-        cp_statements = [x for x in self.statements if x.get_prop_nr() in wbi_core_props]
-        item_core_props = set(x.get_prop_nr() for x in cp_statements)
-        # core prop statements we are loading
-        cp_data = [x for x in self.data if x.get_prop_nr() in wbi_core_props]
-
-        # compare the claim values of the currently loaded QIDs to the data provided in self.data
-        # this is the number of core_ids in self.data that are also on the item
-        count_existing_ids = len([x for x in self.data if x.get_prop_nr() in item_core_props])
-
-        core_prop_match_count = 0
-        for new_stat in self.data:
-            for stat in self.statements:
-                if (new_stat.get_prop_nr() == stat.get_prop_nr()) and (new_stat.get_value() == stat.get_value()) and (
-                        new_stat.get_prop_nr() in item_core_props):
-                    core_prop_match_count += 1
-
-        if core_prop_match_count < count_existing_ids * self.core_prop_match_thresh:
-            existing_core_pv = defaultdict(set)
-            for s in cp_statements:
-                existing_core_pv[s.get_prop_nr()].add(s.get_value())
-            new_core_pv = defaultdict(set)
-            for s in cp_data:
-                new_core_pv[s.get_prop_nr()].add(s.get_value())
-            nomatch_existing = {k: v - new_core_pv[k] for k, v in existing_core_pv.items()}
-            nomatch_existing = {k: v for k, v in nomatch_existing.items() if v}
-            nomatch_new = {k: v - existing_core_pv[k] for k, v in new_core_pv.items()}
-            nomatch_new = {k: v for k, v in nomatch_new.items() if v}
-            raise CorePropIntegrityException('Retrieved item ({}) does not match provided core IDs. '
-                                             'Matching count {}, non-matching count {}. '
-                                             .format(self.item_id, core_prop_match_count,
-                                                     count_existing_ids - core_prop_match_count) +
-                                             'existing unmatched core props: {}. '.format(nomatch_existing) +
-                                             'statement unmatched core props: {}.'.format(nomatch_new))
-        else:
-            return True
-
     def __select_item(self):
         """
         The most likely item QID should be returned, after querying the Wikibase instance for all values in core_id properties
@@ -1329,12 +1017,7 @@
         :type user_agent: str
         :param as_dataframe: Return result as pandas dataframe
         :param max_retries: The number time this function should retry in case of header reports.
-<<<<<<< HEAD
-        :param retry_after: the number of seconds should wait upon receiving either an error code or the Query Service
-        is not reachable.
-=======
         :param retry_after: the number of seconds should wait upon receiving either an error code or the Query Service is not reachable.
->>>>>>> 6578423c
         :param debug: Enable debug output.
         :type debug: boolean
         :return: The results of the query are returned in JSON format
@@ -1458,12 +1141,7 @@
         :param login: The object containing the login credentials and cookies. An instance of wbi_login.Login.
         :param mediawiki_api_url: The MediaWiki url which should be used
         :type mediawiki_api_url: str
-<<<<<<< HEAD
-        :param ignore_conflicts: A string with the values 'description', 'statement' or 'sitelink', separated
-        by a pipe ('|') if using more than one of those.
-=======
         :param ignore_conflicts: A string with the values 'description', 'statement' or 'sitelink', separated by a pipe ('|') if using more than one of those.
->>>>>>> 6578423c
         :type ignore_conflicts: str
         :param user_agent: Set a user agent string for the HTTP header to let the Query Service know who you are.
         :type user_agent: str
@@ -1516,17 +1194,9 @@
     def delete_statement(statement_id, revision, login, mediawiki_api_url=None, user_agent=None, allow_anonymous=False):
         """
         Delete an item
-<<<<<<< HEAD
-        :param statement_id: One GUID or several (pipe-separated) GUIDs identifying the claims to be removed.
-        All claims must belong to the same entity.
-        :type statement_id: string
-        :param revision: The numeric identifier for the revision to base the modification on.
-        This is used for detecting conflicts during save.
-=======
         :param statement_id: One GUID or several (pipe-separated) GUIDs identifying the claims to be removed. All claims must belong to the same entity.
         :type statement_id: string
         :param revision: The numeric identifier for the revision to base the modification on. This is used for detecting conflicts during save.
->>>>>>> 6578423c
         :type revision: str
         :param login: The object containing the login credentials and cookies. An instance of wbi_login.Login.
         :param mediawiki_api_url: The MediaWiki url which should be used
