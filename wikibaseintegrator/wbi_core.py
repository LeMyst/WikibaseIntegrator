--- conflicted
+++ resolved
@@ -1177,12 +1177,7 @@
         :type from_id: string with 'Q' prefix
         :param to_id: The QID into which another item should be merged
         :type to_id: string with 'Q' prefix
-<<<<<<< HEAD
-        :param login: The object containing the login credentials and cookies
-        :type login: instance of wbi_login.Login
-=======
         :param login_obj: The object containing the login credentials and cookies. An instance of wbi_login.Login.
->>>>>>> 4689bd3c
         :param mediawiki_api_url: The MediaWiki url which should be used
         :type mediawiki_api_url: str
         :param ignore_conflicts: A string with the values 'description', 'statement' or 'sitelink', separated
