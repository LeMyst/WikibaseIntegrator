import copy
import datetime
import json
import re
from collections import defaultdict
from time import sleep
from warnings import warn

import pandas
import requests

from wikibaseintegrator.wbi_backoff import wbi_backoff
from wikibaseintegrator.wbi_config import config
from wikibaseintegrator.wbi_fastrun import FastRunContainer


class ItemEngine(object):
    fast_run_store = []
    distinct_value_props = {}

    def __init__(self, item_id='', new_item=False, data=None, mediawiki_api_url=None, sparql_endpoint_url=None,
                 wikibase_url=None, fast_run=False, fast_run_base_filter=None,
                 fast_run_use_refs=False, ref_handler=None, global_ref_mode='KEEP_GOOD', good_refs=None,
                 keep_good_ref_statements=False, search_only=False, item_data=None, user_agent=None, core_props=None,
                 core_prop_match_thresh=0.66, property_constraint_pid=None, distinct_values_constraint_qid=None,
                 fast_run_case_insensitive=False, debug=False) -> None:
        """
        constructor
        :param item_id: Wikibase item id
        :type item_id: str
        :param new_item: This parameter lets the user indicate if a new item should be created
        :type new_item: bool
        :param data: a dictionary with property strings as keys and the data which should be written to a item as the
            property values
        :type data: list[BaseDataType] or BaseDataType
        :param mediawiki_api_url:
        :type mediawiki_api_url: str
        :param sparql_endpoint_url:
        :type sparql_endpoint_url: str
        :param wikibase_url:
        :type wikibase_url: str
        :param append_value: a list of properties where potential existing values should not be overwritten by the data
            passed in the :parameter data.
        :type append_value: list[str]
        :param fast_run: True if this item should be run in fastrun mode, otherwise False. User setting this to True
            should also specify the fast_run_base_filter for these item types
        :type fast_run: bool
        :param fast_run_base_filter: A property value dict determining the Wikibase property and the corresponding value
            which should be used as a filter for this item type. Several filter criteria can be specified. The values
            can be either Wikibase item QIDs, strings or empty strings if the value should be a variable in SPARQL.
            Example: {'P352': '', 'P703': 'Q15978631'} if the basic common type of things this bot runs on is
            human proteins (specified by Uniprot IDs (P352) and 'found in taxon' homo sapiens 'Q15978631').
        :type fast_run_base_filter: dict
        :param fast_run_use_refs: If `True`, fastrun mode will consider references in determining if a statement should
            be updated and written to Wikibase. Otherwise, only the value and qualifiers are used. Default: False
        :type fast_run_use_refs: bool
        :param ref_handler: This parameter defines a function that will manage the reference handling in a custom
            manner. This argument should be a function handle that accepts two arguments, the old/current statement
            (first argument) and new/proposed/to be written statement (second argument), both of type: a subclass of
            BaseDataType. The function should return an new item that is the item to be written. The item's values
            properties or qualifiers should not be modified; only references. This function is also used in fastrun mode.
            This will only be used if the ref_mode is set to "CUSTOM".
        :type ref_handler: function
        :param global_ref_mode: sets the reference handling mode for an item. Four modes are possible, 'STRICT_KEEP'
            keeps all references as they are, 'STRICT_KEEP_APPEND' keeps the references as they are and appends
            new ones. 'STRICT_OVERWRITE' overwrites all existing references for given. 'KEEP_GOOD' will use the refs
            defined in good_refs. 'CUSTOM' will use the function defined in ref_handler
        :type global_ref_mode: str
        :param good_refs: This parameter lets the user define blocks of good references. It is a list of dictionaries.
            One block is a dictionary with Wikidata properties as keys and potential values as the required value for
            a property. There can be arbitrarily many key: value pairs in one reference block.
            Example: [{'P248': 'Q905695', 'P352': None, 'P407': None, 'P1476': None, 'P813': None}]
            This example contains one good reference block, stated in: Uniprot, Uniprot ID, title of Uniprot entry,
            language of work and date when the information has been retrieved. A None type indicates that the value
            varies from reference to reference. In this case, only the value for the Wikidata item for the
            Uniprot database stays stable over all of these references. Key value pairs work here, as Wikidata
            references can hold only one value for one property. The number of good reference blocks is not limited.
            This parameter OVERRIDES any other reference mode set!!
        :type good_refs: list[dict]
        :param keep_good_ref_statements: Do not delete any statement which has a good reference, either defined in the
            good_refs list or by any other referencing mode.
        :type keep_good_ref_statements: bool
        :param search_only: If this flag is set to True, the data provided will only be used to search for the
            corresponding Wikibase item, but no actual data updates will performed. This is useful, if certain states or
            values on the target item need to be checked before certain data is written to it. In order to write new
            data to the item, the method update() will take data, modify the Wikibase item and a write() call will
            then perform the actual write to the Wikibase instance.
        :type search_only: bool
        :param item_data: A Python JSON object corresponding to the item in item_id. This can be used in
            conjunction with item_id in order to provide raw data.
        :type item_data:
        :param user_agent: The user agent string to use when making http requests
        :type user_agent: str
        :param core_props: Core properties are used to retrieve an item based on `data` if a `item_id` is
            not given. This is a set of PIDs to use. If None, all Wikibase properties with a distinct values
            constraint will be used. (see: get_core_props)
        :type core_props: set
        :param core_prop_match_thresh: The proportion of core props that must match during retrieval of an item
            when the item_id is not specified.
        :type core_prop_match_thresh: float
        :param property_constraint_pid:
        :param distinct_values_constraint_qid:
        :param fast_run_case_insensitive:
        :param debug: Enable debug output.
        :type debug: boolean
        """

        self.core_prop_match_thresh = core_prop_match_thresh
        self.item_id = item_id
        self.new_item = new_item
        self.mediawiki_api_url = config['MEDIAWIKI_API_URL'] if mediawiki_api_url is None else mediawiki_api_url
        self.sparql_endpoint_url = config['SPARQL_ENDPOINT_URL'] if sparql_endpoint_url is None else sparql_endpoint_url
        self.wikibase_url = config['WIKIBASE_URL'] if wikibase_url is None else wikibase_url
        self.property_constraint_pid = config[
            'PROPERTY_CONSTRAINT_PID'] if property_constraint_pid is None else property_constraint_pid
        self.distinct_values_constraint_qid = config[
            'DISTINCT_VALUES_CONSTRAINT_QID'] if distinct_values_constraint_qid is None else distinct_values_constraint_qid
        if data is None:
            self.data = []
        elif isinstance(data, BaseDataType):
            self.data = [data]
        elif not isinstance(data, list):
            raise TypeError("data must be a list or an instance of BaseDataType")
        else:
            self.data = data
        self.fast_run = fast_run
        self.fast_run_base_filter = fast_run_base_filter
        self.fast_run_use_refs = fast_run_use_refs
        self.fast_run_case_insensitive = fast_run_case_insensitive
        self.ref_handler = ref_handler
        self.global_ref_mode = global_ref_mode
        self.good_refs = good_refs
        self.keep_good_ref_statements = keep_good_ref_statements
        self.search_only = search_only
        self.item_data = item_data
        self.user_agent = config['USER_AGENT_DEFAULT'] if user_agent is None else user_agent

        self.create_new_item = False
        self.json_representation = {}
        self.statements = []
        self.original_statements = []
        self.entity_metadata = {}
        self.fast_run_container = None
        if self.search_only:
            self.require_write = False
        else:
            self.require_write = True
        self.sitelinks = dict()
        self.lastrevid = None  # stores last revisionid after a write occurs

        self.debug = debug

        if fast_run_case_insensitive and not search_only:
            raise ValueError("If using fast run case insensitive, search_only must be set")

        if self.ref_handler:
            assert callable(self.ref_handler)
        if self.global_ref_mode == 'CUSTOM' and self.ref_handler is None:
            raise ValueError("If using a custom ref mode, ref_handler must be set")

        if (core_props is None) and (self.sparql_endpoint_url not in ItemEngine.distinct_value_props):
            ItemEngine.distinct_value_props[self.sparql_endpoint_url] = FunctionsEngine.get_distinct_value_props(
                self.sparql_endpoint_url, self.wikibase_url, self.property_constraint_pid,
                self.distinct_values_constraint_qid)
        self.core_props = core_props if core_props is not None else ItemEngine.distinct_value_props[
            self.sparql_endpoint_url]

        if self.fast_run:
            self.init_fastrun()
            if self.debug:
                if self.require_write:
                    if search_only:
                        print('Successful fastrun, search_only mode, we can\'t determine if data is up to date.')
                    else:
                        print('Successful fastrun, because no full data match you need to update the item.')
                else:
                    print('Successful fastrun, no write to Wikibase instance required.')

        if self.item_id != '' and self.create_new_item:
            raise IDMissingError('Cannot create a new item, when an identifier is given.')
        elif self.new_item and len(self.data) > 0:
            self.create_new_item = True
            self.__construct_claim_json()
        elif self.require_write:
            self.init_data_load()

    def init_data_load(self):
        if self.item_id and self.item_data:
            if self.debug:
                print('Load item from item_data')
            self.json_representation = self.parse_json(self.item_data)
        elif self.item_id:
            if self.debug:
                print('Load item from MW API from item_id')
            self.json_representation = self.get_entity()
        else:
            if self.debug:
                print('Try to guess item QID from props')
            qids_by_props = ''
            try:
                qids_by_props = self.__select_item()
            except SearchError as e:
                print('ERROR init_data_load: ', str(e))

            if qids_by_props:
                self.item_id = qids_by_props
                self.json_representation = self.get_entity()
                self.__check_integrity()

        if not self.search_only:
            self.__construct_claim_json()
        else:
            self.data = []

    def init_fastrun(self):
        # We search if we already have a FastRunContainer with the same parameters to re-use it
        for c in ItemEngine.fast_run_store:
            if (c.base_filter == self.fast_run_base_filter) \
                    and (c.use_refs == self.fast_run_use_refs) \
                    and (c.sparql_endpoint_url == self.sparql_endpoint_url):
                self.fast_run_container = c
                self.fast_run_container.ref_handler = self.ref_handler
                self.fast_run_container.current_qid = ''
                self.fast_run_container.base_data_type = BaseDataType
                self.fast_run_container.engine = self.__class__
                self.fast_run_container.mediawiki_api_url = self.mediawiki_api_url
                self.fast_run_container.wikibase_url = self.wikibase_url
                self.fast_run_container.debug = self.debug
                if self.debug:
                    print('Found an already existing FastRunContainer')

        if not self.fast_run_container:
            self.fast_run_container = FastRunContainer(base_filter=self.fast_run_base_filter,
                                                       base_data_type=BaseDataType,
                                                       engine=self.__class__,
                                                       sparql_endpoint_url=self.sparql_endpoint_url,
                                                       mediawiki_api_url=self.mediawiki_api_url,
                                                       wikibase_url=self.wikibase_url,
                                                       use_refs=self.fast_run_use_refs,
                                                       ref_handler=self.ref_handler,
                                                       case_insensitive=self.fast_run_case_insensitive,
                                                       debug=self.debug)
            ItemEngine.fast_run_store.append(self.fast_run_container)

        if not self.search_only:
            self.require_write = self.fast_run_container.write_required(self.data, cqid=self.item_id)
            # set item id based on fast run data
            if not self.require_write and not self.item_id:
                self.item_id = self.fast_run_container.current_qid
        else:
            self.fast_run_container.load_item(self.data)
            # set item id based on fast run data
            if not self.item_id:
                self.item_id = self.fast_run_container.current_qid

    def parse_json(self, json_data):
        """
        Parses an entity json and generates the datatype objects, sets self.json_representation
        :param json_data: the json of an entity
        :type json_data: A Python Json representation of an item
        :return: returns the json representation containing 'labels', 'descriptions', 'claims', 'aliases', 'sitelinks'.
        """

        data = {x: json_data[x] for x in ('labels', 'descriptions', 'claims', 'aliases') if x in json_data}
        data['sitelinks'] = dict()
        self.entity_metadata = {x: json_data[x] for x in json_data if x not in
                                ('labels', 'descriptions', 'claims', 'aliases', 'sitelinks')}
        self.sitelinks = json_data.get('sitelinks', dict())

        self.statements = []
        for prop in data['claims']:
            for z in data['claims'][prop]:
                data_type = [x for x in BaseDataType.__subclasses__() if x.DTYPE == z['mainsnak']['datatype']][0]
                statement = data_type.from_json(z)
                self.statements.append(statement)

        self.json_representation = data
        self.original_statements = copy.deepcopy(self.statements)

        return data

<<<<<<< HEAD
    def get_property_list(self):
        """
        List of properties on the current item
        :return: a list of property ID strings (Pxxxx).
        """
        property_list = set()
        for x in self.statements:
            property_list.add(x.get_prop_nr())

        return list(property_list)

    def __select_item(self):
        """
        The most likely item QID should be returned, after querying the Wikibase instance for all values in core_id
        properties
        :return: Either a single QID is returned, or an empty string if no suitable item in the Wikibase instance
        """
        qid_list = set()
        conflict_source = {}
        # This is a `hack` for if initializing the mapping relation helper fails. We can't determine the
        # mapping relation type PID or the exact match QID. If we set mrt_pid to "Pxxx", then no qualifier will
        # ever match it (and exact_qid will never get checked), and so what happens is exactly what would
        # happen if the statement had no mapping relation qualifiers
        exact_qid = 'Q0'
        mrt_pid = 'PXXX'

        for statement in self.data:
            property_nr = statement.get_prop_nr()

            # only use this statement if mapping relation type is exact, or mrt is not specified
            mrt_qualifiers = [q for q in statement.get_qualifiers() if q.get_prop_nr() == mrt_pid]
            if (len(mrt_qualifiers) == 1) and (mrt_qualifiers[0].get_value() != int(exact_qid[1:])):
                continue

            # TODO: implement special treatment when searching for date/coordinate values
            data_point = statement.get_value()
            if isinstance(data_point, tuple):
                data_point = data_point[0]

            core_props = self.core_props
            if property_nr in core_props:
                tmp_qids = set()
                # if mrt_pid is "PXXX", this is fine, because the part of the SPARQL query using it is optional
                query = statement.sparql_query.format(wb_url=self.wikibase_url, mrt_pid=mrt_pid, pid=property_nr,
                                                      value=data_point.replace("'", r"\'"))
                results = FunctionsEngine.execute_sparql_query(query=query, endpoint=self.sparql_endpoint_url,
                                                               debug=self.debug)

                for i in results['results']['bindings']:
                    qid = i['item_id']['value'].split('/')[-1]
                    if ('mrt' not in i) or ('mrt' in i and i['mrt']['value'].split('/')[-1] == exact_qid):
                        tmp_qids.add(qid)

                qid_list.update(tmp_qids)

                # Protocol in what property the conflict arises
                if property_nr in conflict_source:
                    conflict_source[property_nr].append(tmp_qids)
                else:
                    conflict_source[property_nr] = [tmp_qids]

                if len(tmp_qids) > 1:
                    raise ManualInterventionReqException(
                        'More than one item has the same property value', property_nr, tmp_qids)

        if len(qid_list) == 0:
            self.create_new_item = True
            return ''

        if self.debug:
            print(qid_list)

        unique_qids = set(qid_list)
        if len(unique_qids) > 1:
            raise ManualInterventionReqException('More than one item has the same property value', conflict_source,
                                                 unique_qids)
        elif len(unique_qids) == 1:
            return list(unique_qids)[0]

    def __construct_claim_json(self):
        """
        Writes the properties from self.data to a new or existing json in self.json_representation
        :return: None
        """

        def handle_qualifiers(old_item, new_item):
            if not new_item.check_qualifier_equality:
                old_item.set_qualifiers(new_item.get_qualifiers())

        def is_good_ref(ref_block):
            prop_nrs = [x.get_prop_nr() for x in ref_block]
            values = [x.get_value() for x in ref_block]
            good_ref = True
            prop_value_map = dict(zip(prop_nrs, values))

            # if self.good_refs has content, use these to determine good references
            if self.good_refs and len(self.good_refs) > 0:
                found_good = True
                for rblock in self.good_refs:

                    if not all([k in prop_value_map for k, v in rblock.items()]):
                        found_good = False

                    if not all([v in prop_value_map[k] for k, v in rblock.items() if v]):
                        found_good = False

                    if found_good:
                        return True

                return False

            return good_ref

        def handle_references(old_item, new_item):
            """
            Local function to handle references
            :param old_item: An item containing the data as currently in the Wikibase instance
            :type old_item: A child of BaseDataType
            :param new_item: An item containing the new data which should be written to the Wikibase instance
            :type new_item: A child of BaseDataType
            """
            new_references = new_item.get_references()
            old_references = old_item.get_references()

            if sum(map(lambda z: len(z), old_references)) == 0 or self.global_ref_mode == 'STRICT_OVERWRITE':
                old_item.set_references(new_references)

            elif self.global_ref_mode == 'STRICT_KEEP' or new_item.statement_ref_mode == 'STRICT_KEEP':
                pass

            elif self.global_ref_mode == 'STRICT_KEEP_APPEND' or new_item.statement_ref_mode == 'STRICT_KEEP_APPEND':
                old_references.extend(new_references)
                old_item.set_references(old_references)

            elif self.global_ref_mode == 'CUSTOM' or new_item.statement_ref_mode == 'CUSTOM':
                self.ref_handler(old_item, new_item)

            elif self.global_ref_mode == 'KEEP_GOOD' or new_item.statement_ref_mode == 'KEEP_GOOD':
                keep_block = [False for x in old_references]
                for count, ref_block in enumerate(old_references):
                    stated_in_value = [x.get_value() for x in ref_block if x.get_prop_nr() == 'P248']
                    if is_good_ref(ref_block):
                        keep_block[count] = True

                    new_ref_si_values = [x.get_value() if x.get_prop_nr() == 'P248' else None
                                         for z in new_references for x in z]

                    for si in stated_in_value:
                        if si in new_ref_si_values:
                            keep_block[count] = False

                refs = [x for c, x in enumerate(old_references) if keep_block[c]]
                refs.extend(new_references)
                old_item.set_references(refs)

        # sort the incoming data according to the property number
        self.data.sort(key=lambda z: z.get_prop_nr().lower())

        # collect all statements which should be deleted
        statements_for_deletion = []
        for item in self.data:
            if item.get_value() == '' and isinstance(item, BaseDataType):
                statements_for_deletion.append(item.get_prop_nr())

        if self.create_new_item:
            self.statements = copy.copy(self.data)
        else:
            for stat in self.data:
                prop_nr = stat.get_prop_nr()

                prop_data = [x for x in self.statements if x.get_prop_nr() == prop_nr]
                prop_pos = [x.get_prop_nr() == prop_nr for x in self.statements]
                prop_pos.reverse()
                insert_pos = len(prop_pos) - (prop_pos.index(True) if any(prop_pos) else 0)

                # If value should be appended, check if values exists, if not, append
                if 'APPEND' in stat.if_exists:
                    equal_items = [stat == x for x in prop_data]
                    if True not in equal_items or stat.if_exists == 'FORCE_APPEND':
                        self.statements.insert(insert_pos + 1, stat)
                    else:
                        # if item exists, modify rank
                        current_item = prop_data[equal_items.index(True)]
                        current_item.set_rank(stat.get_rank())
                        handle_references(old_item=current_item, new_item=stat)
                        handle_qualifiers(old_item=current_item, new_item=stat)
                    continue

                # set all existing values of a property for removal
                for x in prop_data:
                    # for deletion of single statements, do not set all others to delete
                    if hasattr(stat, 'remove'):
                        break
                    elif x.get_id() and not hasattr(x, 'retain'):
                        # keep statements with good references if keep_good_ref_statements is True
                        if self.keep_good_ref_statements:
                            if any([is_good_ref(r) for r in x.get_references()]):
                                setattr(x, 'retain', '')
                        else:
                            setattr(x, 'remove', '')

                match = []
                for i in prop_data:
                    if stat == i and hasattr(stat, 'remove'):
                        match.append(True)
                        setattr(i, 'remove', '')
                    elif stat == i:
                        match.append(True)
                        setattr(i, 'retain', '')
                        if hasattr(i, 'remove'):
                            delattr(i, 'remove')
                        handle_references(old_item=i, new_item=stat)
                        handle_qualifiers(old_item=i, new_item=stat)

                        i.set_rank(rank=stat.get_rank())
                    # if there is no value, do not add an element, this is also used to delete whole properties.
                    elif i.get_value():
                        match.append(False)

                if True not in match and not hasattr(stat, 'remove'):
                    self.statements.insert(insert_pos + 1, stat)

        # For whole property deletions, add remove flag to all statements which should be deleted
        for item in copy.deepcopy(self.statements):
            if item.get_prop_nr() in statements_for_deletion and item.get_id() != '':
                setattr(item, 'remove', '')
            elif item.get_prop_nr() in statements_for_deletion:
                self.statements.remove(item)

        # regenerate claim json
        self.json_representation['claims'] = {}
        for stat in self.statements:
            prop_nr = stat.get_prop_nr()
            if prop_nr not in self.json_representation['claims']:
                self.json_representation['claims'][prop_nr] = []
            self.json_representation['claims'][prop_nr].append(stat.get_json_representation())

    def update(self, data):
=======
    def update(self, data, append_value=None):
>>>>>>> 93a28b43
        """
        This method takes data, and modifies the Wikidata item. This works together with the data already provided via
        the constructor or if the constructor is being instantiated with search_only=True. In the latter case, this
        allows for checking the item data before deciding which new data should be written to the Wikidata item.
        The actual write to Wikidata only happens on calling of the write() method. If data has been provided already
        via the constructor, data provided via the update() method will be appended to these data.
        :param data: A list of Wikidata statment items inheriting from BaseDataType
        :type data: list
        """

        if self.search_only:
            raise SearchOnlyError

        assert type(data) == list

        self.data.extend(data)
        self.statements = copy.deepcopy(self.original_statements)

        if self.debug:
            print(self.data)

        if self.fast_run:
            self.init_fastrun()

        if self.require_write and self.fast_run:
            self.init_data_load()
            self.__construct_claim_json()
            self.__check_integrity()
        elif not self.fast_run:
            self.__construct_claim_json()
            self.__check_integrity()

    def get_entity(self):
        """
        retrieve an item in json representation from the Wikibase instance
        :rtype: dict
        :return: python complex dictionary represenation of a json
        """

        params = {
            'action': 'wbgetentities',
            'sites': 'enwiki',
            'ids': self.item_id,
            'format': 'json'
        }
        headers = {
            'User-Agent': self.user_agent
        }
        json_data = FunctionsEngine.mediawiki_api_call("GET", self.mediawiki_api_url, params=params, headers=headers)
        return self.parse_json(json_data=json_data['entities'][self.item_id])

    def get_property_list(self):
        """
        List of properties on the current item
        :return: a list of property ID strings (Pxxxx).
        """

        property_list = set()
        for x in self.statements:
            property_list.add(x.get_prop_nr())

        return list(property_list)

    def get_json_representation(self):
        """
        A method to access the internal json representation of the item, mainly for testing
        :return: returns a Python json representation object of the item at the current state of the instance
        """

        return self.json_representation

    def get_label(self, lang=None):
        """
        Returns the label for a certain language
        :param lang:
        :type lang: str
        :return: returns the label in the specified language, an empty string if the label does not exist
        """

        lang = config['DEFAULT_LANGUAGE'] if lang is None else lang

        if self.fast_run:
            return list(self.fast_run_container.get_language_data(self.item_id, lang, 'label'))[0]
        try:
            return self.json_representation['labels'][lang]['value']
        except KeyError:
            return ''

    def set_label(self, label, lang=None, if_exists='REPLACE'):
        """
        Set the label for an item in a certain language
        :param label: The description of the item in a certain language
        :type label: str
        :param lang: The language a label should be set for.
        :type lang: str
        :param if_exists: If a label already exist, REPLACE it or KEEP it.
        :return: None
        """

        if self.search_only:
            raise SearchOnlyError

        lang = config['DEFAULT_LANGUAGE'] if lang is None else lang

        if if_exists != 'KEEP' and if_exists != 'REPLACE':
            raise ValueError('{} is not a valid value for if_exists (REPLACE or KEEP)'.format(if_exists))

        # Skip set_label if the item already have one and if_exists is at 'KEEP'
        if self.fast_run_container.get_language_data(self.item_id, lang, 'label') != [''] and if_exists == 'KEEP':
            return

        if self.fast_run and not self.require_write:
            self.require_write = self.fast_run_container.check_language_data(qid=self.item_id,
                                                                             lang_data=[label], lang=lang,
                                                                             lang_data_type='label')
            if self.require_write:
                self.init_data_load()
            else:
                return

        if 'labels' not in self.json_representation or not self.json_representation['labels'] or if_exists == 'REPLACE':
            self.json_representation['labels'] = {}

        self.json_representation['labels'][lang] = {
            'language': lang,
            'value': label
        }

    def get_aliases(self, lang=None):
        """
        Retrieve the aliases in a certain language
        :param lang: The language the description should be retrieved for
        :return: Returns a list of aliases, an empty list if none exist for the specified language
        """

        lang = config['DEFAULT_LANGUAGE'] if lang is None else lang

        if self.fast_run:
            return list(self.fast_run_container.get_language_data(self.item_id, lang, 'aliases'))

        alias_list = []
        if 'aliases' in self.json_representation and lang in self.json_representation['aliases']:
            for alias in self.json_representation['aliases'][lang]:
                alias_list.append(alias['value'])

        return alias_list

    def set_aliases(self, aliases, lang=None, if_exists='APPEND'):
        """
        set the aliases for an item
        :param aliases: a list of strings representing the aliases of an item
        :param lang: The language a description should be set for
        :param if_exists: If aliases already exist, APPEND or REPLACE
        :return: None
        """

        if self.search_only:
            raise SearchOnlyError

        lang = config['DEFAULT_LANGUAGE'] if lang is None else lang

        if not isinstance(aliases, list):
            raise TypeError('aliases must be a list')

        if if_exists != 'APPEND' and if_exists != 'REPLACE':
            raise ValueError('{} is not a valid value for if_exists (REPLACE or APPEND)'.format(if_exists))

        if self.fast_run and not self.require_write:
            self.require_write = self.fast_run_container.check_language_data(qid=self.item_id,
                                                                             lang_data=aliases, lang=lang,
                                                                             lang_data_type='aliases',
                                                                             if_exists=if_exists)
            if self.require_write:
                self.init_data_load()
            else:
                return

        if 'aliases' not in self.json_representation:
            self.json_representation['aliases'] = {}

        if if_exists == 'REPLACE' or lang not in self.json_representation['aliases']:
            self.json_representation['aliases'][lang] = []
            for alias in aliases:
                self.json_representation['aliases'][lang].append({
                    'language': lang,
                    'value': alias
                })
        else:
            for alias in aliases:
                found = False
                for current_aliases in self.json_representation['aliases'][lang]:
                    if alias.strip().casefold() != current_aliases['value'].strip().casefold():
                        continue
                    else:
                        found = True
                        break

                if not found:
                    self.json_representation['aliases'][lang].append({
                        'language': lang,
                        'value': alias
                    })

    def get_description(self, lang=None):
        """
        Retrieve the description in a certain language
        :param lang: The language the description should be retrieved for
        :return: Returns the description string
        """

        lang = config['DEFAULT_LANGUAGE'] if lang is None else lang

        if self.fast_run:
            return list(self.fast_run_container.get_language_data(self.item_id, lang, 'description'))[0]
        if 'descriptions' not in self.json_representation or lang not in self.json_representation['descriptions']:
            return ''
        else:
            return self.json_representation['descriptions'][lang]['value']

    def set_description(self, description, lang=None, if_exists='REPLACE'):
        """
        Set the description for an item in a certain language
        :param description: The description of the item in a certain language
        :type description: str
        :param lang: The language a description should be set for.
        :type lang: str
        :param if_exists: If a description already exist, REPLACE it or KEEP it.
        :return: None
        """

        if self.search_only:
            raise SearchOnlyError

        lang = config['DEFAULT_LANGUAGE'] if lang is None else lang

        if if_exists != 'KEEP' and if_exists != 'REPLACE':
            raise ValueError('{} is not a valid value for if_exists (REPLACE or KEEP)'.format(if_exists))

        # Skip set_description if the item already have one and if_exists is at 'KEEP'
        if self.fast_run_container.get_language_data(self.item_id, lang, 'description') != [''] and if_exists == 'KEEP':
            return

        if self.fast_run and not self.require_write:
            self.require_write = self.fast_run_container.check_language_data(qid=self.item_id, lang_data=[description],
                                                                             lang=lang, lang_data_type='description')
            if self.require_write:
                self.init_data_load()
            else:
                return

        if 'descriptions' not in self.json_representation or not self.json_representation['descriptions'] \
                or if_exists == 'REPLACE':
            self.json_representation['descriptions'] = {}

        self.json_representation['descriptions'][lang] = {
            'language': lang,
            'value': description
        }

    def get_sitelink(self, site):
        """
        A method to access the interwiki links in the json.model
        :param site: The Wikipedia site the interwiki/sitelink should be returned for
        :return: The interwiki/sitelink string for the specified Wikipedia will be returned.
        """

        if site in self.sitelinks:
            return self.sitelinks[site]
        else:
            return None

    def set_sitelink(self, site, title, badges=()):
        """
        Set sitelinks to corresponding Wikipedia pages
        :param site: The Wikipedia page a sitelink is directed to (e.g. 'enwiki')
        :param title: The title of the Wikipedia page the sitelink is directed to
        :param badges: An iterable containing Wikipedia badge strings.
        :return:
        """

        if self.search_only:
            raise SearchOnlyError

        sitelink = {
            'site': site,
            'title': title,
            'badges': badges
        }
        self.json_representation['sitelinks'][site] = sitelink
        self.sitelinks[site] = sitelink

    def count_references(self, prop_id):
        counts = dict()
        for claim in self.get_json_representation()['claims'][prop_id]:
            counts[claim['id']] = len(claim['references'])
        return counts

    def get_reference_properties(self, prop_id):
        references = []
        for statements in self.get_json_representation()['claims'][prop_id]:
            for reference in statements['references']:
                references.append(reference['snaks'].keys())
        return references

    def get_qualifier_properties(self, prop_id):
        qualifiers = []
        for statements in self.get_json_representation()['claims'][prop_id]:
            for reference in statements['qualifiers']:
                qualifiers.append(reference['snaks'].keys())
        return qualifiers

    def write(self, login, bot_account=True, edit_summary='', entity_type='item', property_datatype='string',
              max_retries=1000, retry_after=60):
        """
        Writes the item Json to the Wikibase instance and after successful write, updates the object with new ids and
        hashes generated by the Wikibase instance. For new items, also returns the new QIDs.
        :param login: a instance of the class PBB_login which provides edit-cookies and edit-tokens
        :param bot_account: Tell the Wikidata API whether the script should be run as part of a bot account or not.
        :type bot_account: bool
        :param edit_summary: A short (max 250 characters) summary of the purpose of the edit. This will be displayed as
            the revision summary of the Wikidata item.
        :type edit_summary: str
        :param entity_type: Decides wether the object will become an item (default) or a property (with 'property')
        :type entity_type: str
        :param property_datatype: When payload_type is 'property' then this parameter set the datatype for the property
        :type property_datatype: str
        :param max_retries: If api request fails due to rate limiting, maxlag, or readonly mode, retry up to
        `max_retries` times
        :type max_retries: int
        :param retry_after: Number of seconds to wait before retrying request (see max_retries)
        :type retry_after: int
        :return: the entity ID on successful write
        """

        if self.search_only:
            raise SearchOnlyError

        if not self.require_write:
            return self.item_id

        if entity_type == 'property':
            self.json_representation['datatype'] = property_datatype
            if 'sitelinks' in self.json_representation:
                del self.json_representation['sitelinks']

        payload = {
            'action': 'wbeditentity',
            'data': json.JSONEncoder().encode(self.json_representation),
            'format': 'json',
            'token': login.get_edit_token(),
            'summary': edit_summary,
            'maxlag': config['MAXLAG']
        }
        headers = {
            'content-type': 'application/x-www-form-urlencoded',
            'charset': 'utf-8'
        }

        if bot_account:
            payload.update({'bot': ''})

        if self.create_new_item:
            payload.update({u'new': entity_type})
        else:
            payload.update({u'id': self.item_id})

        if self.debug:
            print(payload)

        try:
            json_data = FunctionsEngine.mediawiki_api_call('POST', self.mediawiki_api_url, session=login.get_session(),
                                                           headers=headers, data=payload, max_retries=max_retries,
                                                           retry_after=retry_after)

            if 'error' in json_data and 'messages' in json_data['error']:
                error_msg_names = set(x.get('name') for x in json_data["error"]['messages'])
                if 'wikibase-validator-label-with-description-conflict' in error_msg_names:
                    raise NonUniqueLabelDescriptionPairError(json_data)
                else:
                    raise MWApiError(json_data)
            elif 'error' in json_data.keys():
                raise MWApiError(json_data)
        except Exception:
            print('Error while writing to the Wikibase instance')
            raise

        # after successful write, update this object with latest json, QID and parsed data types.
        self.create_new_item = False
        self.item_id = json_data['entity']['id']
        self.parse_json(json_data=json_data['entity'])
        self.data = []
        if "success" in json_data and "entity" in json_data and "lastrevid" in json_data["entity"]:
            self.lastrevid = json_data["entity"]["lastrevid"]
        return self.item_id

    def __check_integrity(self):
        """
        A method to check if when invoking __select_item() and the item does not exist yet, but another item
        has a property of the current domain with a value like submitted in the data dict, this item does not get
        selected but a ManualInterventionReqException() is raised. This check is dependent on the core identifiers
        of a certain domain.
        :return: boolean True if test passed
        """

        # all core props
        wbi_core_props = self.core_props
        # core prop statements that exist on the item
        cp_statements = [x for x in self.statements if x.get_prop_nr() in wbi_core_props]
        item_core_props = set(x.get_prop_nr() for x in cp_statements)
        # core prop statements we are loading
        cp_data = [x for x in self.data if x.get_prop_nr() in wbi_core_props]

        # compare the claim values of the currently loaded QIDs to the data provided in self.data
        # this is the number of core_ids in self.data that are also on the item
        count_existing_ids = len([x for x in self.data if x.get_prop_nr() in item_core_props])

        core_prop_match_count = 0
        for new_stat in self.data:
            for stat in self.statements:
                if (new_stat.get_prop_nr() == stat.get_prop_nr()) and (new_stat.get_value() == stat.get_value()) \
                        and (new_stat.get_prop_nr() in item_core_props):
                    core_prop_match_count += 1

        if core_prop_match_count < count_existing_ids * self.core_prop_match_thresh:
            existing_core_pv = defaultdict(set)
            for s in cp_statements:
                existing_core_pv[s.get_prop_nr()].add(s.get_value())
            new_core_pv = defaultdict(set)
            for s in cp_data:
                new_core_pv[s.get_prop_nr()].add(s.get_value())
            nomatch_existing = {k: v - new_core_pv[k] for k, v in existing_core_pv.items()}
            nomatch_existing = {k: v for k, v in nomatch_existing.items() if v}
            nomatch_new = {k: v - existing_core_pv[k] for k, v in new_core_pv.items()}
            nomatch_new = {k: v for k, v in nomatch_new.items() if v}
            raise CorePropIntegrityException('Retrieved item ({}) does not match provided core IDs. '
                                             'Matching count {}, non-matching count {}. '
                                             .format(self.item_id, core_prop_match_count,
                                                     count_existing_ids - core_prop_match_count) +
                                             'existing unmatched core props: {}. '.format(nomatch_existing) +
                                             'statement unmatched core props: {}.'.format(nomatch_new))
        else:
            return True

    def __select_item(self):
        """
        The most likely item QID should be returned, after querying the Wikibase instance for all values in core_id
        properties
        :return: Either a single QID is returned, or an empty string if no suitable item in the Wikibase instance
        """

        qid_list = set()
        conflict_source = {}
        # This is a `hack` for if initializing the mapping relation helper fails. We can't determine the
        # mapping relation type PID or the exact match QID. If we set mrt_pid to "Pxxx", then no qualifier will
        # ever match it (and exact_qid will never get checked), and so what happens is exactly what would
        # happen if the statement had no mapping relation qualifiers
        exact_qid = 'Q0'
        mrt_pid = 'PXXX'

        for statement in self.data:
            property_nr = statement.get_prop_nr()

            # only use this statement if mapping relation type is exact, or mrt is not specified
            mrt_qualifiers = [q for q in statement.get_qualifiers() if q.get_prop_nr() == mrt_pid]
            if (len(mrt_qualifiers) == 1) and (mrt_qualifiers[0].get_value() != int(exact_qid[1:])):
                continue

            core_props = self.core_props
            if property_nr in core_props:
                tmp_qids = set()
                # if mrt_pid is "PXXX", this is fine, because the part of the SPARQL query using it is optional
                query = statement.sparql_query.format(wb_url=self.wikibase_url, mrt_pid=mrt_pid, pid=property_nr,
                                                      value=statement.get_sparql_value().replace("'", r"\'"))
                results = FunctionsEngine.execute_sparql_query(query=query, endpoint=self.sparql_endpoint_url,
                                                               debug=self.debug)

                for i in results['results']['bindings']:
                    qid = i['item_id']['value'].split('/')[-1]
                    if ('mrt' not in i) or ('mrt' in i and i['mrt']['value'].split('/')[-1] == exact_qid):
                        tmp_qids.add(qid)

                qid_list.update(tmp_qids)

                # Protocol in what property the conflict arises
                if property_nr in conflict_source:
                    conflict_source[property_nr].append(tmp_qids)
                else:
                    conflict_source[property_nr] = [tmp_qids]

                if len(tmp_qids) > 1:
                    raise ManualInterventionReqException(
                        'More than one item has the same property value', property_nr, tmp_qids)

        if len(qid_list) == 0:
            self.create_new_item = True
            return ''

        if self.debug:
            print(qid_list)

        unique_qids = set(qid_list)
        if len(unique_qids) > 1:
            raise ManualInterventionReqException('More than one item has the same property value', conflict_source,
                                                 unique_qids)
        elif len(unique_qids) == 1:
            return list(unique_qids)[0]

    def __construct_claim_json(self):
        """
        Writes the properties from self.data to a new or existing json in self.json_representation
        :return: None
        """

        def handle_qualifiers(old_item, new_item):
            if not new_item.check_qualifier_equality:
                old_item.set_qualifiers(new_item.get_qualifiers())

        def is_good_ref(ref_block):
            prop_nrs = [x.get_prop_nr() for x in ref_block]
            values = [x.get_value() for x in ref_block]
            good_ref = True
            prop_value_map = dict(zip(prop_nrs, values))

            # if self.good_refs has content, use these to determine good references
            if self.good_refs and len(self.good_refs) > 0:
                found_good = True
                for rblock in self.good_refs:

                    if not all([k in prop_value_map for k, v in rblock.items()]):
                        found_good = False

                    if not all([v in prop_value_map[k] for k, v in rblock.items() if v]):
                        found_good = False

                    if found_good:
                        return True

                return False

            return good_ref

        def handle_references(old_item, new_item):
            """
            Local function to handle references
            :param old_item: An item containing the data as currently in the Wikibase instance
            :type old_item: A child of BaseDataType
            :param new_item: An item containing the new data which should be written to the Wikibase instance
            :type new_item: A child of BaseDataType
            """

            new_references = new_item.get_references()
            old_references = old_item.get_references()

            if sum(map(lambda z: len(z), old_references)) == 0 or self.global_ref_mode == 'STRICT_OVERWRITE':
                old_item.set_references(new_references)

            elif self.global_ref_mode == 'STRICT_KEEP' or new_item.statement_ref_mode == 'STRICT_KEEP':
                pass

            elif self.global_ref_mode == 'STRICT_KEEP_APPEND' or new_item.statement_ref_mode == 'STRICT_KEEP_APPEND':
                old_references.extend(new_references)
                old_item.set_references(old_references)

            elif self.global_ref_mode == 'CUSTOM' or new_item.statement_ref_mode == 'CUSTOM':
                self.ref_handler(old_item, new_item)

            elif self.global_ref_mode == 'KEEP_GOOD' or new_item.statement_ref_mode == 'KEEP_GOOD':
                keep_block = [False for x in old_references]
                for count, ref_block in enumerate(old_references):
                    stated_in_value = [x.get_value() for x in ref_block if x.get_prop_nr() == 'P248']
                    if is_good_ref(ref_block):
                        keep_block[count] = True

                    new_ref_si_values = [x.get_value() if x.get_prop_nr() == 'P248' else None
                                         for z in new_references for x in z]

                    for si in stated_in_value:
                        if si in new_ref_si_values:
                            keep_block[count] = False

                refs = [x for c, x in enumerate(old_references) if keep_block[c]]
                refs.extend(new_references)
                old_item.set_references(refs)

        # sort the incoming data according to the property number
        self.data.sort(key=lambda z: z.get_prop_nr().lower())

        # collect all statements which should be deleted
        statements_for_deletion = []
        for item in self.data:
            if item.get_value() == '' and isinstance(item, BaseDataType):
                statements_for_deletion.append(item.get_prop_nr())

        if self.create_new_item:
            self.statements = copy.copy(self.data)
        else:
            for stat in self.data:
                prop_nr = stat.get_prop_nr()

                prop_data = [x for x in self.statements if x.get_prop_nr() == prop_nr]
                prop_pos = [x.get_prop_nr() == prop_nr for x in self.statements]
                prop_pos.reverse()
                insert_pos = len(prop_pos) - (prop_pos.index(True) if any(prop_pos) else 0)

                # If value should be appended, check if values exists, if not, append
                if prop_nr in self.append_value:
                    equal_items = [stat == x for x in prop_data]
                    if True not in equal_items:
                        self.statements.insert(insert_pos + 1, stat)
                    else:
                        # if item exists, modify rank
                        current_item = prop_data[equal_items.index(True)]
                        current_item.set_rank(stat.get_rank())
                        handle_references(old_item=current_item, new_item=stat)
                        handle_qualifiers(old_item=current_item, new_item=stat)
                    continue

                # set all existing values of a property for removal
                for x in prop_data:
                    # for deletion of single statements, do not set all others to delete
                    if hasattr(stat, 'remove'):
                        break
                    elif x.get_id() and not hasattr(x, 'retain'):
                        # keep statements with good references if keep_good_ref_statements is True
                        if self.keep_good_ref_statements:
                            if any([is_good_ref(r) for r in x.get_references()]):
                                setattr(x, 'retain', '')
                        else:
                            setattr(x, 'remove', '')

                match = []
                for i in prop_data:
                    if stat == i and hasattr(stat, 'remove'):
                        match.append(True)
                        setattr(i, 'remove', '')
                    elif stat == i:
                        match.append(True)
                        setattr(i, 'retain', '')
                        if hasattr(i, 'remove'):
                            delattr(i, 'remove')
                        handle_references(old_item=i, new_item=stat)
                        handle_qualifiers(old_item=i, new_item=stat)

                        i.set_rank(rank=stat.get_rank())
                    # if there is no value, do not add an element, this is also used to delete whole properties.
                    elif i.get_value():
                        match.append(False)

                if True not in match and not hasattr(stat, 'remove'):
                    self.statements.insert(insert_pos + 1, stat)

        # For whole property deletions, add remove flag to all statements which should be deleted
        for item in copy.deepcopy(self.statements):
            if item.get_prop_nr() in statements_for_deletion and item.get_id() != '':
                setattr(item, 'remove', '')
            elif item.get_prop_nr() in statements_for_deletion:
                self.statements.remove(item)

        # regenerate claim json
        self.json_representation['claims'] = {}
        for stat in self.statements:
            prop_nr = stat.get_prop_nr()
            if prop_nr not in self.json_representation['claims']:
                self.json_representation['claims'][prop_nr] = []
            self.json_representation['claims'][prop_nr].append(stat.get_json_representation())

    def __repr__(self):
        """A mixin implementing a simple __repr__."""
        return "<{klass} @{id:x} {attrs}>".format(
            klass=self.__class__.__name__,
            id=id(self) & 0xFFFFFF,
            attrs="\r\n\t ".join("{}={!r}".format(k, v) for k, v in self.__dict__.items()),
        )


class FunctionsEngine(object):

    @staticmethod
    def mediawiki_api_call(method, mediawiki_api_url=None, session=None, max_retries=1000, retry_after=60, **kwargs):
        """
        :param method: 'GET' or 'POST'
        :param mediawiki_api_url:
        :param session: If a session is passed, it will be used. Otherwise a new requests session is created
        :param max_retries: If api request fails due to rate limiting, maxlag, or readonly mode, retry up to
        `max_retries` times
        :type max_retries: int
        :param retry_after: Number of seconds to wait before retrying request (see max_retries)
        :type retry_after: int
        :param kwargs: Passed to requests.request
        :return:
        """

        mediawiki_api_url = config['MEDIAWIKI_API_URL'] if mediawiki_api_url is None else mediawiki_api_url

        response = None
        session = session if session else requests.session()
        for n in range(max_retries):
            try:
                response = session.request(method, mediawiki_api_url, **kwargs)
            except requests.exceptions.ConnectionError as e:
                print("Connection error: {}. Sleeping for {} seconds.".format(e, retry_after))
                sleep(retry_after)
                continue
            if response.status_code == 503:
                print("service unavailable. sleeping for {} seconds".format(retry_after))
                sleep(retry_after)
                continue

            response.raise_for_status()
            json_data = response.json()
            """
            Mediawiki api response has code = 200 even if there are errors.
            rate limit doesn't return HTTP 429 either. may in the future
            https://phabricator.wikimedia.org/T172293
            """
            if 'error' in json_data:
                # rate limiting
                error_msg_names = set()
                if 'messages' in json_data['error']:
                    error_msg_names = set(x.get('name') for x in json_data["error"]['messages'])
                if 'actionthrottledtext' in error_msg_names:
                    sleep_sec = int(response.headers.get('retry-after', retry_after))
                    print("{}: rate limited. sleeping for {} seconds".format(datetime.datetime.utcnow(), sleep_sec))
                    sleep(sleep_sec)
                    continue

                # maxlag
                if 'code' in json_data['error'] and json_data['error']['code'] == 'maxlag':
                    sleep_sec = json_data['error'].get('lag', retry_after)
                    print("{}: maxlag. sleeping for {} seconds".format(datetime.datetime.utcnow(), sleep_sec))
                    sleep(sleep_sec)
                    continue

                # readonly
                if 'code' in json_data['error'] and json_data['error']['code'] == 'readonly':
                    print('The Wikibase instance is currently in readonly mode, waiting for {} seconds'.format(
                        retry_after))
                    sleep(retry_after)
                    continue

            # there is no error or waiting. break out of this loop and parse response
            break
        else:
            # the first time I've ever used for - else!!
            # else executes if the for loop completes normally. i.e. does not encouter a `break`
            # in this case, that means it tried this api call 10 times
            raise MWApiError(response.json() if response else dict())

        return json_data

    @staticmethod
    def get_linked_by(qid, mediawiki_api_url=None):
        """
            :param qid: Wikidata identifier to which other wikidata items link
            :param mediawiki_api_url: default to wikidata's api, but can be changed to any Wikibase
            :return:
        """

        mediawiki_api_url = config['MEDIAWIKI_API_URL'] if mediawiki_api_url is None else mediawiki_api_url

        linkedby = []
        whatlinkshere = json.loads(requests.get(
            mediawiki_api_url + "?action=query&list=backlinks&format=json&bllimit=500&bltitle=" + qid).text)
        for link in whatlinkshere["query"]["backlinks"]:
            if link["title"].startswith("Q"):
                linkedby.append(link["title"])
        while 'continue' in whatlinkshere.keys():
            whatlinkshere = json.loads(requests.get(
                mediawiki_api_url + "?action=query&list=backlinks&blcontinue=" +
                whatlinkshere['continue']['blcontinue'] + "&format=json&bllimit=500&bltitle=" + qid).text)
            for link in whatlinkshere["query"]["backlinks"]:
                if link["title"].startswith("Q"):
                    linkedby.append(link["title"])
        return linkedby

    @staticmethod
    @wbi_backoff()
    def execute_sparql_query(query, prefix=None, endpoint=None, user_agent=None, as_dataframe=False, max_retries=1000,
                             retry_after=60, debug=False):
        """
        Static method which can be used to execute any SPARQL query
        :param prefix: The URI prefixes required for an endpoint, default is the Wikidata specific prefixes
        :param query: The actual SPARQL query string
        :param endpoint: The URL string for the SPARQL endpoint. Default is the URL for the Wikidata SPARQL endpoint
        :param user_agent: Set a user agent string for the HTTP header to let the Query Service know who you are.
        :type user_agent: str
        :param as_dataframe: Return result as pandas dataframe
        :param max_retries: The number time this function should retry in case of header reports.
        :param retry_after: the number of seconds should wait upon receiving either an error code or the Query Service
         is not reachable.
        :param debug: Enable debug output.
        :type debug: boolean
        :return: The results of the query are returned in JSON format
        """

        sparql_endpoint_url = config['SPARQL_ENDPOINT_URL'] if endpoint is None else endpoint
        user_agent = config['USER_AGENT_DEFAULT'] if user_agent is None else user_agent

        if prefix:
            query = prefix + '\n' + query

        params = {
            'query': '#Tool: wbi_core execute_sparql_query\n' + query,
            'format': 'json'
        }

        headers = {
            'Accept': 'application/sparql-results+json',
            'User-Agent': user_agent
        }

        if debug:
            print(params['query'])

        for n in range(max_retries):
            try:
                response = requests.post(sparql_endpoint_url, params=params, headers=headers)
            except requests.exceptions.ConnectionError as e:
                print("Connection error: {}. Sleeping for {} seconds.".format(e, retry_after))
                sleep(retry_after)
                continue
            if response.status_code == 503:
                print("Service unavailable (503). Sleeping for {} seconds".format(retry_after))
                sleep(retry_after)
                continue
            if response.status_code == 429:
                if "retry-after" in response.headers.keys():
                    retry_after = response.headers["retry-after"]
                print("Service unavailable (429). Sleeping for {} seconds".format(retry_after))
                sleep(retry_after)
                continue
            response.raise_for_status()
            results = response.json()

            if as_dataframe:
                return FunctionsEngine._sparql_query_result_to_df(results)
            else:
                return results

    @staticmethod
    def _sparql_query_result_to_df(results):

        def parse_value(item):
            if item.get("datatype") == "http://www.w3.org/2001/XMLSchema#decimal":
                return float(item['value'])
            if item.get("datatype") == "http://www.w3.org/2001/XMLSchema#integer":
                return int(item['value'])
            if item.get("datatype") == "http://www.w3.org/2001/XMLSchema#dateTime":
                return datetime.datetime.strptime(item['value'], '%Y-%m-%dT%H:%M:%SZ')
            return item['value']

        results = results['results']['bindings']
        results = [{k: parse_value(v) for k, v in item.items()} for item in results]
        df = pandas.DataFrame(results)
        return df

    @staticmethod
    def merge_items(from_id, to_id, login_obj, mediawiki_api_url=None, ignore_conflicts='', user_agent=None):
        """
        A static method to merge two items
        :param from_id: The QID which should be merged into another item
        :type from_id: string with 'Q' prefix
        :param to_id: The QID into which another item should be merged
        :type to_id: string with 'Q' prefix
        :param login_obj: The object containing the login credentials and cookies
        :type login_obj: instance of wbi_login.Login
        :param mediawiki_api_url: The MediaWiki url which should be used
        :type mediawiki_api_url: str
        :param ignore_conflicts: A string with the values 'description', 'statement' or 'sitelink', separated
                by a pipe ('|') if using more than one of those.
        :type ignore_conflicts: str
        :param user_agent: Set a user agent string for the HTTP header to let the Query Service know who you are.
        :type user_agent: str
        """

        url = config['MEDIAWIKI_API_URL'] if mediawiki_api_url is None else mediawiki_api_url
        user_agent = config['USER_AGENT_DEFAULT'] if user_agent is None else user_agent

        headers = {
            'content-type': 'application/x-www-form-urlencoded',
            'charset': 'utf-8',
            'User-Agent': user_agent
        }

        params = {
            'action': 'wbmergeitems',
            'fromid': from_id,
            'toid': to_id,
            'token': login_obj.get_edit_token(),
            'format': 'json',
            'bot': '',
            'ignoreconflicts': ignore_conflicts
        }

        try:
            # TODO: should we retry this?
            merge_reply = requests.post(url=url, data=params, headers=headers, cookies=login_obj.get_edit_cookie())
            merge_reply.raise_for_status()

            if 'error' in merge_reply.json():
                raise MergeError(merge_reply.json())

        except requests.HTTPError as e:
            print(e)
            # TODO: should we return this?
            return {'error': 'HTTPError'}

        return merge_reply.json()

    @staticmethod
    def delete_item(item, reason, login, mediawiki_api_url=None, user_agent=None):
        """
        Delete an item
        :param item: a QID which should be deleted
        :type item: string
        :param reason: short text about the reason for the deletion request
        :type reason: str
        :param login: A wbi_login.Login object which contains username and password the edit should be performed with.
        :type login: wbi_login.Login
        :param mediawiki_api_url: The MediaWiki url which should be used
        :type mediawiki_api_url: str
        :param user_agent: Set a user agent string for the HTTP header to let the Query Service know who you are.
        :type user_agent: str
        """

        mediawiki_api_url = config['MEDIAWIKI_API_URL'] if mediawiki_api_url is None else mediawiki_api_url
        user_agent = config['USER_AGENT_DEFAULT'] if user_agent is None else user_agent

        params = {
            'action': 'delete',
            'title': 'Item:' + item,
            'reason': reason,
            'token': login.get_edit_token(),
            'format': 'json'
        }
        headers = {
            'User-Agent': user_agent
        }
        r = requests.post(url=mediawiki_api_url, data=params, cookies=login.get_edit_cookie(), headers=headers)
        print(r.json())

    @staticmethod
    def delete_statement(statement_id, revision, login, mediawiki_api_url=None, user_agent=None):
        """
        Delete an item
        :param statement_id: One GUID or several (pipe-separated) GUIDs identifying the claims to be removed.
            All claims must belong to the same entity.
        :type statement_id: string
        :param revision: The numeric identifier for the revision to base the modification on. This is used for detecting
            conflicts during save.
        :type revision: str
        :param login: A wbi_login.Login object which contains username and password the edit should be performed with.
        :type login: wbi_login.Login
        :param mediawiki_api_url: The MediaWiki url which should be used
        :type mediawiki_api_url: str
        :param user_agent: Set a user agent string for the HTTP header to let the Query Service know who you are.
        :type user_agent: str
        """

        mediawiki_api_url = config['MEDIAWIKI_API_URL'] if mediawiki_api_url is None else mediawiki_api_url
        user_agent = config['USER_AGENT_DEFAULT'] if user_agent is None else user_agent

        params = {
            'action': 'wbremoveclaims',
            'claim': statement_id,
            'token': login.get_edit_token(),
            'baserevid': revision,
            'bot': True,
            'format': 'json'
        }
        headers = {
            'User-Agent': user_agent
        }
        r = requests.post(url=mediawiki_api_url, data=params, cookies=login.get_edit_cookie(), headers=headers)
        print(r.json())

    @staticmethod
    def get_search_results(search_string='', search_type='item', mediawiki_api_url=None, user_agent=None,
                           max_results=500, language=None, dict_result=False):
        """
        Performs a search for entities in the Wikibase instance using labels and aliases.
        :param search_string: a string which should be searched for in the Wikibase instance (labels and aliases)
        :type search_string: str
        :param search_type: Search for this type of entity. One of the following values: form, item, lexeme, property, sense
        :type search_type: str
        :param mediawiki_api_url: Specify the mediawiki_api_url.
        :type mediawiki_api_url: str
        :param user_agent: The user agent string transmitted in the http header
        :type user_agent: str
        :param max_results: The maximum number of search results returned. Default 500
        :type max_results: int
        :param language: The language in which to perform the search.
        :type language: str
        :param dict_result:
        :type dict_result: boolean
        :return: list
        """

        mediawiki_api_url = config['MEDIAWIKI_API_URL'] if mediawiki_api_url is None else mediawiki_api_url
        user_agent = config['USER_AGENT_DEFAULT'] if user_agent is None else user_agent
        language = config['DEFAULT_LANGUAGE'] if language is None else language

        params = {
            'action': 'wbsearchentities',
            'language': language,
            'search': search_string,
            'type': search_type,
            'format': 'json',
            'limit': 50
        }

        headers = {
            'User-Agent': user_agent
        }

        cont_count = 0
        results = []

        while True:
            params.update({'continue': cont_count})

            reply = requests.get(mediawiki_api_url, params=params, headers=headers)
            reply.raise_for_status()
            search_results = reply.json()

            if search_results['success'] != 1:
                raise SearchError('Wikibase API wbsearchentities failed')
            else:
                for i in search_results['search']:
                    if dict_result:
                        description = i['description'] if 'description' in i else None
                        aliases = i['aliases'] if 'aliases' in i else None
                        results.append({'id': i['id'], 'label': i['label'], 'match': i['match'],
                                        'description': description, 'aliases': aliases})
                    else:
                        results.append(i['id'])

            if 'search-continue' not in search_results:
                break
            else:
                cont_count = search_results['search-continue']

            if cont_count >= max_results:
                break

        return results

    @staticmethod
    def generate_item_instances(items, mediawiki_api_url=None, login=None, user_agent=None):
        """
        A method which allows for retrieval of a list of Wikidata items or properties. The method generates a list of
        tuples where the first value in the tuple is the QID or property ID, whereas the second is the new instance of
        ItemEngine containing all the data of the item. This is most useful for mass retrieval of items.
        :param user_agent: A custom user agent
        :param items: A list of QIDs or property IDs
        :type items: list
        :param mediawiki_api_url: The MediaWiki url which should be used
        :type mediawiki_api_url: str
        :param login: An object of type Login, which holds the credentials/session cookies required for >50 item bulk
            retrieval of items.
        :type login: wbi_login.Login
        :return: A list of tuples, first value in the tuple is the QID or property ID string, second value is the
            instance of ItemEngine with the corresponding item data.
        """

        mediawiki_api_url = config['MEDIAWIKI_API_URL'] if mediawiki_api_url is None else mediawiki_api_url
        user_agent = config['USER_AGENT_DEFAULT'] if user_agent is None else user_agent

        assert type(items) == list

        url = mediawiki_api_url
        params = {
            'action': 'wbgetentities',
            'ids': '|'.join(items),
            'format': 'json'
        }
        headers = {
            'User-Agent': user_agent
        }

        if login:
            reply = login.get_session().get(url, params=params, headers=headers)
        else:
            reply = requests.get(url, params=params)

        item_instances = []
        for qid, v in reply.json()['entities'].items():
            ii = ItemEngine(item_id=qid, item_data=v)
            ii.mediawiki_api_url = mediawiki_api_url
            item_instances.append((qid, ii))

        return item_instances

    @staticmethod
    def get_distinct_value_props(sparql_endpoint_url=None, wikibase_url=None, property_constraint_pid=None,
                                 distinct_values_constraint_qid=None):
        """
        On wikidata, the default core IDs will be the properties with a distinct values constraint
        select ?p where {?p wdt:P2302 wd:Q21502410}
        See: https://www.wikidata.org/wiki/Help:Property_constraints_portal
        https://www.wikidata.org/wiki/Help:Property_constraints_portal/Unique_value
        """

        sparql_endpoint_url = config['SPARQL_ENDPOINT_URL'] if sparql_endpoint_url is None else sparql_endpoint_url
        wikibase_url = config['WIKIBASE_URL'] if wikibase_url is None else wikibase_url
        property_constraint_pid = config[
            'PROPERTY_CONSTRAINT_PID'] if property_constraint_pid is None else property_constraint_pid
        distinct_values_constraint_qid = config[
            'DISTINCT_VALUES_CONSTRAINT_QID'] if distinct_values_constraint_qid is None else distinct_values_constraint_qid

        pcpid = property_constraint_pid
        dvcqid = distinct_values_constraint_qid

        query = '''
        SELECT ?p WHERE {{
            ?p <{wb_url}/prop/direct/{prop_nr}> <{wb_url}/entity/{entity}>
        }}
        '''.format(wb_url=wikibase_url, prop_nr=pcpid, entity=dvcqid)
        df = FunctionsEngine.execute_sparql_query(query, endpoint=sparql_endpoint_url, as_dataframe=True)
        if df.empty:
            warn("Warning: No distinct value properties found\n" +
                 "Please set P2302 and Q21502410 in your Wikibase or set `core_props` manually.\n" +
                 "Continuing with no core_props")
            return set()
        else:
            df.p = df.p.str.rsplit("/", 1).str[-1]
            return set(df.p)


class JsonParser(object):
    references = []
    qualifiers = []
    final = False
    current_type = None

    def __init__(self, f):
        self.f = f

    def __call__(self, *args):
        self.json_representation = args[1]

        if self.final:
            self.final = False
            return self.f(cls=self.current_type, jsn=self.json_representation)

        if 'mainsnak' in self.json_representation:
            self.mainsnak = None
            self.references = []
            self.qualifiers = []
            json_representation = self.json_representation

            if 'references' in json_representation:
                self.references.extend([[] for x in json_representation['references']])
                for count, ref_block in enumerate(json_representation['references']):
                    ref_hash = ''
                    if 'hash' in ref_block:
                        ref_hash = ref_block['hash']
                    for prop in ref_block['snaks-order']:
                        jsn = ref_block['snaks'][prop]

                        for prop_ref in jsn:
                            ref_class = self.get_class_representation(prop_ref)
                            ref_class.is_reference = True
                            ref_class.snak_type = prop_ref['snaktype']
                            ref_class.set_hash(ref_hash)

                            self.references[count].append(copy.deepcopy(ref_class))

                            # print(self.references)
            if 'qualifiers' in json_representation:
                for prop in json_representation['qualifiers-order']:
                    for qual in json_representation['qualifiers'][prop]:
                        qual_hash = ''
                        if 'hash' in qual:
                            qual_hash = qual['hash']

                        qual_class = self.get_class_representation(qual)
                        qual_class.is_qualifier = True
                        qual_class.snak_type = qual['snaktype']
                        qual_class.set_hash(qual_hash)
                        self.qualifiers.append(qual_class)

                        # print(self.qualifiers)
            mainsnak = self.get_class_representation(json_representation['mainsnak'])
            mainsnak.set_references(self.references)
            mainsnak.set_qualifiers(self.qualifiers)
            if 'id' in json_representation:
                mainsnak.set_id(json_representation['id'])
            if 'rank' in json_representation:
                mainsnak.set_rank(json_representation['rank'])
            mainsnak.snak_type = json_representation['mainsnak']['snaktype']

            return mainsnak

        elif 'property' in self.json_representation:
            return self.get_class_representation(jsn=self.json_representation)

    def get_class_representation(self, jsn):
        data_type = [x for x in BaseDataType.__subclasses__() if x.DTYPE == jsn['datatype']][0]
        self.final = True
        self.current_type = data_type
        return data_type.from_json(jsn)


class BaseDataType(object):
    """
    The base class for all Wikibase data types, they inherit from it
    """
    DTYPE = 'base-data-type'
    sparql_query = '''
        SELECT * WHERE {{
          ?item_id <{wb_url}/prop/{pid}> ?s .
          ?s <{wb_url}/prop/statement/{pid}> '{value}' .
          OPTIONAL {{?s <{wb_url}/prop/qualifier/{mrt_pid}> ?mrt}}
        }}
    '''

    def __init__(self, value, snak_type, data_type, is_reference, is_qualifier, references, qualifiers, rank, prop_nr,
                 check_qualifier_equality, if_exists):
        """
        Constructor, will be called by all data types.
        :param value: Data value of the Wikibase data snak
        :type value: str or int or tuple
        :param snak_type: The snak type of the Wikibase data snak, three values possible, depending if the value is a
                            known (value), not existent (novalue) or unknown (somevalue). See Wikibase documentation.
        :type snak_type: a str of either 'value', 'novalue' or 'somevalue'
        :param data_type: The Wikibase data type declaration of this snak
        :type data_type: str
        :param is_reference: States if the snak is a reference, mutually exclusive with qualifier
        :type is_reference: boolean
        :param is_qualifier: States if the snak is a qualifier, mutually exlcusive with reference
        :type is_qualifier: boolean
        :param references: A one level nested list with reference Wikibase snaks of base type BaseDataType, e.g.
                            references=[[<BaseDataType>, <BaseDataType>], [<BaseDataType>]]
                            This will create two references, the first one with two statements, the second with one
        :type references: A one level nested list with instances of BaseDataType or children of it.
        :param qualifiers: A list of qualifiers for the Wikibase mainsnak
        :type qualifiers: A list with instances of BaseDataType or children of it.
        :param rank: The rank of a Wikibase mainsnak, should determine the status of a value
        :type rank: A string of one of three allowed values: 'normal', 'deprecated', 'preferred'
        :param prop_nr: The property number a Wikibase snak belongs to
        :type prop_nr: A string with a prefixed 'P' and several digits e.g. 'P715' (Drugbank ID) or an int
        :param if_exists: Replace or append the statement. You can force an append if the statement already exists.
        :type if_exists: A string of one of three allowed values: 'REPLACE', 'APPEND', 'FORCE_APPEND'
        :return:
        """

        self.value = value
        self.snak_type = snak_type
        self.data_type = data_type
        if not references:
            self.references = []
        else:
            self.references = references
        self.qualifiers = qualifiers
        self.is_reference = is_reference
        self.is_qualifier = is_qualifier
        self.rank = rank
        self.check_qualifier_equality = check_qualifier_equality
        self.if_exists = if_exists

        self._statement_ref_mode = 'KEEP_GOOD'

        if not references:
            self.references = list()
        if not self.qualifiers:
            self.qualifiers = list()

        if isinstance(prop_nr, int):
            self.prop_nr = value
        else:
            pattern = re.compile(r'^P?([0-9]+)$')
            matches = pattern.match(prop_nr)

            if not matches:
                raise ValueError('Invalid prop_nr, format must be "P[0-9]+"')
            else:
                self.prop_nr = 'P' + str(matches.group(1))

        # Internal ID and hash are issued by the Wikibase instance
        self.id = ''
        self.hash = ''

        self.json_representation = {
            "snaktype": self.snak_type,
            "property": self.prop_nr,
            "datavalue": {},
            "datatype": self.data_type
        }

        if self.snak_type not in ['value', 'novalue', 'somevalue']:
            raise ValueError('{} is not a valid snak type'.format(self.snak_type))

        if self.if_exists not in ['REPLACE', 'APPEND', 'FORCE_APPEND']:
            raise ValueError('{} is not a valid if_exists value'.format(self.if_exists))

        if self.is_qualifier and self.is_reference:
            raise ValueError('A claim cannot be a reference and a qualifer at the same time')
        if (len(self.references) > 0 or len(self.qualifiers) > 0) and (self.is_qualifier or self.is_reference):
            raise ValueError('Qualifiers or references cannot have references')

    def has_equal_qualifiers(self, other):
        # check if the qualifiers are equal with the 'other' object
        equal_qualifiers = True
        self_qualifiers = copy.deepcopy(self.get_qualifiers())
        other_qualifiers = copy.deepcopy(other.get_qualifiers())

        if len(self_qualifiers) != len(other_qualifiers):
            equal_qualifiers = False
        else:
            flg = [False for x in range(len(self_qualifiers))]
            for count, i in enumerate(self_qualifiers):
                for q in other_qualifiers:
                    if i == q:
                        flg[count] = True
            if not all(flg):
                equal_qualifiers = False

        return equal_qualifiers

    def __eq__(self, other):
        equal_qualifiers = self.has_equal_qualifiers(other)
        equal_values = self.get_value() == other.get_value() and self.get_prop_nr() == other.get_prop_nr()

        if not (self.check_qualifier_equality and other.check_qualifier_equality) and equal_values:
            return True
        elif equal_values and equal_qualifiers:
            return True
        else:
            return False

    def __ne__(self, other):
        equal_qualifiers = self.has_equal_qualifiers(other)
        nonequal_values = self.get_value() != other.get_value() or self.get_prop_nr() != other.get_prop_nr()

        if not (self.check_qualifier_equality and other.check_qualifier_equality) and nonequal_values:
            return True
        if nonequal_values or not equal_qualifiers:
            return True
        else:
            return False

    @property
    def statement_ref_mode(self):
        return self._statement_ref_mode

    @statement_ref_mode.setter
    def statement_ref_mode(self, value):
        """Set the reference mode for a statement, always overrides the global reference state."""
        valid_values = ['STRICT_KEEP', 'STRICT_KEEP_APPEND', 'STRICT_OVERWRITE', 'KEEP_GOOD', 'CUSTOM']
        if value not in valid_values:
            raise ValueError('Not an allowed reference mode, allowed values {}'.format(' '.join(valid_values)))

        self._statement_ref_mode = value

    def get_value(self):
        return self.value

    def get_sparql_value(self):
        return self.value

    def set_value(self, value):
        if value is None and self.snak_type not in {'novalue', 'somevalue'}:
            raise ValueError("If 'value' is None, snak_type must be novalue or somevalue")
        if self.snak_type in {'novalue', 'somevalue'}:
            del self.json_representation['datavalue']
        elif 'datavalue' not in self.json_representation:
            self.json_representation['datavalue'] = {}

        self.value = value

    def get_references(self):
        return self.references

    def set_references(self, references):
        if len(references) > 0 and (self.is_qualifier or self.is_reference):
            raise ValueError('Qualifiers or references cannot have references')

        self.references = references

    def get_qualifiers(self):
        return self.qualifiers

    def set_qualifiers(self, qualifiers):
        # TODO: introduce a check to prevent duplicate qualifiers, those are not allowed in Wikibase
        if len(qualifiers) > 0 and (self.is_qualifier or self.is_reference):
            raise ValueError('Qualifiers or references cannot have references')

        self.qualifiers = qualifiers

    def get_rank(self):
        if self.is_qualifier or self.is_reference:
            return ''
        else:
            return self.rank

    def set_rank(self, rank):
        if self.is_qualifier or self.is_reference:
            raise ValueError('References or qualifiers do not have ranks')

        valid_ranks = ['normal', 'deprecated', 'preferred']

        if rank not in valid_ranks:
            raise ValueError('{} not a valid rank'.format(rank))

        self.rank = rank

    def get_id(self):
        return self.id

    def set_id(self, claim_id):
        self.id = claim_id

    def set_hash(self, claim_hash):
        self.hash = claim_hash

    def get_hash(self):
        return self.hash

    def get_prop_nr(self):
        return self.prop_nr

    def set_prop_nr(self, prop_nr):
        if prop_nr[0] != 'P':
            raise ValueError('Invalid property number')

        self.prop_nr = prop_nr

    def is_reference(self):
        return self.is_reference

    def is_qualifier(self):
        return self.is_qualifier

    def get_json_representation(self):
        if self.is_qualifier or self.is_reference:
            tmp_json = {
                self.prop_nr: [self.json_representation]
            }
            if self.hash != '' and self.is_qualifier:
                self.json_representation.update({'hash': self.hash})

            return tmp_json
        else:
            ref_json = []
            for count, ref in enumerate(self.references):
                snaks_order = []
                snaks = {}
                ref_json.append({
                    'snaks': snaks,
                    'snaks-order': snaks_order
                })
                for sub_ref in ref:
                    prop_nr = sub_ref.get_prop_nr()
                    # set the hash for the reference block
                    if sub_ref.get_hash() != '':
                        ref_json[count].update({'hash': sub_ref.get_hash()})
                    tmp_json = sub_ref.get_json_representation()

                    # if more reference values with the same property number, append to its specific property list.
                    if prop_nr in snaks:
                        snaks[prop_nr].append(tmp_json[prop_nr][0])
                    else:
                        snaks.update(tmp_json)
                    snaks_order.append(prop_nr)

            qual_json = {}
            qualifiers_order = []
            for qual in self.qualifiers:
                prop_nr = qual.get_prop_nr()
                if prop_nr in qual_json:
                    qual_json[prop_nr].append(qual.get_json_representation()[prop_nr][0])
                else:
                    qual_json.update(qual.get_json_representation())
                qualifiers_order.append(qual.get_prop_nr())

            statement = {
                'mainsnak': self.json_representation,
                'type': 'statement',
                'rank': self.rank,
                'qualifiers': qual_json,
                'qualifiers-order': qualifiers_order,
                'references': ref_json
            }
            if self.id != '':
                statement.update({'id': self.id})

            if hasattr(self, 'remove'):
                statement.update({'remove': ''})

            return statement

    @classmethod
    @JsonParser
    def from_json(cls, json_representation):
        pass

    def equals(self, that, include_ref=False, fref=None):
        """
        Tests for equality of two statements.
        If comparing references, the order of the arguments matters!!!
        self is the current statement, the next argument is the new statement.
        Allows passing in a function to use to compare the references 'fref'. Default is equality.
        fref accepts two arguments 'oldrefs' and 'newrefs', each of which are a list of references,
        where each reference is a list of statements
        """

        if not include_ref:
            # return the result of BaseDataType.__eq__, which is testing for equality of value and qualifiers
            return self == that
        if include_ref and self != that:
            return False
        if include_ref and fref is None:
            fref = BaseDataType.refs_equal
        return fref(self, that)

    @staticmethod
    def refs_equal(olditem, newitem):
        """
        tests for exactly identical references
        """

        oldrefs = olditem.references
        newrefs = newitem.references

        def ref_equal(oldref, newref):
            return True if (len(oldref) == len(newref)) and all(x in oldref for x in newref) else False

        if len(oldrefs) == len(newrefs) and \
                all(any(ref_equal(oldref, newref) for oldref in oldrefs) for newref in newrefs):
            return True
        else:
            return False

    def __repr__(self):
        """A mixin implementing a simple __repr__."""
        return "<{klass} @{id:x} {attrs}>".format(
            klass=self.__class__.__name__,
            id=id(self) & 0xFFFFFF,
            attrs=" ".join("{}={!r}".format(k, v) for k, v in self.__dict__.items()),
        )


class String(BaseDataType):
    """
    Implements the Wikibase data type 'string'
    """

    DTYPE = 'string'

    def __init__(self, value, prop_nr, is_reference=False, is_qualifier=False, snak_type='value', references=None,
                 qualifiers=None, rank='normal', check_qualifier_equality=True, if_exists='REPLACE'):
        """
        Constructor, calls the superclass BaseDataType
        :param value: The string to be used as the value
        :type value: str
        :param prop_nr: The item ID for this claim
        :type prop_nr: str with a 'P' prefix followed by digits
        :param is_reference: Whether this snak is a reference
        :type is_reference: boolean
        :param is_qualifier: Whether this snak is a qualifier
        :type is_qualifier: boolean
        :param snak_type: The snak type, either 'value', 'somevalue' or 'novalue'
        :type snak_type: str
        :param references: List with reference objects
        :type references: A data type with subclass of BaseDataType
        :param qualifiers: List with qualifier objects
        :type qualifiers: A data type with subclass of BaseDataType
        :param rank: rank of a snak with value 'preferred', 'normal' or 'deprecated'
        :type rank: str
        """

        super(String, self).__init__(value=value, snak_type=snak_type, data_type=self.DTYPE,
                                     is_reference=is_reference, is_qualifier=is_qualifier, references=references,
                                     qualifiers=qualifiers, rank=rank, prop_nr=prop_nr,
                                     check_qualifier_equality=check_qualifier_equality, if_exists=if_exists)

        self.set_value(value)

    def set_value(self, value):
        assert isinstance(value, str) or value is None, "Expected str, found {} ({})".format(type(value), value)
        self.value = value

        self.json_representation['datavalue'] = {
            'value': self.value,
            'type': 'string'
        }

        super(String, self).set_value(value=self.value)

    @classmethod
    @JsonParser
    def from_json(cls, jsn):
        if jsn['snaktype'] == 'novalue' or jsn['snaktype'] == 'somevalue':
            return cls(value=None, prop_nr=jsn['property'], snak_type=jsn['snaktype'])
        return cls(value=jsn['datavalue']['value'], prop_nr=jsn['property'])


class Math(BaseDataType):
    """
    Implements the Wikibase data type 'math' for mathematical formula in TEX format
    """
    DTYPE = 'math'

    def __init__(self, value, prop_nr, is_reference=False, is_qualifier=False, snak_type='value', references=None,
                 qualifiers=None, rank='normal', check_qualifier_equality=True, if_exists='REPLACE'):
        """
        Constructor, calls the superclass BaseDataType
        :param value: The string to be used as the value
        :type value: str
        :param prop_nr: The item ID for this claim
        :type prop_nr: str with a 'P' prefix followed by digits
        :param is_reference: Whether this snak is a reference
        :type is_reference: boolean
        :param is_qualifier: Whether this snak is a qualifier
        :type is_qualifier: boolean
        :param snak_type: The snak type, either 'value', 'somevalue' or 'novalue'
        :type snak_type: str
        :param references: List with reference objects
        :type references: A data type with subclass of BaseDataType
        :param qualifiers: List with qualifier objects
        :type qualifiers: A data type with subclass of BaseDataType
        :param rank: rank of a snak with value 'preferred', 'normal' or 'deprecated'
        :type rank: str
        """

        super(Math, self).__init__(value=value, snak_type=snak_type, data_type=self.DTYPE, is_reference=is_reference,
                                   is_qualifier=is_qualifier, references=references, qualifiers=qualifiers,
                                   rank=rank, prop_nr=prop_nr, check_qualifier_equality=check_qualifier_equality,
                                   if_exists=if_exists)

        self.set_value(value)

    def set_value(self, value):
        assert isinstance(value, str) or value is None, "Expected str, found {} ({})".format(type(value), value)
        self.value = value

        self.json_representation['datavalue'] = {
            'value': self.value,
            'type': 'string'
        }

        super(Math, self).set_value(value=self.value)

    @classmethod
    @JsonParser
    def from_json(cls, jsn):
        if jsn['snaktype'] == 'novalue' or jsn['snaktype'] == 'somevalue':
            return cls(value=None, prop_nr=jsn['property'], snak_type=jsn['snaktype'])
        return cls(value=jsn['datavalue']['value'], prop_nr=jsn['property'])


class ExternalID(BaseDataType):
    """
    Implements the Wikibase data type 'external-id'
    """
    DTYPE = 'external-id'

    def __init__(self, value, prop_nr, is_reference=False, is_qualifier=False, snak_type='value', references=None,
                 qualifiers=None, rank='normal', check_qualifier_equality=True, if_exists='REPLACE'):
        """
        Constructor, calls the superclass BaseDataType
        :param value: The string to be used as the value
        :type value: str
        :param prop_nr: The item ID for this claim
        :type prop_nr: str with a 'P' prefix followed by digits
        :param is_reference: Whether this snak is a reference
        :type is_reference: boolean
        :param is_qualifier: Whether this snak is a qualifier
        :type is_qualifier: boolean
        :param snak_type: The snak type, either 'value', 'somevalue' or 'novalue'
        :type snak_type: str
        :param references: List with reference objects
        :type references: A data type with subclass of BaseDataType
        :param qualifiers: List with qualifier objects
        :type qualifiers: A data type with subclass of BaseDataType
        :param rank: rank of a snak with value 'preferred', 'normal' or 'deprecated'
        :type rank: str
        """

        super(ExternalID, self).__init__(value=value, snak_type=snak_type, data_type=self.DTYPE,
                                         is_reference=is_reference, is_qualifier=is_qualifier, references=references,
                                         qualifiers=qualifiers, rank=rank, prop_nr=prop_nr,
                                         check_qualifier_equality=check_qualifier_equality, if_exists=if_exists)

        self.set_value(value)

    def set_value(self, value):
        assert isinstance(value, str) or value is None, "Expected str, found {} ({})".format(type(value), value)
        self.value = value

        self.json_representation['datavalue'] = {
            'value': self.value,
            'type': 'string'
        }

        super(ExternalID, self).set_value(value=self.value)

    @classmethod
    @JsonParser
    def from_json(cls, jsn):
        if jsn['snaktype'] == 'novalue' or jsn['snaktype'] == 'somevalue':
            return cls(value=None, prop_nr=jsn['property'], snak_type=jsn['snaktype'])
        return cls(value=jsn['datavalue']['value'], prop_nr=jsn['property'])


class ItemID(BaseDataType):
    """
    Implements the Wikibase data type with a value being another item ID
    """
    DTYPE = 'wikibase-item'
    sparql_query = '''
        SELECT * WHERE {{
          ?item_id <{wb_url}/prop/{pid}> ?s .
          ?s <{wb_url}/prop/statement/{pid}> <{wb_url}/entity/Q{value}> .
          OPTIONAL {{?s <{wb_url}/prop/qualifier/{mrt_pid}> ?mrt}}
        }}
    '''

    def __init__(self, value, prop_nr, is_reference=False, is_qualifier=False, snak_type='value', references=None,
                 qualifiers=None, rank='normal', check_qualifier_equality=True, if_exists='REPLACE'):
        """
        Constructor, calls the superclass BaseDataType
        :param value: The item ID to serve as the value
        :type value: str with a 'Q' prefix, followed by several digits or only the digits without the 'Q' prefix
        :param prop_nr: The item ID for this claim
        :type prop_nr: str with a 'P' prefix followed by digits
        :param is_reference: Whether this snak is a reference
        :type is_reference: boolean
        :param is_qualifier: Whether this snak is a qualifier
        :type is_qualifier: boolean
        :param snak_type: The snak type, either 'value', 'somevalue' or 'novalue'
        :type snak_type: str
        :param references: List with reference objects
        :type references: A data type with subclass of BaseDataType
        :param qualifiers: List with qualifier objects
        :type qualifiers: A data type with subclass of BaseDataType
        :param rank: rank of a snak with value 'preferred', 'normal' or 'deprecated'
        :type rank: str
        """

        super(ItemID, self).__init__(value=value, snak_type=snak_type, data_type=self.DTYPE,
                                     is_reference=is_reference, is_qualifier=is_qualifier, references=references,
                                     qualifiers=qualifiers, rank=rank, prop_nr=prop_nr,
                                     check_qualifier_equality=check_qualifier_equality, if_exists=if_exists)

        self.set_value(value)

    def set_value(self, value):
        assert isinstance(value, (str, int)) or value is None, \
            'Expected str or int, found {} ({})'.format(type(value), value)
        if value is None:
            self.value = value
        elif isinstance(value, int):
            self.value = value
        else:
            pattern = re.compile(r'^Q?([0-9]+)$')
            matches = pattern.match(value)

            if not matches:
                raise ValueError('Invalid item ID ({}), format must be "Q[0-9]+"'.format(value))
            else:
                self.value = int(matches.group(1))

        self.json_representation['datavalue'] = {
            'value': {
                'entity-type': 'item',
                'numeric-id': self.value,
                'id': 'Q{}'.format(self.value)
            },
            'type': 'wikibase-entityid'
        }

        super(ItemID, self).set_value(value=self.value)

    @classmethod
    @JsonParser
    def from_json(cls, jsn):
        if jsn['snaktype'] == 'novalue' or jsn['snaktype'] == 'somevalue':
            return cls(value=None, prop_nr=jsn['property'], snak_type=jsn['snaktype'])
        return cls(value=jsn['datavalue']['value']['numeric-id'], prop_nr=jsn['property'])


class Property(BaseDataType):
    """
    Implements the Wikibase data type with value 'property'
    """
    DTYPE = 'wikibase-property'
    sparql_query = '''
        SELECT * WHERE {{
          ?item_id <{wb_url}/prop/{pid}> ?s .
          ?s <{wb_url}/prop/statement/{pid}> <{wb_url}/entity/P{value}> .
          OPTIONAL {{?s <{wb_url}/prop/qualifier/{mrt_pid}> ?mrt}}
        }}
    '''

    def __init__(self, value, prop_nr, is_reference=False, is_qualifier=False, snak_type='value', references=None,
                 qualifiers=None, rank='normal', check_qualifier_equality=True, if_exists='REPLACE'):
        """
        Constructor, calls the superclass BaseDataType
        :param value: The property number to serve as a value
        :type value: str with a 'P' prefix, followed by several digits or only the digits without the 'P' prefix
        :param prop_nr: The property number for this claim
        :type prop_nr: str with a 'P' prefix followed by digits
        :param is_reference: Whether this snak is a reference
        :type is_reference: boolean
        :param is_qualifier: Whether this snak is a qualifier
        :type is_qualifier: boolean
        :param snak_type: The snak type, either 'value', 'somevalue' or 'novalue'
        :type snak_type: str
        :param references: List with reference objects
        :type references: A data type with subclass of BaseDataType
        :param qualifiers: List with qualifier objects
        :type qualifiers: A data type with subclass of BaseDataType
        :param rank: rank of a snak with value 'preferred', 'normal' or 'deprecated'
        :type rank: str
        """

        super(Property, self).__init__(value=value, snak_type=snak_type, data_type=self.DTYPE,
                                       is_reference=is_reference, is_qualifier=is_qualifier, references=references,
                                       qualifiers=qualifiers, rank=rank, prop_nr=prop_nr,
                                       check_qualifier_equality=check_qualifier_equality, if_exists=if_exists)

        self.set_value(value)

    def set_value(self, value):
        assert isinstance(value, (str, int)) or value is None, \
            "Expected str or int, found {} ({})".format(type(value), value)
        if value is None:
            self.value = value
        elif isinstance(value, int):
            self.value = value
        else:
            pattern = re.compile(r'^P?([0-9]+)$')
            matches = pattern.match(value)

            if not matches:
                raise ValueError('Invalid property ID ({}), format must be "P[0-9]+"'.format(value))
            else:
                self.value = int(matches.group(1))

        self.json_representation['datavalue'] = {
            'value': {
                'entity-type': 'property',
                'numeric-id': self.value,
                'id': 'P{}'.format(self.value)
            },
            'type': 'wikibase-entityid'
        }

        super(Property, self).set_value(value=self.value)

    @classmethod
    @JsonParser
    def from_json(cls, jsn):
        if jsn['snaktype'] == 'novalue' or jsn['snaktype'] == 'somevalue':
            return cls(value=None, prop_nr=jsn['property'], snak_type=jsn['snaktype'])
        return cls(value=jsn['datavalue']['value']['numeric-id'], prop_nr=jsn['property'])


class Time(BaseDataType):
    """
    Implements the Wikibase data type with date and time values
    """
    DTYPE = 'time'
    sparql_query = '''
        SELECT * WHERE {{
          ?item_id <{wb_url}/prop/{pid}> ?s .
          ?s <{wb_url}/prop/statement/{pid}> '{value}'^^xsd:dateTime .
          OPTIONAL {{?s <{wb_url}/prop/qualifier/{mrt_pid}> ?mrt}}
        }}
    '''

    def __init__(self, time, prop_nr, before=0, after=0, precision=11, timezone=0, calendarmodel=None,
                 wikibase_url=None, is_reference=False, is_qualifier=False, snak_type='value', references=None,
                 qualifiers=None, rank='normal', check_qualifier_equality=True, if_exists='REPLACE'):
        """
        Constructor, calls the superclass BaseDataType
        :param time: Explicit value for point in time, represented as a timestamp resembling ISO 8601
        :type time: str in the format '+%Y-%m-%dT%H:%M:%SZ', e.g. '+2001-12-31T12:01:13Z'
        :param prop_nr: The property number for this claim
        :type prop_nr: str with a 'P' prefix followed by digits
        :param before: explicit integer value for how many units after the given time it could be.
                       The unit is given by the precision.
        :type before: int
        :param after: explicit integer value for how many units before the given time it could be.
                      The unit is given by the precision.
        :type after: int
        :param precision: Precision value for dates and time as specified in the Wikibase data model
                          (https://www.wikidata.org/wiki/Special:ListDatatypes#time)
        :type precision: int
        :param timezone: The timezone which applies to the date and time as specified in the Wikibase data model
        :type timezone: int
        :param calendarmodel: The calendar model used for the date. URL to the Wikibase calendar model item or the QID.
        :type calendarmodel: str
        :param is_reference: Whether this snak is a reference
        :type is_reference: boolean
        :param is_qualifier: Whether this snak is a qualifier
        :type is_qualifier: boolean
        :param snak_type: The snak type, either 'value', 'somevalue' or 'novalue'
        :type snak_type: str
        :param references: List with reference objects
        :type references: A data type with subclass of BaseDataType
        :param qualifiers: List with qualifier objects
        :type qualifiers: A data type with subclass of BaseDataType
        :param rank: rank of a snak with value 'preferred', 'normal' or 'deprecated'
        :type rank: str
        """

        calendarmodel = config['CALENDAR_MODEL_QID'] if calendarmodel is None else calendarmodel
        wikibase_url = config['WIKIBASE_URL'] if wikibase_url is None else wikibase_url

        self.time = None
        self.before = None
        self.after = None
        self.precision = None
        self.timezone = None
        self.calendarmodel = None

        if calendarmodel.startswith('Q'):
            calendarmodel = wikibase_url + '/entity/' + calendarmodel

        value = (time, before, after, precision, timezone, calendarmodel)

        super(Time, self).__init__(value=value, snak_type=snak_type, data_type=self.DTYPE, is_reference=is_reference,
                                   is_qualifier=is_qualifier, references=references, qualifiers=qualifiers, rank=rank,
                                   prop_nr=prop_nr, check_qualifier_equality=check_qualifier_equality,
                                   if_exists=if_exists)

        self.set_value(value)

    def set_value(self, value):
        self.time, self.before, self.after, self.precision, self.timezone, self.calendarmodel = value
        assert isinstance(self.time, str) or self.time is None, "Expected str, found {} ({})".format(type(self.time), self.time)

        if self.time is not None:
            if not (self.time.startswith("+") or self.time.startswith("-")):
                self.time = "+" + self.time
            pattern = re.compile(r'^[+-][0-9]*-(?:1[0-2]|0[0-9])-(?:3[01]|0[0-9]|[12][0-9])T(?:2[0-3]|[01][0-9]):[0-5][0-9]:[0-5][0-9]Z$')
            matches = pattern.match(self.time)
            if not matches:
                raise ValueError('Time time must be a string in the following format: \'+%Y-%m-%dT%H:%M:%SZ\'')
            self.value = value
            if self.precision < 0 or self.precision > 15:
                raise ValueError('Invalid value for time precision, see https://www.mediawiki.org/wiki/Wikibase/DataModel/JSON#time')

        self.json_representation['datavalue'] = {
            'value': {
                'time': self.time,
                'before': self.before,
                'after': self.after,
                'precision': self.precision,
                'timezone': self.timezone,
                'calendarmodel': self.calendarmodel
            },
            'type': 'time'
        }

        self.value = (self.time, self.before, self.after, self.precision, self.timezone, self.calendarmodel)
        super(Time, self).set_value(value=self.value)

    def get_sparql_value(self):
        return self.time

    @classmethod
    @JsonParser
    def from_json(cls, jsn):
        if jsn['snaktype'] == 'novalue' or jsn['snaktype'] == 'somevalue':
            return cls(time=None, prop_nr=jsn['property'], snak_type=jsn['snaktype'])

        value = jsn['datavalue']['value']
        return cls(time=value['time'], prop_nr=jsn['property'], before=value['before'], after=value['after'],
                   precision=value['precision'], timezone=value['timezone'], calendarmodel=value['calendarmodel'])


class Url(BaseDataType):
    """
    Implements the Wikibase data type for URL strings
    """
    DTYPE = 'url'
    sparql_query = '''
        SELECT * WHERE {{
          ?item_id <{wb_url}/prop/{pid}> ?s .
          ?s <{wb_url}/prop/statement/{pid}> <{value}> .
          OPTIONAL {{?s <{wb_url}/prop/qualifier/{mrt_pid}> ?mrt}}
        }}
    '''

    def __init__(self, value, prop_nr, is_reference=False, is_qualifier=False, snak_type='value', references=None,
                 qualifiers=None, rank='normal', check_qualifier_equality=True, if_exists='REPLACE'):
        """
        Constructor, calls the superclass BaseDataType
        :param value: The URL to be used as the value
        :type value: str
        :param prop_nr: The item ID for this claim
        :type prop_nr: str with a 'P' prefix followed by digits
        :param is_reference: Whether this snak is a reference
        :type is_reference: boolean
        :param is_qualifier: Whether this snak is a qualifier
        :type is_qualifier: boolean
        :param snak_type: The snak type, either 'value', 'somevalue' or 'novalue'
        :type snak_type: str
        :param references: List with reference objects
        :type references: A data type with subclass of BaseDataType
        :param qualifiers: List with qualifier objects
        :type qualifiers: A data type with subclass of BaseDataType
        :param rank: rank of a snak with value 'preferred', 'normal' or 'deprecated'
        :type rank: str
        """

        super(Url, self).__init__(value=value, snak_type=snak_type, data_type=self.DTYPE, is_reference=is_reference,
                                  is_qualifier=is_qualifier, references=references, qualifiers=qualifiers, rank=rank,
                                  prop_nr=prop_nr, check_qualifier_equality=check_qualifier_equality,
                                  if_exists=if_exists)

        self.set_value(value)

    def set_value(self, value):
        assert isinstance(value, str) or value is None, "Expected str, found {} ({})".format(type(value), value)
        protocols = ['http://', 'https://', 'ftp://', 'irc://', 'mailto:']
        if True not in [True for x in protocols if value.startswith(x)]:
            raise ValueError('Invalid URL')
        self.value = value

        self.json_representation['datavalue'] = {
            'value': self.value,
            'type': 'string'
        }

        super(Url, self).set_value(value=self.value)

    @classmethod
    @JsonParser
    def from_json(cls, jsn):
        if jsn['snaktype'] == 'novalue' or jsn['snaktype'] == 'somevalue':
            return cls(value=None, prop_nr=jsn['property'], snak_type=jsn['snaktype'])
        return cls(value=jsn['datavalue']['value'], prop_nr=jsn['property'])


class MonolingualText(BaseDataType):
    """
    Implements the Wikibase data type for Monolingual Text strings
    """
    DTYPE = 'monolingualtext'
    sparql_query = '''
        SELECT * WHERE {{
          ?item_id <{wb_url}/prop/{pid}> ?s .
          ?s <{wb_url}/prop/statement/{pid}> {value} .
          OPTIONAL {{?s <{wb_url}/prop/qualifier/{mrt_pid}> ?mrt}}
        }}
    '''

    def __init__(self, text, prop_nr, language=None, is_reference=False, is_qualifier=False, snak_type='value',
                 references=None, qualifiers=None, rank='normal', check_qualifier_equality=True, if_exists='REPLACE'):
        """
        Constructor, calls the superclass BaseDataType
        :param text: The language specific string to be used as the value
        :type text: str
        :param prop_nr: The item ID for this claim
        :type prop_nr: str with a 'P' prefix followed by digits
        :param language: Specifies the language the value belongs to
        :type language: str
        :param is_reference: Whether this snak is a reference
        :type is_reference: boolean
        :param is_qualifier: Whether this snak is a qualifier
        :type is_qualifier: boolean
        :param snak_type: The snak type, either 'value', 'somevalue' or 'novalue'
        :type snak_type: str
        :param references: List with reference objects
        :type references: A data type with subclass of BaseDataType
        :param qualifiers: List with qualifier objects
        :type qualifiers: A data type with subclass of BaseDataType
        :param rank: rank of a snak with value 'preferred', 'normal' or 'deprecated'
        :type rank: str
        """

        self.text = None
        self.language = config['DEFAULT_LANGUAGE'] if language is None else language

        value = (text, self.language)

<<<<<<< HEAD
        super(MonolingualText, self) \
            .__init__(value=value, snak_type=snak_type, data_type=self.DTYPE, is_reference=is_reference,
                      is_qualifier=is_qualifier, references=references, qualifiers=qualifiers, rank=rank,
                      prop_nr=prop_nr, check_qualifier_equality=check_qualifier_equality, if_exists=if_exists)
=======
        super(MonolingualText, self).__init__(value=value, snak_type=snak_type, data_type=self.DTYPE, is_reference=is_reference,
                                              is_qualifier=is_qualifier, references=references, qualifiers=qualifiers, rank=rank,
                                              prop_nr=prop_nr, check_qualifier_equality=check_qualifier_equality)
>>>>>>> 93a28b43

        self.set_value(value)

    def set_value(self, value):
        self.text, self.language = value
        assert isinstance(self.text, str) or self.text is None, "Expected str, found {} ({})".format(type(self.text), self.text)
        assert isinstance(self.language, str) or self.text is None, "Expected str, found {} ({})".format(type(self.language), self.language)

        self.json_representation['datavalue'] = {
            'value': {
                'text': self.text,
                'language': self.language
            },
            'type': 'monolingualtext'
        }

        self.value = (self.text, self.language)
        super(MonolingualText, self).set_value(value=self.value)

    def get_sparql_value(self):
        return '"' + self.text.replace('"', r'\"') + '"@' + self.language

    @classmethod
    @JsonParser
    def from_json(cls, jsn):
        if jsn['snaktype'] == 'novalue' or jsn['snaktype'] == 'somevalue':
            return cls(text=None, prop_nr=jsn['property'], snak_type=jsn['snaktype'])

        value = jsn['datavalue']['value']
        return cls(text=value['text'], prop_nr=jsn['property'], language=value['language'])


class Quantity(BaseDataType):
    """
    Implements the Wikibase data type for quantities
    """
    DTYPE = 'quantity'
    sparql_query = '''
        SELECT * WHERE {{
          ?item_id <{wb_url}/prop/{pid}> ?s .
          ?s <{wb_url}/prop/statement/{pid}> '{value}'^^xsd:decimal .
          OPTIONAL {{?s <{wb_url}/prop/qualifier/{mrt_pid}> ?mrt}}
        }}
    '''

    def __init__(self, quantity, prop_nr, upper_bound=None, lower_bound=None, unit='1', is_reference=False,
                 is_qualifier=False, snak_type='value', references=None, qualifiers=None, rank='normal',
                 check_qualifier_equality=True, wikibase_url=None, if_exists='REPLACE'):
        """
        Constructor, calls the superclass BaseDataType
        :param quantity: The quantity value
        :type quantity: float, str
        :param prop_nr: The item ID for this claim
        :type prop_nr: str with a 'P' prefix followed by digits
        :param upper_bound: Upper bound of the value if it exists, e.g. for standard deviations
        :type upper_bound: float, str
        :param lower_bound: Lower bound of the value if it exists, e.g. for standard deviations
        :type lower_bound: float, str
        :param unit: The unit item URL or the QID a certain quantity has been measured in
            (https://www.wikidata.org/wiki/Wikidata:Units). The default is dimensionless, represented by a '1'
        :type unit: str
        :type is_reference: boolean
        :param is_qualifier: Whether this snak is a qualifier
        :type is_qualifier: boolean
        :param snak_type: The snak type, either 'value', 'somevalue' or 'novalue'
        :type snak_type: str
        :param references: List with reference objects
        :type references: A data type with subclass of BaseDataType
        :param qualifiers: List with qualifier objects
        :type qualifiers: A data type with subclass of BaseDataType
        :param rank: rank of a snak with value 'preferred', 'normal' or 'deprecated'
        :type rank: str
        """

        wikibase_url = config['WIKIBASE_URL'] if wikibase_url is None else wikibase_url

        if unit.startswith('Q'):
            unit = wikibase_url + '/entity/' + unit

        self.quantity = None
        self.unit = None
        self.upper_bound = None
        self.lower_bound = None

        value = (quantity, unit, upper_bound, lower_bound)

        super(Quantity, self).__init__(value=value, snak_type=snak_type, data_type=self.DTYPE,
                                       is_reference=is_reference, is_qualifier=is_qualifier, references=references,
                                       qualifiers=qualifiers, rank=rank, prop_nr=prop_nr,
                                       check_qualifier_equality=check_qualifier_equality, if_exists=if_exists)

        self.set_value(value)

    def set_value(self, value):
        self.quantity, self.unit, self.upper_bound, self.lower_bound = value

        if self.quantity is not None:
            self.quantity = self.format_amount(self.quantity)
            self.unit = str(self.unit)
            if self.upper_bound:
                self.upper_bound = self.format_amount(self.upper_bound)
            if self.lower_bound:
                self.lower_bound = self.format_amount(self.lower_bound)

            # Integrity checks for value and bounds
            try:
                for i in [self.quantity, self.upper_bound, self.lower_bound]:
                    if i:
                        float(i)
            except ValueError:
                raise ValueError('Value, bounds and units must parse as integers or float')

            if (self.lower_bound and self.upper_bound) and (float(self.lower_bound) > float(self.upper_bound)
                                                            or float(self.lower_bound) > float(self.quantity)):
                raise ValueError('Lower bound too large')

            if self.upper_bound and float(self.upper_bound) < float(self.quantity):
                raise ValueError('Upper bound too small')

        self.json_representation['datavalue'] = {
            'value': {
                'amount': self.quantity,
                'unit': self.unit,
                'upperBound': self.upper_bound,
                'lowerBound': self.lower_bound
            },
            'type': 'quantity'
        }

        # remove bounds from json if they are undefined
        if not self.upper_bound:
            del self.json_representation['datavalue']['value']['upperBound']

        if not self.lower_bound:
            del self.json_representation['datavalue']['value']['lowerBound']

        self.value = (self.quantity, self.unit, self.upper_bound, self.lower_bound)
        super(Quantity, self).set_value(value=self.value)

    def get_sparql_value(self):
        return self.quantity

    @classmethod
    @JsonParser
    def from_json(cls, jsn):
        if jsn['snaktype'] == 'novalue' or jsn['snaktype'] == 'somevalue':
            return cls(quantity=None, prop_nr=jsn['property'], snak_type=jsn['snaktype'])

        value = jsn['datavalue']['value']
        upper_bound = value['upperBound'] if 'upperBound' in value else None
        lower_bound = value['lowerBound'] if 'lowerBound' in value else None
        return cls(quantity=value['amount'], prop_nr=jsn['property'], upper_bound=upper_bound, lower_bound=lower_bound,
                   unit=value['unit'])

    @staticmethod
    def format_amount(amount):
        # Remove .0 by casting to int
        if float(amount) % 1 == 0:
            amount = int(float(amount))

        # Adding prefix + for positive number and 0
        if not str(amount).startswith('+') and float(amount) >= 0:
            amount = str('+{}'.format(amount))

        # return as string
        return str(amount)


class CommonsMedia(BaseDataType):
    """
    Implements the Wikibase data type for Wikimedia commons media files
    """
    DTYPE = 'commonsMedia'

    def __init__(self, value, prop_nr, is_reference=False, is_qualifier=False, snak_type='value', references=None,
                 qualifiers=None, rank='normal', check_qualifier_equality=True, if_exists='REPLACE'):
        """
        Constructor, calls the superclass BaseDataType
        :param value: The media file name from Wikimedia commons to be used as the value
        :type value: str
        :param prop_nr: The item ID for this claim
        :type prop_nr: str with a 'P' prefix followed by digits
        :param is_reference: Whether this snak is a reference
        :type is_reference: boolean
        :param is_qualifier: Whether this snak is a qualifier
        :type is_qualifier: boolean
        :param snak_type: The snak type, either 'value', 'somevalue' or 'novalue'
        :type snak_type: str
        :param references: List with reference objects
        :type references: A data type with subclass of BaseDataType
        :param qualifiers: List with qualifier objects
        :type qualifiers: A data type with subclass of BaseDataType
        :param rank: rank of a snak with value 'preferred', 'normal' or 'deprecated'
        :type rank: str
        """

        self.value = None

        super(CommonsMedia, self).__init__(value=value, snak_type=snak_type, data_type=self.DTYPE,
                                           is_reference=is_reference, is_qualifier=is_qualifier,
                                           references=references, qualifiers=qualifiers, rank=rank, prop_nr=prop_nr,
                                           check_qualifier_equality=check_qualifier_equality, if_exists=if_exists)

        self.set_value(value)

    def set_value(self, value):
        assert isinstance(value, str) or value is None, "Expected str, found {} ({})".format(type(value), value)
        self.value = value

        self.json_representation['datavalue'] = {
            'value': self.value,
            'type': 'string'
        }

        super(CommonsMedia, self).set_value(value=self.value)

    @classmethod
    @JsonParser
    def from_json(cls, jsn):
        if jsn['snaktype'] == 'novalue' or jsn['snaktype'] == 'somevalue':
            return cls(value=None, prop_nr=jsn['property'], snak_type=jsn['snaktype'])
        return cls(value=jsn['datavalue']['value'], prop_nr=jsn['property'])


class GlobeCoordinate(BaseDataType):
    """
    Implements the Wikibase data type for globe coordinates
    """
    DTYPE = 'globe-coordinate'
    sparql_query = '''
        SELECT * WHERE {{
          ?item_id <{wb_url}/prop/{pid}> ?s .
          ?s <{wb_url}/prop/statement/{pid}> '{value}'^^geo:wktLiteral .
          OPTIONAL {{?s <{wb_url}/prop/qualifier/{mrt_pid}> ?mrt}}
        }}
    '''

    def __init__(self, latitude, longitude, precision, prop_nr, globe=None, wikibase_url=None, is_reference=False,
                 is_qualifier=False, snak_type='value', references=None, qualifiers=None, rank='normal',
                 check_qualifier_equality=True, if_exists='REPLACE'):
        """
        Constructor, calls the superclass BaseDataType
        :param latitude: Latitute in decimal format
        :type latitude: float
        :param longitude: Longitude in decimal format
        :type longitude: float
        :param precision: Precision of the position measurement
        :type precision: float
        :param prop_nr: The item ID for this claim
        :type prop_nr: str with a 'P' prefix followed by digits
        :param is_reference: Whether this snak is a reference
        :type is_reference: boolean
        :param is_qualifier: Whether this snak is a qualifier
        :type is_qualifier: boolean
        :param snak_type: The snak type, either 'value', 'somevalue' or 'novalue'
        :type snak_type: str
        :param references: List with reference objects
        :type references: A data type with subclass of BaseDataType
        :param qualifiers: List with qualifier objects
        :type qualifiers: A data type with subclass of BaseDataType
        :param rank: rank of a snak with value 'preferred', 'normal' or 'deprecated'
        :type rank: str
        """

        globe = config['COORDINATE_GLOBE_QID'] if globe is None else globe
        wikibase_url = config['WIKIBASE_URL'] if wikibase_url is None else wikibase_url

        self.latitude = None
        self.longitude = None
        self.precision = None
        self.globe = None

        if globe.startswith('Q'):
            globe = wikibase_url + '/entity/' + globe

        value = (latitude, longitude, precision, globe)

        super(GlobeCoordinate, self).__init__(value=value, snak_type=snak_type, data_type=self.DTYPE,
                                              is_reference=is_reference, is_qualifier=is_qualifier,
                                              references=references, qualifiers=qualifiers, rank=rank, prop_nr=prop_nr,
                                              check_qualifier_equality=check_qualifier_equality, if_exists=if_exists)

        self.set_value(value)

    def set_value(self, value):
        # TODO: Introduce validity checks for coordinates, etc.
        self.latitude, self.longitude, self.precision, self.globe = value

        self.json_representation['datavalue'] = {
            'value': {
                'latitude': self.latitude,
                'longitude': self.longitude,
                'precision': self.precision,
                'globe': self.globe
            },
            'type': 'globecoordinate'
        }

        self.value = (self.latitude, self.longitude, self.precision, self.globe)
        super(GlobeCoordinate, self).set_value(value=self.value)

    def get_sparql_value(self):
        return 'Point(' + str(self.latitude) + ', ' + str(self.longitude) + ')'

    @classmethod
    @JsonParser
    def from_json(cls, jsn):
        if jsn['snaktype'] == 'novalue' or jsn['snaktype'] == 'somevalue':
            return cls(latitude=None, longitude=None, precision=None, prop_nr=jsn['property'],
                       snak_type=jsn['snaktype'])

        value = jsn['datavalue']['value']
        return cls(latitude=value['latitude'], longitude=value['longitude'], precision=value['precision'],
                   prop_nr=jsn['property'])


class GeoShape(BaseDataType):
    """
    Implements the Wikibase data type 'geo-shape'
    """
    DTYPE = 'geo-shape'
    sparql_query = '''
        SELECT * WHERE {{
          ?item_id <{wb_url}/prop/{pid}> ?s .
          ?s <{wb_url}/prop/statement/{pid}> <{value}> .
          OPTIONAL {{?s <{wb_url}/prop/qualifier/{mrt_pid}> ?mrt}}
        }}
    '''

    def __init__(self, value, prop_nr, is_reference=False, is_qualifier=False, snak_type='value', references=None,
                 qualifiers=None, rank='normal', check_qualifier_equality=True, if_exists='REPLACE'):
        """
        Constructor, calls the superclass BaseDataType
        :param value: The GeoShape map file name in Wikimedia Commons to be linked
        :type value: str
        :param prop_nr: The item ID for this claim
        :type prop_nr: str with a 'P' prefix followed by digits
        :param is_reference: Whether this snak is a reference
        :type is_reference: boolean
        :param is_qualifier: Whether this snak is a qualifier
        :type is_qualifier: boolean
        :param snak_type: The snak type, either 'value', 'somevalue' or 'novalue'
        :type snak_type: str
        :param references: List with reference objects
        :type references: A data type with subclass of BaseDataType
        :param qualifiers: List with qualifier objects
        :type qualifiers: A data type with subclass of BaseDataType
        :param rank: rank of a snak with value 'preferred', 'normal' or 'deprecated'
        :type rank: str
        """

        super(GeoShape, self).__init__(value=value, snak_type=snak_type, data_type=self.DTYPE,
                                       is_reference=is_reference, is_qualifier=is_qualifier, references=references,
                                       qualifiers=qualifiers, rank=rank, prop_nr=prop_nr,
                                       check_qualifier_equality=check_qualifier_equality, if_exists=if_exists)

        self.set_value(value)

    def set_value(self, value):
        assert isinstance(value, str) or value is None, "Expected str, found {} ({})".format(type(value), value)
        if value is None:
            self.value = value
        else:
            # TODO: Need to check if the value is a full URl like http://commons.wikimedia.org/data/main/Data:Paris.map
            pattern = re.compile(r'^Data:((?![:|#]).)+\.map$')
            matches = pattern.match(value)
            if not matches:
                raise ValueError('Value must start with Data: and end with .map. In addition title should not contain '
                                 'characters like colon, hash or pipe.')
            self.value = value

        self.json_representation['datavalue'] = {
            'value': self.value,
            'type': 'string'
        }

        super(GeoShape, self).set_value(value=self.value)

    @classmethod
    @JsonParser
    def from_json(cls, jsn):
        if jsn['snaktype'] == 'novalue' or jsn['snaktype'] == 'somevalue':
            return cls(value=None, prop_nr=jsn['property'], snak_type=jsn['snaktype'])
        return cls(value=jsn['datavalue']['value'], prop_nr=jsn['property'])


class MusicalNotation(BaseDataType):
    """
    Implements the Wikibase data type 'string'
    """
    DTYPE = 'musical-notation'

    def __init__(self, value, prop_nr, is_reference=False, is_qualifier=False, snak_type='value', references=None,
                 qualifiers=None, rank='normal', check_qualifier_equality=True, if_exists='REPLACE'):
        """
        Constructor, calls the superclass BaseDataType
        :param value: Values for that data type are strings describing music following LilyPond syntax.
        :type value: str
        :param prop_nr: The item ID for this claim
        :type prop_nr: str with a 'P' prefix followed by digits
        :param is_reference: Whether this snak is a reference
        :type is_reference: boolean
        :param is_qualifier: Whether this snak is a qualifier
        :type is_qualifier: boolean
        :param snak_type: The snak type, either 'value', 'somevalue' or 'novalue'
        :type snak_type: str
        :param references: List with reference objects
        :type references: A data type with subclass of BaseDataType
        :param qualifiers: List with qualifier objects
        :type qualifiers: A data type with subclass of BaseDataType
        :param rank: rank of a snak with value 'preferred', 'normal' or 'deprecated'
        :type rank: str
        """

        super(MusicalNotation, self).__init__(value=value, snak_type=snak_type, data_type=self.DTYPE,
                                              is_reference=is_reference, is_qualifier=is_qualifier,
                                              references=references,
                                              qualifiers=qualifiers, rank=rank, prop_nr=prop_nr,
                                              check_qualifier_equality=check_qualifier_equality, if_exists=if_exists)

        self.set_value(value)

    def set_value(self, value):
        assert isinstance(value, str) or value is None, "Expected str, found {} ({})".format(type(value), value)
        self.value = value

        self.json_representation['datavalue'] = {
            'value': self.value,
            'type': 'string'
        }

        super(MusicalNotation, self).set_value(value=self.value)

    @classmethod
    @JsonParser
    def from_json(cls, jsn):
        if jsn['snaktype'] == 'novalue' or jsn['snaktype'] == 'somevalue':
            return cls(value=None, prop_nr=jsn['property'], snak_type=jsn['snaktype'])
        return cls(value=jsn['datavalue']['value'], prop_nr=jsn['property'])


class TabularData(BaseDataType):
    """
    Implements the Wikibase data type 'tabular-data'
    """
    DTYPE = 'tabular-data'

    def __init__(self, value, prop_nr, is_reference=False, is_qualifier=False, snak_type='value', references=None,
                 qualifiers=None, rank='normal', check_qualifier_equality=True, if_exists='REPLACE'):
        """
        Constructor, calls the superclass BaseDataType
        :param value: Reference to tabular data file on Wikimedia Commons.
        :type value: str
        :param prop_nr: The item ID for this claim
        :type prop_nr: str with a 'P' prefix followed by digits
        :param is_reference: Whether this snak is a reference
        :type is_reference: boolean
        :param is_qualifier: Whether this snak is a qualifier
        :type is_qualifier: boolean
        :param snak_type: The snak type, either 'value', 'somevalue' or 'novalue'
        :type snak_type: str
        :param references: List with reference objects
        :type references: A data type with subclass of BaseDataType
        :param qualifiers: List with qualifier objects
        :type qualifiers: A data type with subclass of BaseDataType
        :param rank: rank of a snak with value 'preferred', 'normal' or 'deprecated'
        :type rank: str
        """

        super(TabularData, self).__init__(value=value, snak_type=snak_type, data_type=self.DTYPE,
                                          is_reference=is_reference, is_qualifier=is_qualifier, references=references,
                                          qualifiers=qualifiers, rank=rank, prop_nr=prop_nr,
                                          check_qualifier_equality=check_qualifier_equality, if_exists=if_exists)

        self.set_value(value)

    def set_value(self, value):
        assert isinstance(value, str) or value is None, "Expected str, found {} ({})".format(type(value), value)
        if value is None:
            self.value = value
        else:
            # TODO: Need to check if the value is a full URl like http://commons.wikimedia.org/data/main/Data:Paris.map
            pattern = re.compile(r'^Data:((?![:|#]).)+\.tab$')
            matches = pattern.match(value)
            if not matches:
                raise ValueError('Value must start with Data: and end with .tab. In addition title should not contain '
                                 'characters like colon, hash or pipe.')
            self.value = value

        self.json_representation['datavalue'] = {
            'value': self.value,
            'type': 'string'
        }

        super(TabularData, self).set_value(value=self.value)

    @classmethod
    @JsonParser
    def from_json(cls, jsn):
        if jsn['snaktype'] == 'novalue' or jsn['snaktype'] == 'somevalue':
            return cls(value=None, prop_nr=jsn['property'], snak_type=jsn['snaktype'])
        return cls(value=jsn['datavalue']['value'], prop_nr=jsn['property'])


class Lexeme(BaseDataType):
    """
    Implements the Wikibase data type with value 'wikibase-lexeme'
    """
    DTYPE = 'wikibase-lexeme'
    sparql_query = '''
        SELECT * WHERE {{
          ?item_id <{wb_url}/prop/{pid}> ?s .
          ?s <{wb_url}/prop/statement/{pid}> <{wb_url}/entity/L{value}> .
          OPTIONAL {{?s <{wb_url}/prop/qualifier/{mrt_pid}> ?mrt}}
        }}
    '''

    def __init__(self, value, prop_nr, is_reference=False, is_qualifier=False, snak_type='value', references=None,
                 qualifiers=None, rank='normal', check_qualifier_equality=True, if_exists='REPLACE'):
        """
        Constructor, calls the superclass BaseDataType
        :param value: The lexeme number to serve as a value
        :type value: str with a 'P' prefix, followed by several digits or only the digits without the 'P' prefix
        :param prop_nr: The property number for this claim
        :type prop_nr: str with a 'P' prefix followed by digits
        :param is_reference: Whether this snak is a reference
        :type is_reference: boolean
        :param is_qualifier: Whether this snak is a qualifier
        :type is_qualifier: boolean
        :param snak_type: The snak type, either 'value', 'somevalue' or 'novalue'
        :type snak_type: str
        :param references: List with reference objects
        :type references: A data type with subclass of BaseDataType
        :param qualifiers: List with qualifier objects
        :type qualifiers: A data type with subclass of BaseDataType
        :param rank: rank of a snak with value 'preferred', 'normal' or 'deprecated'
        :type rank: str
        """

        super(Lexeme, self).__init__(value=value, snak_type=snak_type, data_type=self.DTYPE,
                                     is_reference=is_reference, is_qualifier=is_qualifier, references=references,
                                     qualifiers=qualifiers, rank=rank, prop_nr=prop_nr,
                                     check_qualifier_equality=check_qualifier_equality, if_exists=if_exists)

        self.set_value(value)

    def set_value(self, value):
        assert isinstance(value, (str, int)) or value is None, "Expected str or int, found {} ({})".format(type(value),
                                                                                                           value)
        if value is None:
            self.value = value
        elif isinstance(value, int):
            self.value = value
        else:
            pattern = re.compile(r'^L?([0-9]+)$')
            matches = pattern.match(value)

            if not matches:
                raise ValueError('Invalid lexeme ID ({}), format must be "L[0-9]+"'.format(value))
            else:
                self.value = int(matches.group(1))

        self.json_representation['datavalue'] = {
            'value': {
                'entity-type': 'lexeme',
                'numeric-id': self.value,
                'id': 'L{}'.format(self.value)
            },
            'type': 'wikibase-entityid'
        }

        super(Lexeme, self).set_value(value=self.value)

    @classmethod
    @JsonParser
    def from_json(cls, jsn):
        if jsn['snaktype'] == 'novalue' or jsn['snaktype'] == 'somevalue':
            return cls(value=None, prop_nr=jsn['property'], snak_type=jsn['snaktype'])
        return cls(value=jsn['datavalue']['value']['numeric-id'], prop_nr=jsn['property'])


class Form(BaseDataType):
    """
    Implements the Wikibase data type with value 'wikibase-form'
    """
    DTYPE = 'wikibase-form'
    sparql_query = '''
        SELECT * WHERE {{
          ?item_id <{wb_url}/prop/{pid}> ?s .
          ?s <{wb_url}/prop/statement/{pid}> <{wb_url}/entity/{value}> .
          OPTIONAL {{?s <{wb_url}/prop/qualifier/{mrt_pid}> ?mrt}}
        }}
    '''

    def __init__(self, value, prop_nr, is_reference=False, is_qualifier=False, snak_type='value', references=None,
                 qualifiers=None, rank='normal', check_qualifier_equality=True, if_exists='REPLACE'):
        """
        Constructor, calls the superclass BaseDataType
        :param value: The form number to serve as a value using the format "L<Lexeme ID>-F<Form ID>" (example: L252248-F2)
        :type value: str with a 'P' prefix, followed by several digits or only the digits without the 'P' prefix
        :param prop_nr: The property number for this claim
        :type prop_nr: str with a 'P' prefix followed by digits
        :param is_reference: Whether this snak is a reference
        :type is_reference: boolean
        :param is_qualifier: Whether this snak is a qualifier
        :type is_qualifier: boolean
        :param snak_type: The snak type, either 'value', 'somevalue' or 'novalue'
        :type snak_type: str
        :param references: List with reference objects
        :type references: A data type with subclass of BaseDataType
        :param qualifiers: List with qualifier objects
        :type qualifiers: A data type with subclass of BaseDataType
        :param rank: rank of a snak with value 'preferred', 'normal' or 'deprecated'
        :type rank: str
        """

        super(Form, self).__init__(value=value, snak_type=snak_type, data_type=self.DTYPE,
                                   is_reference=is_reference, is_qualifier=is_qualifier, references=references,
                                   qualifiers=qualifiers, rank=rank, prop_nr=prop_nr,
                                   check_qualifier_equality=check_qualifier_equality, if_exists=if_exists)

        self.set_value(value)

    def set_value(self, value):
        assert isinstance(value, str) or value is None, "Expected str, found {} ({})".format(type(value), value)
        if value is None:
            self.value = value
        else:
            pattern = re.compile(r'^L[0-9]+-F[0-9]+$')
            matches = pattern.match(value)

            if not matches:
                raise ValueError('Invalid form ID ({}), format must be "L[0-9]+-F[0-9]+"'.format(value))

            self.value = value

        self.json_representation['datavalue'] = {
            'value': {
                'entity-type': 'form',
                'id': self.value
            },
            'type': 'wikibase-entityid'
        }

        super(Form, self).set_value(value=self.value)

    @classmethod
    @JsonParser
    def from_json(cls, jsn):
        if jsn['snaktype'] == 'novalue' or jsn['snaktype'] == 'somevalue':
            return cls(value=None, prop_nr=jsn['property'], snak_type=jsn['snaktype'])
        return cls(value=jsn['datavalue']['value']['id'], prop_nr=jsn['property'])


class Sense(BaseDataType):
    """
    Implements the Wikibase data type with value 'wikibase-sense'
    """
    DTYPE = 'wikibase-sense'
    sparql_query = '''
        SELECT * WHERE {{
          ?item_id <{wb_url}/prop/{pid}> ?s .
          ?s <{wb_url}/prop/statement/{pid}> <{wb_url}/entity/{value}> .
          OPTIONAL {{?s <{wb_url}/prop/qualifier/{mrt_pid}> ?mrt}}
        }}
    '''

    def __init__(self, value, prop_nr, is_reference=False, is_qualifier=False, snak_type='value', references=None,
                 qualifiers=None, rank='normal', check_qualifier_equality=True, if_exists='REPLACE'):
        """
        Constructor, calls the superclass BaseDataType
        :param value: Value using the format "L<Lexeme ID>-S<Sense ID>" (example: L252248-S123)
        :type value: str with a 'P' prefix, followed by several digits or only the digits without the 'P' prefix
        :param prop_nr: The property number for this claim
        :type prop_nr: str with a 'P' prefix followed by digits
        :param is_reference: Whether this snak is a reference
        :type is_reference: boolean
        :param is_qualifier: Whether this snak is a qualifier
        :type is_qualifier: boolean
        :param snak_type: The snak type, either 'value', 'somevalue' or 'novalue'
        :type snak_type: str
        :param references: List with reference objects
        :type references: A data type with subclass of BaseDataType
        :param qualifiers: List with qualifier objects
        :type qualifiers: A data type with subclass of BaseDataType
        :param rank: rank of a snak with value 'preferred', 'normal' or 'deprecated'
        :type rank: str
        """

        super(Sense, self).__init__(value=value, snak_type=snak_type, data_type=self.DTYPE,
                                    is_reference=is_reference, is_qualifier=is_qualifier, references=references,
                                    qualifiers=qualifiers, rank=rank, prop_nr=prop_nr,
                                    check_qualifier_equality=check_qualifier_equality, if_exists=if_exists)

        self.set_value(value)

    def set_value(self, value):
        assert isinstance(value, str) or value is None, "Expected str, found {} ({})".format(type(value), value)
        if value is None:
            self.value = value
        else:
            pattern = re.compile(r'^L[0-9]+-S[0-9]+$')
            matches = pattern.match(value)

            if not matches:
                raise ValueError('Invalid sense ID ({}), format must be "L[0-9]+-S[0-9]+"'.format(value))

            self.value = value

        self.json_representation['datavalue'] = {
            'value': {
                'entity-type': 'sense',
                'id': self.value
            },
            'type': 'wikibase-entityid'
        }

        super(Sense, self).set_value(value=self.value)

    @classmethod
    @JsonParser
    def from_json(cls, jsn):
        if jsn['snaktype'] == 'novalue' or jsn['snaktype'] == 'somevalue':
            return cls(value=None, prop_nr=jsn['property'], snak_type=jsn['snaktype'])
        return cls(value=jsn['datavalue']['value']['id'], prop_nr=jsn['property'])


class MWApiError(Exception):
    def __init__(self, error_message):
        """
        Base class for Mediawiki API error handling
        :param error_message: The error message returned by the Mediawiki API
        :type error_message: A Python json representation dictionary of the error message
        :return:
        """
        self.error_msg = error_message

    def __str__(self):
        return repr(self.error_msg)


class NonUniqueLabelDescriptionPairError(MWApiError):
    def __init__(self, error_message):
        """
        This class handles errors returned from the API due to an attempt to create an item which has the same
         label and description as an existing item in a certain language.
        :param error_message: An API error message containing 'wikibase-validator-label-with-description-conflict'
         as the message name.
        :type error_message: A Python json representation dictionary of the error message
        :return:
        """
        self.error_msg = error_message

    def get_language(self):
        """
        :return: Returns a 2 letter language string, indicating the language which triggered the error
        """
        return self.error_msg['error']['messages'][0]['parameters'][1]

    def get_conflicting_item_qid(self):
        """
        :return: Returns the QID string of the item which has the same label and description as the one which should
         be set.
        """
        qid_string = self.error_msg['error']['messages'][0]['parameters'][2]

        return qid_string.split('|')[0][2:]

    def __str__(self):
        return repr(self.error_msg)


class IDMissingError(Exception):
    def __init__(self, value):
        self.value = value

    def __str__(self):
        return repr(self.value)


class SearchError(Exception):
    def __init__(self, value):
        self.value = value

    def __str__(self):
        return repr(self.value)


class ManualInterventionReqException(Exception):
    def __init__(self, value, property_string, item_list):
        self.value = value + ' Property: {}, items affected: {}'.format(property_string, item_list)

    def __str__(self):
        return repr(self.value)


class CorePropIntegrityException(Exception):
    def __init__(self, value):
        self.value = value

    def __str__(self):
        return repr(self.value)


class MergeError(Exception):
    def __init__(self, value):
        self.value = value

    def __str__(self):
        return repr(self.value)


class SearchOnlyError(Exception):
    """Raised when the ItemEngine is in search_only mode"""
    pass<|MERGE_RESOLUTION|>--- conflicted
+++ resolved
@@ -279,248 +279,7 @@
 
         return data
 
-<<<<<<< HEAD
-    def get_property_list(self):
-        """
-        List of properties on the current item
-        :return: a list of property ID strings (Pxxxx).
-        """
-        property_list = set()
-        for x in self.statements:
-            property_list.add(x.get_prop_nr())
-
-        return list(property_list)
-
-    def __select_item(self):
-        """
-        The most likely item QID should be returned, after querying the Wikibase instance for all values in core_id
-        properties
-        :return: Either a single QID is returned, or an empty string if no suitable item in the Wikibase instance
-        """
-        qid_list = set()
-        conflict_source = {}
-        # This is a `hack` for if initializing the mapping relation helper fails. We can't determine the
-        # mapping relation type PID or the exact match QID. If we set mrt_pid to "Pxxx", then no qualifier will
-        # ever match it (and exact_qid will never get checked), and so what happens is exactly what would
-        # happen if the statement had no mapping relation qualifiers
-        exact_qid = 'Q0'
-        mrt_pid = 'PXXX'
-
-        for statement in self.data:
-            property_nr = statement.get_prop_nr()
-
-            # only use this statement if mapping relation type is exact, or mrt is not specified
-            mrt_qualifiers = [q for q in statement.get_qualifiers() if q.get_prop_nr() == mrt_pid]
-            if (len(mrt_qualifiers) == 1) and (mrt_qualifiers[0].get_value() != int(exact_qid[1:])):
-                continue
-
-            # TODO: implement special treatment when searching for date/coordinate values
-            data_point = statement.get_value()
-            if isinstance(data_point, tuple):
-                data_point = data_point[0]
-
-            core_props = self.core_props
-            if property_nr in core_props:
-                tmp_qids = set()
-                # if mrt_pid is "PXXX", this is fine, because the part of the SPARQL query using it is optional
-                query = statement.sparql_query.format(wb_url=self.wikibase_url, mrt_pid=mrt_pid, pid=property_nr,
-                                                      value=data_point.replace("'", r"\'"))
-                results = FunctionsEngine.execute_sparql_query(query=query, endpoint=self.sparql_endpoint_url,
-                                                               debug=self.debug)
-
-                for i in results['results']['bindings']:
-                    qid = i['item_id']['value'].split('/')[-1]
-                    if ('mrt' not in i) or ('mrt' in i and i['mrt']['value'].split('/')[-1] == exact_qid):
-                        tmp_qids.add(qid)
-
-                qid_list.update(tmp_qids)
-
-                # Protocol in what property the conflict arises
-                if property_nr in conflict_source:
-                    conflict_source[property_nr].append(tmp_qids)
-                else:
-                    conflict_source[property_nr] = [tmp_qids]
-
-                if len(tmp_qids) > 1:
-                    raise ManualInterventionReqException(
-                        'More than one item has the same property value', property_nr, tmp_qids)
-
-        if len(qid_list) == 0:
-            self.create_new_item = True
-            return ''
-
-        if self.debug:
-            print(qid_list)
-
-        unique_qids = set(qid_list)
-        if len(unique_qids) > 1:
-            raise ManualInterventionReqException('More than one item has the same property value', conflict_source,
-                                                 unique_qids)
-        elif len(unique_qids) == 1:
-            return list(unique_qids)[0]
-
-    def __construct_claim_json(self):
-        """
-        Writes the properties from self.data to a new or existing json in self.json_representation
-        :return: None
-        """
-
-        def handle_qualifiers(old_item, new_item):
-            if not new_item.check_qualifier_equality:
-                old_item.set_qualifiers(new_item.get_qualifiers())
-
-        def is_good_ref(ref_block):
-            prop_nrs = [x.get_prop_nr() for x in ref_block]
-            values = [x.get_value() for x in ref_block]
-            good_ref = True
-            prop_value_map = dict(zip(prop_nrs, values))
-
-            # if self.good_refs has content, use these to determine good references
-            if self.good_refs and len(self.good_refs) > 0:
-                found_good = True
-                for rblock in self.good_refs:
-
-                    if not all([k in prop_value_map for k, v in rblock.items()]):
-                        found_good = False
-
-                    if not all([v in prop_value_map[k] for k, v in rblock.items() if v]):
-                        found_good = False
-
-                    if found_good:
-                        return True
-
-                return False
-
-            return good_ref
-
-        def handle_references(old_item, new_item):
-            """
-            Local function to handle references
-            :param old_item: An item containing the data as currently in the Wikibase instance
-            :type old_item: A child of BaseDataType
-            :param new_item: An item containing the new data which should be written to the Wikibase instance
-            :type new_item: A child of BaseDataType
-            """
-            new_references = new_item.get_references()
-            old_references = old_item.get_references()
-
-            if sum(map(lambda z: len(z), old_references)) == 0 or self.global_ref_mode == 'STRICT_OVERWRITE':
-                old_item.set_references(new_references)
-
-            elif self.global_ref_mode == 'STRICT_KEEP' or new_item.statement_ref_mode == 'STRICT_KEEP':
-                pass
-
-            elif self.global_ref_mode == 'STRICT_KEEP_APPEND' or new_item.statement_ref_mode == 'STRICT_KEEP_APPEND':
-                old_references.extend(new_references)
-                old_item.set_references(old_references)
-
-            elif self.global_ref_mode == 'CUSTOM' or new_item.statement_ref_mode == 'CUSTOM':
-                self.ref_handler(old_item, new_item)
-
-            elif self.global_ref_mode == 'KEEP_GOOD' or new_item.statement_ref_mode == 'KEEP_GOOD':
-                keep_block = [False for x in old_references]
-                for count, ref_block in enumerate(old_references):
-                    stated_in_value = [x.get_value() for x in ref_block if x.get_prop_nr() == 'P248']
-                    if is_good_ref(ref_block):
-                        keep_block[count] = True
-
-                    new_ref_si_values = [x.get_value() if x.get_prop_nr() == 'P248' else None
-                                         for z in new_references for x in z]
-
-                    for si in stated_in_value:
-                        if si in new_ref_si_values:
-                            keep_block[count] = False
-
-                refs = [x for c, x in enumerate(old_references) if keep_block[c]]
-                refs.extend(new_references)
-                old_item.set_references(refs)
-
-        # sort the incoming data according to the property number
-        self.data.sort(key=lambda z: z.get_prop_nr().lower())
-
-        # collect all statements which should be deleted
-        statements_for_deletion = []
-        for item in self.data:
-            if item.get_value() == '' and isinstance(item, BaseDataType):
-                statements_for_deletion.append(item.get_prop_nr())
-
-        if self.create_new_item:
-            self.statements = copy.copy(self.data)
-        else:
-            for stat in self.data:
-                prop_nr = stat.get_prop_nr()
-
-                prop_data = [x for x in self.statements if x.get_prop_nr() == prop_nr]
-                prop_pos = [x.get_prop_nr() == prop_nr for x in self.statements]
-                prop_pos.reverse()
-                insert_pos = len(prop_pos) - (prop_pos.index(True) if any(prop_pos) else 0)
-
-                # If value should be appended, check if values exists, if not, append
-                if 'APPEND' in stat.if_exists:
-                    equal_items = [stat == x for x in prop_data]
-                    if True not in equal_items or stat.if_exists == 'FORCE_APPEND':
-                        self.statements.insert(insert_pos + 1, stat)
-                    else:
-                        # if item exists, modify rank
-                        current_item = prop_data[equal_items.index(True)]
-                        current_item.set_rank(stat.get_rank())
-                        handle_references(old_item=current_item, new_item=stat)
-                        handle_qualifiers(old_item=current_item, new_item=stat)
-                    continue
-
-                # set all existing values of a property for removal
-                for x in prop_data:
-                    # for deletion of single statements, do not set all others to delete
-                    if hasattr(stat, 'remove'):
-                        break
-                    elif x.get_id() and not hasattr(x, 'retain'):
-                        # keep statements with good references if keep_good_ref_statements is True
-                        if self.keep_good_ref_statements:
-                            if any([is_good_ref(r) for r in x.get_references()]):
-                                setattr(x, 'retain', '')
-                        else:
-                            setattr(x, 'remove', '')
-
-                match = []
-                for i in prop_data:
-                    if stat == i and hasattr(stat, 'remove'):
-                        match.append(True)
-                        setattr(i, 'remove', '')
-                    elif stat == i:
-                        match.append(True)
-                        setattr(i, 'retain', '')
-                        if hasattr(i, 'remove'):
-                            delattr(i, 'remove')
-                        handle_references(old_item=i, new_item=stat)
-                        handle_qualifiers(old_item=i, new_item=stat)
-
-                        i.set_rank(rank=stat.get_rank())
-                    # if there is no value, do not add an element, this is also used to delete whole properties.
-                    elif i.get_value():
-                        match.append(False)
-
-                if True not in match and not hasattr(stat, 'remove'):
-                    self.statements.insert(insert_pos + 1, stat)
-
-        # For whole property deletions, add remove flag to all statements which should be deleted
-        for item in copy.deepcopy(self.statements):
-            if item.get_prop_nr() in statements_for_deletion and item.get_id() != '':
-                setattr(item, 'remove', '')
-            elif item.get_prop_nr() in statements_for_deletion:
-                self.statements.remove(item)
-
-        # regenerate claim json
-        self.json_representation['claims'] = {}
-        for stat in self.statements:
-            prop_nr = stat.get_prop_nr()
-            if prop_nr not in self.json_representation['claims']:
-                self.json_representation['claims'][prop_nr] = []
-            self.json_representation['claims'][prop_nr].append(stat.get_json_representation())
-
     def update(self, data):
-=======
-    def update(self, data, append_value=None):
->>>>>>> 93a28b43
         """
         This method takes data, and modifies the Wikidata item. This works together with the data already provided via
         the constructor or if the constructor is being instantiated with search_only=True. In the latter case, this
@@ -1126,9 +885,9 @@
                 insert_pos = len(prop_pos) - (prop_pos.index(True) if any(prop_pos) else 0)
 
                 # If value should be appended, check if values exists, if not, append
-                if prop_nr in self.append_value:
+                if 'APPEND' in stat.if_exists:
                     equal_items = [stat == x for x in prop_data]
-                    if True not in equal_items:
+                    if True not in equal_items or stat.if_exists == 'FORCE_APPEND':
                         self.statements.insert(insert_pos + 1, stat)
                     else:
                         # if item exists, modify rank
@@ -2602,16 +2361,10 @@
 
         value = (text, self.language)
 
-<<<<<<< HEAD
         super(MonolingualText, self) \
             .__init__(value=value, snak_type=snak_type, data_type=self.DTYPE, is_reference=is_reference,
                       is_qualifier=is_qualifier, references=references, qualifiers=qualifiers, rank=rank,
                       prop_nr=prop_nr, check_qualifier_equality=check_qualifier_equality, if_exists=if_exists)
-=======
-        super(MonolingualText, self).__init__(value=value, snak_type=snak_type, data_type=self.DTYPE, is_reference=is_reference,
-                                              is_qualifier=is_qualifier, references=references, qualifiers=qualifiers, rank=rank,
-                                              prop_nr=prop_nr, check_qualifier_equality=check_qualifier_equality)
->>>>>>> 93a28b43
 
         self.set_value(value)
 
