--- conflicted
+++ resolved
@@ -38,9 +38,6 @@
         :type new_item: bool
         :param data: a dictionary with property strings as keys and the data which should be written to a item as the
             property values
-<<<<<<< HEAD
-        :type data: List[BaseDataType] or BaseDataType
-=======
         :type data: list[BaseDataType] or BaseDataType
         :param mediawiki_api_url:
         :type mediawiki_api_url: str
@@ -51,7 +48,6 @@
         :param append_value: a list of properties where potential existing values should not be overwritten by the data
             passed in the :parameter data.
         :type append_value: list[str]
->>>>>>> 2a375ebc
         :param fast_run: True if this item should be run in fastrun mode, otherwise False. User setting this to True
             should also specify the fast_run_base_filter for these item types
         :type fast_run: bool
