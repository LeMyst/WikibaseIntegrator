--- conflicted
+++ resolved
@@ -1,448 +1,444 @@
-from __future__ import annotations
-
-import datetime
-from time import sleep
-from typing import TYPE_CHECKING, Any, Dict, List, Optional, Tuple, Union
-from urllib.parse import urlparse
-
-import requests
-from requests import Session
-
-from wikibaseintegrator.wbi_backoff import wbi_backoff
-from wikibaseintegrator.wbi_config import config
-from wikibaseintegrator.wbi_exceptions import MWApiError, SearchError
-
-if TYPE_CHECKING:
-    from wikibaseintegrator.entities.baseentity import BaseEntity
-    from wikibaseintegrator.wbi_login import Login
-
-
-class BColors:
-    HEADER = '\033[95m'
-    OKBLUE = '\033[94m'
-    OKCYAN = '\033[96m'
-    OKGREEN = '\033[92m'
-    WARNING = '\033[93m'
-    FAIL = '\033[91m'
-    ENDC = '\033[0m'
-    BOLD = '\033[1m'
-    UNDERLINE = '\033[4m'
-
-
-<<<<<<< HEAD
-def mediawiki_api_call(method: str, mediawiki_api_url: str = None, session: Session = None, max_retries: int = 1000, retry_after: int = 60, **kwargs: Any) -> Dict:
-=======
-def mediawiki_api_call(method, mediawiki_api_url=None, session=None, max_retries=100, retry_after=60, **kwargs):
->>>>>>> 10ea3bfc
-    """
-    :param method: 'GET' or 'POST'
-    :param mediawiki_api_url:
-    :param session: If a session is passed, it will be used. Otherwise a new requests session is created
-    :param max_retries: If api request fails due to rate limiting, maxlag, or readonly mode, retry up to `max_retries` times
-    :type max_retries: int
-    :param retry_after: Number of seconds to wait before retrying request (see max_retries)
-    :type retry_after: int
-    :param kwargs: Passed to requests.request
-    :return:
-    """
-
-    mediawiki_api_url = str(mediawiki_api_url or config['MEDIAWIKI_API_URL'])
-
-    # TODO: Add support for 'multipart/form-data' when using POST (https://www.mediawiki.org/wiki/API:Edit#Large_edits)
-
-    if 'data' in kwargs and kwargs['data']:
-        if 'format' not in kwargs['data']:
-            kwargs['data'].update({'format': 'json'})
-        elif kwargs['data']['format'] != 'json':
-            raise ValueError("'format' can only be 'json' when using mediawiki_api_call()")
-
-    response = None
-    session = session if session else requests.Session()
-    for n in range(max_retries):
-        try:
-            response = session.request(method=method, url=mediawiki_api_url, **kwargs)
-        except requests.exceptions.ConnectionError as e:
-            print(f"Connection error: {e}. Sleeping for {retry_after} seconds.")
-            sleep(retry_after)
-            continue
-        if response.status_code in (500, 502, 503, 504):
-            print(f"Service unavailable (HTTP Code {response.status_code}). Sleeping for {retry_after} seconds.")
-            sleep(retry_after)
-            continue
-
-        response.raise_for_status()
-        json_data = response.json()
-        """
-        Mediawiki api response has code = 200 even if there are errors.
-        rate limit doesn't return HTTP 429 either. may in the future
-        https://phabricator.wikimedia.org/T172293
-        """
-        if 'error' in json_data:
-            # rate limiting
-            error_msg_names = set()
-            if 'messages' in json_data['error']:
-                error_msg_names = {x.get('name') for x in json_data['error']['messages']}
-            if 'actionthrottledtext' in error_msg_names:  # pragma: no cover
-                sleep_sec = int(response.headers.get('retry-after', retry_after))
-                print(f"{datetime.datetime.utcnow()}: rate limited. sleeping for {sleep_sec} seconds")
-                sleep(sleep_sec)
-                continue
-
-            # maxlag
-            if 'code' in json_data['error'] and json_data['error']['code'] == 'maxlag':
-                sleep_sec = json_data['error'].get('lag', retry_after)
-                # We multiply the number of second by the number of tries
-                sleep_sec *= n + 1
-                # The number of second can't be less than 5
-                sleep_sec = max(sleep_sec, 5)
-                # The number of second can't be more than retry_after
-                sleep_sec = min(sleep_sec, retry_after)
-                print(f"{datetime.datetime.utcnow()}: maxlag. sleeping for {sleep_sec} seconds")
-                sleep(sleep_sec)
-                continue
-
-            # readonly
-            if 'code' in json_data['error'] and json_data['error']['code'] == 'readonly':  # pragma: no cover
-                print(f'The Wikibase instance is currently in readonly mode, waiting for {retry_after} seconds')
-                sleep(retry_after)
-                continue
-
-            # others case
-            raise MWApiError(response.json() if response else {})
-
-        # there is no error or waiting. break out of this loop and parse response
-        break
-    else:
-        # the first time I've ever used for - else!!
-        # else executes if the for loop completes normally. i.e. does not encouter a `break`
-        # in this case, that means it tried this api call 10 times
-        raise MWApiError(response.json() if response else {})
-
-    return json_data
-
-
-def mediawiki_api_call_helper(data: Dict[str, Any] = None, login: Login = None, mediawiki_api_url: str = None, user_agent: str = None, allow_anonymous: bool = False,
-                              max_retries: int = 1000, retry_after: int = 60, maxlag: int = 5, is_bot: bool = False, **kwargs: Any) -> Dict:
-    mediawiki_api_url = str(mediawiki_api_url or config['MEDIAWIKI_API_URL'])
-    user_agent = user_agent or (str(config['USER_AGENT']) if config['USER_AGENT'] is not None else None)
-
-    hostname = urlparse(mediawiki_api_url).hostname
-    if hostname is not None and hostname.endswith(('wikidata.org', 'wikipedia.org', 'wikimedia.org')) and user_agent is None:
-        print('WARNING: Please set an user agent if you interact with a Wikibase instance from the Wikimedia Foundation.')
-        print('More information in the README.md and https://meta.wikimedia.org/wiki/User-Agent_policy')
-
-    if not allow_anonymous:
-        if login is None:
-            # Force allow_anonymous as False by default to ask for a login object
-            raise ValueError("allow_anonymous can't be False and login is None at the same time.")
-
-        if mediawiki_api_url != login.mediawiki_api_url:
-            raise ValueError("mediawiki_api_url can't be different with the one in the login object.")
-
-    headers = {
-        'User-Agent': get_user_agent(user_agent)
-    }
-
-    if data is not None:
-        if login is not None and 'token' not in data:
-            data.update({'token': login.get_edit_token()})
-        elif 'token' not in data:
-            data.update({'token': '+\\'})
-
-        if not allow_anonymous:
-            # Always assert user if allow_anonymous is False
-            if 'assert' not in data:
-                if is_bot:
-                    data.update({'assert': 'bot'})
-                else:
-                    data.update({'assert': 'user'})
-            if 'token' in data and data['token'] == '+\\':
-                raise Exception("Anonymous edit are not allowed by default. "
-                                "Set allow_anonymous to True to edit mediawiki anonymously or set the login parameter with a valid Login object.")
-        elif 'assert' not in data:
-            # Always assert anon if allow_anonymous is True
-            data.update({'assert': 'anon'})
-
-        if maxlag > 0:
-            data.update({'maxlag': maxlag})
-
-    login_session = login.get_session() if login is not None else None
-
-    return mediawiki_api_call('POST', mediawiki_api_url=mediawiki_api_url, session=login_session, data=data, headers=headers, max_retries=max_retries,
-                              retry_after=retry_after, **kwargs)
-
-
-@wbi_backoff()
-def execute_sparql_query(query: str, prefix: str = None, endpoint: str = None, user_agent: str = None, max_retries: int = 1000, retry_after: int = 60,
-                         debug: bool = False) -> Optional[Dict[str, dict]]:
-    """
-    Static method which can be used to execute any SPARQL query
-    :param prefix: The URI prefixes required for an endpoint, default is the Wikidata specific prefixes
-    :param query: The actual SPARQL query string
-    :param endpoint: The URL string for the SPARQL endpoint. Default is the URL for the Wikidata SPARQL endpoint
-    :param user_agent: Set a user agent string for the HTTP header to let the Query Service know who you are.
-    :param max_retries: The number time this function should retry in case of header reports.
-    :param retry_after: the number of seconds should wait upon receiving either an error code or the Query Service is not reachable.
-    :param debug: Enable debug output.
-    :type debug: boolean
-    :return: The results of the query are returned in JSON format
-    """
-
-    sparql_endpoint_url = str(endpoint or config['SPARQL_ENDPOINT_URL'])
-    user_agent = user_agent or (str(config['USER_AGENT']) if config['USER_AGENT'] is not None else None)
-
-    hostname = urlparse(sparql_endpoint_url).hostname
-    if hostname is not None and hostname.endswith(('wikidata.org', 'wikipedia.org', 'wikimedia.org')) and user_agent is None:
-        print('WARNING: Please set an user agent if you interact with a Wikibase instance from the Wikimedia Foundation.')
-        print('More information in the README.md and https://meta.wikimedia.org/wiki/User-Agent_policy')
-
-    if prefix:
-        query = prefix + '\n' + query
-
-    params = {
-        'query': '#Tool: WikibaseIntegrator wbi_functions.execute_sparql_query\n' + query,
-        'format': 'json'
-    }
-
-    headers = {
-        'Accept': 'application/sparql-results+json',
-        'User-Agent': get_user_agent(user_agent),
-        'Content-Type': 'multipart/form-data'
-    }
-
-    if debug or config['DEBUG']:
-        print(BColors.WARNING + params['query'] + BColors.ENDC)
-
-    for n in range(max_retries):
-        try:
-            response = requests.post(sparql_endpoint_url, params=params, headers=headers)
-        except requests.exceptions.ConnectionError as e:
-            print(f"Connection error: {e}. Sleeping for {retry_after} seconds.")
-            sleep(retry_after)
-            continue
-        if response.status_code in (500, 502, 503, 504):
-            print(f"Service unavailable (HTTP Code {response.status_code}). Sleeping for {retry_after} seconds.")
-            sleep(retry_after)
-            continue
-        if response.status_code == 429:
-            if 'retry-after' in response.headers.keys():
-                retry_after = int(response.headers['retry-after'])
-            print(f"Too Many Requests (429). Sleeping for {retry_after} seconds")
-            sleep(retry_after)
-            continue
-        response.raise_for_status()
-        results = response.json()
-
-        return results
-
-    return None
-
-
-def merge_items(from_id: str, to_id: str, ignore_conflicts: List[str] = None, is_bot: bool = False, **kwargs: Any) -> Dict:
-    """
-    A static method to merge two items
-
-    :param from_id: The ID to merge from. This parameter is required.
-    :param to_id: The ID to merge to. This parameter is required.
-    :param ignore_conflicts: List of elements of the item to ignore conflicts for. Can only contain values of "description", "sitelink" and "statement"
-    :param is_bot: Mark this edit as bot.
-    """
-
-    params = {
-        'action': 'wbmergeitems',
-        'fromid': from_id,
-        'toid': to_id,
-        'format': 'json'
-    }
-
-    if ignore_conflicts is not None:
-        params.update({'ignoreconflicts': '|'.join(ignore_conflicts)})
-
-    if is_bot:
-        params.update({'bot': ''})
-
-    return mediawiki_api_call_helper(data=params, **kwargs)
-
-
-def merge_lexemes(source: str, target: str, summary: str = None, is_bot: bool = False, **kwargs: Any) -> Dict:
-    """
-    A static method to merge two items
-
-    :param source: The ID to merge from. This parameter is required.
-    :param target: The ID to merge to. This parameter is required.
-    :param summary: Summary for the edit.
-    :param is_bot: Mark this edit as bot.
-    """
-
-    params = {
-        'action': 'wblmergelexemes',
-        'fromid': source,
-        'toid': target,
-        'format': 'json'
-    }
-
-    if summary:
-        params.update({'summary': summary})
-
-    if is_bot:
-        params.update({'bot': ''})
-
-    return mediawiki_api_call_helper(data=params, is_bot=is_bot, **kwargs)
-
-
-def remove_claims(claim_id: str, summary: str = None, baserevid: int = None, is_bot: bool = False, **kwargs: Any) -> Dict:
-    """
-    Delete an item
-
-    :param claim_id: One GUID or several (pipe-separated) GUIDs identifying the claims to be removed. All claims must belong to the same entity.
-    :param summary: Summary for the edit. Will be prepended by an automatically generated comment.
-    :param baserevid: The numeric identifier for the revision to base the modification on. This is used for detecting conflicts during save.
-    :param is_bot: Mark this edit as bot.
-    """
-
-    params: Dict[str, Union[str, int]] = {
-        'action': 'wbremoveclaims',
-        'claim': claim_id,
-        'format': 'json'
-    }
-
-    if summary:
-        params.update({'summary': summary})
-
-    if baserevid:
-        params.update({'baserevid': baserevid})
-
-    if is_bot:
-        params.update({'bot': ''})
-
-    return mediawiki_api_call_helper(data=params, **kwargs)
-
-
-def search_entities(search_string: str, language: str = None, strict_language: bool = True, search_type: str = 'item', max_results: int = 500, dict_result: bool = False,
-                    allow_anonymous: bool = True, **kwargs: Any) -> List[Dict[str, Any]]:
-    """
-    Performs a search for entities in the Wikibase instance using labels and aliases.
-
-    :param search_string: a string which should be searched for in the Wikibase instance (labels and aliases)
-    :param language: The language in which to perform the search.
-    :param strict_language: Whether to disable language fallback
-    :param search_type: Search for this type of entity. One of the following values: form, item, lexeme, property, sense
-    :param max_results: The maximum number of search results returned. Default 500
-    :param dict_result:
-    :param allow_anonymous: Allow anonymous edit to the MediaWiki API. Disabled by default.
-    """
-
-    language = str(language or config['DEFAULT_LANGUAGE'])
-
-    params = {
-        'action': 'wbsearchentities',
-        'search': search_string,
-        'language': language,
-        'strict_language': strict_language,
-        'type': search_type,
-        'limit': 50,
-        'format': 'json'
-    }
-
-    cont_count = 0
-    results = []
-
-    while True:
-        params.update({'continue': cont_count})
-
-        search_results = mediawiki_api_call_helper(data=params, allow_anonymous=allow_anonymous, **kwargs)
-
-        if search_results['success'] != 1:
-            raise SearchError('Wikibase API wbsearchentities failed')
-
-        for i in search_results['search']:
-            if dict_result:
-                description = i['description'] if 'description' in i else None
-                aliases = i['aliases'] if 'aliases' in i else None
-                results.append({
-                    'id': i['id'],
-                    'label': i['label'],
-                    'match': i['match'],
-                    'description': description,
-                    'aliases': aliases
-                })
-            else:
-                results.append(i['id'])
-
-        if 'search-continue' not in search_results:
-            break
-
-        cont_count = search_results['search-continue']
-
-        if cont_count >= max_results:
-            break
-
-    return results
-
-
-def generate_entity_instances(entities: Union[str, List[str]], allow_anonymous: bool = True, **kwargs: Any) -> List[Tuple[str, BaseEntity]]:
-    """
-    A method which allows for retrieval of a list of Wikidata entities. The method generates a list of tuples where the first value in the tuple is the entity's ID, whereas the
-    second is the new instance of a subclass of BaseEntity containing all the data of the entity. This is most useful for mass retrieval of entities.
-
-    :param entities: A list of IDs. Item, Property or Lexeme.
-    :param allow_anonymous: Allow anonymous edit to the MediaWiki API. Disabled by default.
-    :return: A list of tuples, first value in the tuple is the entity's ID, second value is the instance of a subclass of BaseEntity with the corresponding entity data.
-    """
-
-    from wikibaseintegrator.entities.baseentity import BaseEntity
-
-    if isinstance(entities, str):
-        entities = [entities]
-
-    assert type(entities) == list
-
-    params = {
-        'action': 'wbgetentities',
-        'ids': '|'.join(entities),
-        'format': 'json'
-    }
-
-    reply = mediawiki_api_call_helper(data=params, allow_anonymous=allow_anonymous, **kwargs)
-
-    entity_instances = []
-    for qid, v in reply['entities'].items():
-        from wikibaseintegrator import WikibaseIntegrator
-        wbi = WikibaseIntegrator()
-        f = [x for x in BaseEntity.__subclasses__() if x.ETYPE == v['type']][0]
-        ii = f(api=wbi).from_json(v)
-        entity_instances.append((qid, ii))
-
-    return entity_instances
-
-
-def format_amount(amount: Union[int, str, float]) -> str:
-    # Remove .0 by casting to int
-    if float(amount) % 1 == 0:
-        amount = int(float(amount))
-
-    # Adding prefix + for positive number and 0
-    if not str(amount).startswith('+') and float(amount) >= 0:
-        amount = str(f'+{amount}')
-
-    # return as string
-    return str(amount)
-
-
-def get_user_agent(user_agent: Optional[str]) -> str:
-    from wikibaseintegrator import __version__
-    wbi_user_agent = f"WikibaseIntegrator/{__version__}"
-
-    if user_agent is None:
-        return_user_agent = wbi_user_agent
-    else:
-        return_user_agent = user_agent + ' ' + wbi_user_agent
-
-    return return_user_agent
-
-# def __deepcopy__(memo):
-#     # Don't return a copy of the module
-#     # Deepcopy don't allow copy of modules (https://bugs.python.org/issue43093)
-#     # It's really the good way to solve this?
-#     from wikibaseintegrator import wikibaseintegrator
-#     return wikibaseintegrator.wbi_helpers
+from __future__ import annotations
+
+import datetime
+from time import sleep
+from typing import TYPE_CHECKING, Any, Dict, List, Optional, Tuple, Union
+from urllib.parse import urlparse
+
+import requests
+from requests import Session
+
+from wikibaseintegrator.wbi_backoff import wbi_backoff
+from wikibaseintegrator.wbi_config import config
+from wikibaseintegrator.wbi_exceptions import MWApiError, SearchError
+
+if TYPE_CHECKING:
+    from wikibaseintegrator.entities.baseentity import BaseEntity
+    from wikibaseintegrator.wbi_login import Login
+
+
+class BColors:
+    HEADER = '\033[95m'
+    OKBLUE = '\033[94m'
+    OKCYAN = '\033[96m'
+    OKGREEN = '\033[92m'
+    WARNING = '\033[93m'
+    FAIL = '\033[91m'
+    ENDC = '\033[0m'
+    BOLD = '\033[1m'
+    UNDERLINE = '\033[4m'
+
+
+def mediawiki_api_call(method: str, mediawiki_api_url: str = None, session: Session = None, max_retries: int = 100, retry_after: int = 60, **kwargs: Any) -> Dict:
+    """
+    :param method: 'GET' or 'POST'
+    :param mediawiki_api_url:
+    :param session: If a session is passed, it will be used. Otherwise a new requests session is created
+    :param max_retries: If api request fails due to rate limiting, maxlag, or readonly mode, retry up to `max_retries` times
+    :type max_retries: int
+    :param retry_after: Number of seconds to wait before retrying request (see max_retries)
+    :type retry_after: int
+    :param kwargs: Passed to requests.request
+    :return:
+    """
+
+    mediawiki_api_url = str(mediawiki_api_url or config['MEDIAWIKI_API_URL'])
+
+    # TODO: Add support for 'multipart/form-data' when using POST (https://www.mediawiki.org/wiki/API:Edit#Large_edits)
+
+    if 'data' in kwargs and kwargs['data']:
+        if 'format' not in kwargs['data']:
+            kwargs['data'].update({'format': 'json'})
+        elif kwargs['data']['format'] != 'json':
+            raise ValueError("'format' can only be 'json' when using mediawiki_api_call()")
+
+    response = None
+    session = session if session else requests.Session()
+    for n in range(max_retries):
+        try:
+            response = session.request(method=method, url=mediawiki_api_url, **kwargs)
+        except requests.exceptions.ConnectionError as e:
+            print(f"Connection error: {e}. Sleeping for {retry_after} seconds.")
+            sleep(retry_after)
+            continue
+        if response.status_code in (500, 502, 503, 504):
+            print(f"Service unavailable (HTTP Code {response.status_code}). Sleeping for {retry_after} seconds.")
+            sleep(retry_after)
+            continue
+
+        response.raise_for_status()
+        json_data = response.json()
+        """
+        Mediawiki api response has code = 200 even if there are errors.
+        rate limit doesn't return HTTP 429 either. may in the future
+        https://phabricator.wikimedia.org/T172293
+        """
+        if 'error' in json_data:
+            # rate limiting
+            error_msg_names = set()
+            if 'messages' in json_data['error']:
+                error_msg_names = {x.get('name') for x in json_data['error']['messages']}
+            if 'actionthrottledtext' in error_msg_names:  # pragma: no cover
+                sleep_sec = int(response.headers.get('retry-after', retry_after))
+                print(f"{datetime.datetime.utcnow()}: rate limited. sleeping for {sleep_sec} seconds")
+                sleep(sleep_sec)
+                continue
+
+            # maxlag
+            if 'code' in json_data['error'] and json_data['error']['code'] == 'maxlag':
+                sleep_sec = json_data['error'].get('lag', retry_after)
+                # We multiply the number of second by the number of tries
+                sleep_sec *= n + 1
+                # The number of second can't be less than 5
+                sleep_sec = max(sleep_sec, 5)
+                # The number of second can't be more than retry_after
+                sleep_sec = min(sleep_sec, retry_after)
+                print(f"{datetime.datetime.utcnow()}: maxlag. sleeping for {sleep_sec} seconds")
+                sleep(sleep_sec)
+                continue
+
+            # readonly
+            if 'code' in json_data['error'] and json_data['error']['code'] == 'readonly':  # pragma: no cover
+                print(f'The Wikibase instance is currently in readonly mode, waiting for {retry_after} seconds')
+                sleep(retry_after)
+                continue
+
+            # others case
+            raise MWApiError(response.json() if response else {})
+
+        # there is no error or waiting. break out of this loop and parse response
+        break
+    else:
+        # the first time I've ever used for - else!!
+        # else executes if the for loop completes normally. i.e. does not encouter a `break`
+        # in this case, that means it tried this api call 10 times
+        raise MWApiError(response.json() if response else {})
+
+    return json_data
+
+
+def mediawiki_api_call_helper(data: Dict[str, Any] = None, login: Login = None, mediawiki_api_url: str = None, user_agent: str = None, allow_anonymous: bool = False,
+                              max_retries: int = 1000, retry_after: int = 60, maxlag: int = 5, is_bot: bool = False, **kwargs: Any) -> Dict:
+    mediawiki_api_url = str(mediawiki_api_url or config['MEDIAWIKI_API_URL'])
+    user_agent = user_agent or (str(config['USER_AGENT']) if config['USER_AGENT'] is not None else None)
+
+    hostname = urlparse(mediawiki_api_url).hostname
+    if hostname is not None and hostname.endswith(('wikidata.org', 'wikipedia.org', 'wikimedia.org')) and user_agent is None:
+        print('WARNING: Please set an user agent if you interact with a Wikibase instance from the Wikimedia Foundation.')
+        print('More information in the README.md and https://meta.wikimedia.org/wiki/User-Agent_policy')
+
+    if not allow_anonymous:
+        if login is None:
+            # Force allow_anonymous as False by default to ask for a login object
+            raise ValueError("allow_anonymous can't be False and login is None at the same time.")
+
+        if mediawiki_api_url != login.mediawiki_api_url:
+            raise ValueError("mediawiki_api_url can't be different with the one in the login object.")
+
+    headers = {
+        'User-Agent': get_user_agent(user_agent)
+    }
+
+    if data is not None:
+        if login is not None and 'token' not in data:
+            data.update({'token': login.get_edit_token()})
+        elif 'token' not in data:
+            data.update({'token': '+\\'})
+
+        if not allow_anonymous:
+            # Always assert user if allow_anonymous is False
+            if 'assert' not in data:
+                if is_bot:
+                    data.update({'assert': 'bot'})
+                else:
+                    data.update({'assert': 'user'})
+            if 'token' in data and data['token'] == '+\\':
+                raise Exception("Anonymous edit are not allowed by default. "
+                                "Set allow_anonymous to True to edit mediawiki anonymously or set the login parameter with a valid Login object.")
+        elif 'assert' not in data:
+            # Always assert anon if allow_anonymous is True
+            data.update({'assert': 'anon'})
+
+        if maxlag > 0:
+            data.update({'maxlag': maxlag})
+
+    login_session = login.get_session() if login is not None else None
+
+    return mediawiki_api_call('POST', mediawiki_api_url=mediawiki_api_url, session=login_session, data=data, headers=headers, max_retries=max_retries,
+                              retry_after=retry_after, **kwargs)
+
+
+@wbi_backoff()
+def execute_sparql_query(query: str, prefix: str = None, endpoint: str = None, user_agent: str = None, max_retries: int = 1000, retry_after: int = 60,
+                         debug: bool = False) -> Optional[Dict[str, dict]]:
+    """
+    Static method which can be used to execute any SPARQL query
+    :param prefix: The URI prefixes required for an endpoint, default is the Wikidata specific prefixes
+    :param query: The actual SPARQL query string
+    :param endpoint: The URL string for the SPARQL endpoint. Default is the URL for the Wikidata SPARQL endpoint
+    :param user_agent: Set a user agent string for the HTTP header to let the Query Service know who you are.
+    :param max_retries: The number time this function should retry in case of header reports.
+    :param retry_after: the number of seconds should wait upon receiving either an error code or the Query Service is not reachable.
+    :param debug: Enable debug output.
+    :type debug: boolean
+    :return: The results of the query are returned in JSON format
+    """
+
+    sparql_endpoint_url = str(endpoint or config['SPARQL_ENDPOINT_URL'])
+    user_agent = user_agent or (str(config['USER_AGENT']) if config['USER_AGENT'] is not None else None)
+
+    hostname = urlparse(sparql_endpoint_url).hostname
+    if hostname is not None and hostname.endswith(('wikidata.org', 'wikipedia.org', 'wikimedia.org')) and user_agent is None:
+        print('WARNING: Please set an user agent if you interact with a Wikibase instance from the Wikimedia Foundation.')
+        print('More information in the README.md and https://meta.wikimedia.org/wiki/User-Agent_policy')
+
+    if prefix:
+        query = prefix + '\n' + query
+
+    params = {
+        'query': '#Tool: WikibaseIntegrator wbi_functions.execute_sparql_query\n' + query,
+        'format': 'json'
+    }
+
+    headers = {
+        'Accept': 'application/sparql-results+json',
+        'User-Agent': get_user_agent(user_agent),
+        'Content-Type': 'multipart/form-data'
+    }
+
+    if debug or config['DEBUG']:
+        print(BColors.WARNING + params['query'] + BColors.ENDC)
+
+    for n in range(max_retries):
+        try:
+            response = requests.post(sparql_endpoint_url, params=params, headers=headers)
+        except requests.exceptions.ConnectionError as e:
+            print(f"Connection error: {e}. Sleeping for {retry_after} seconds.")
+            sleep(retry_after)
+            continue
+        if response.status_code in (500, 502, 503, 504):
+            print(f"Service unavailable (HTTP Code {response.status_code}). Sleeping for {retry_after} seconds.")
+            sleep(retry_after)
+            continue
+        if response.status_code == 429:
+            if 'retry-after' in response.headers.keys():
+                retry_after = int(response.headers['retry-after'])
+            print(f"Too Many Requests (429). Sleeping for {retry_after} seconds")
+            sleep(retry_after)
+            continue
+        response.raise_for_status()
+        results = response.json()
+
+        return results
+
+    return None
+
+
+def merge_items(from_id: str, to_id: str, ignore_conflicts: List[str] = None, is_bot: bool = False, **kwargs: Any) -> Dict:
+    """
+    A static method to merge two items
+
+    :param from_id: The ID to merge from. This parameter is required.
+    :param to_id: The ID to merge to. This parameter is required.
+    :param ignore_conflicts: List of elements of the item to ignore conflicts for. Can only contain values of "description", "sitelink" and "statement"
+    :param is_bot: Mark this edit as bot.
+    """
+
+    params = {
+        'action': 'wbmergeitems',
+        'fromid': from_id,
+        'toid': to_id,
+        'format': 'json'
+    }
+
+    if ignore_conflicts is not None:
+        params.update({'ignoreconflicts': '|'.join(ignore_conflicts)})
+
+    if is_bot:
+        params.update({'bot': ''})
+
+    return mediawiki_api_call_helper(data=params, **kwargs)
+
+
+def merge_lexemes(source: str, target: str, summary: str = None, is_bot: bool = False, **kwargs: Any) -> Dict:
+    """
+    A static method to merge two items
+
+    :param source: The ID to merge from. This parameter is required.
+    :param target: The ID to merge to. This parameter is required.
+    :param summary: Summary for the edit.
+    :param is_bot: Mark this edit as bot.
+    """
+
+    params = {
+        'action': 'wblmergelexemes',
+        'fromid': source,
+        'toid': target,
+        'format': 'json'
+    }
+
+    if summary:
+        params.update({'summary': summary})
+
+    if is_bot:
+        params.update({'bot': ''})
+
+    return mediawiki_api_call_helper(data=params, is_bot=is_bot, **kwargs)
+
+
+def remove_claims(claim_id: str, summary: str = None, baserevid: int = None, is_bot: bool = False, **kwargs: Any) -> Dict:
+    """
+    Delete an item
+
+    :param claim_id: One GUID or several (pipe-separated) GUIDs identifying the claims to be removed. All claims must belong to the same entity.
+    :param summary: Summary for the edit. Will be prepended by an automatically generated comment.
+    :param baserevid: The numeric identifier for the revision to base the modification on. This is used for detecting conflicts during save.
+    :param is_bot: Mark this edit as bot.
+    """
+
+    params: Dict[str, Union[str, int]] = {
+        'action': 'wbremoveclaims',
+        'claim': claim_id,
+        'format': 'json'
+    }
+
+    if summary:
+        params.update({'summary': summary})
+
+    if baserevid:
+        params.update({'baserevid': baserevid})
+
+    if is_bot:
+        params.update({'bot': ''})
+
+    return mediawiki_api_call_helper(data=params, **kwargs)
+
+
+def search_entities(search_string: str, language: str = None, strict_language: bool = True, search_type: str = 'item', max_results: int = 500, dict_result: bool = False,
+                    allow_anonymous: bool = True, **kwargs: Any) -> List[Dict[str, Any]]:
+    """
+    Performs a search for entities in the Wikibase instance using labels and aliases.
+
+    :param search_string: a string which should be searched for in the Wikibase instance (labels and aliases)
+    :param language: The language in which to perform the search.
+    :param strict_language: Whether to disable language fallback
+    :param search_type: Search for this type of entity. One of the following values: form, item, lexeme, property, sense
+    :param max_results: The maximum number of search results returned. Default 500
+    :param dict_result:
+    :param allow_anonymous: Allow anonymous edit to the MediaWiki API. Disabled by default.
+    """
+
+    language = str(language or config['DEFAULT_LANGUAGE'])
+
+    params = {
+        'action': 'wbsearchentities',
+        'search': search_string,
+        'language': language,
+        'strict_language': strict_language,
+        'type': search_type,
+        'limit': 50,
+        'format': 'json'
+    }
+
+    cont_count = 0
+    results = []
+
+    while True:
+        params.update({'continue': cont_count})
+
+        search_results = mediawiki_api_call_helper(data=params, allow_anonymous=allow_anonymous, **kwargs)
+
+        if search_results['success'] != 1:
+            raise SearchError('Wikibase API wbsearchentities failed')
+
+        for i in search_results['search']:
+            if dict_result:
+                description = i['description'] if 'description' in i else None
+                aliases = i['aliases'] if 'aliases' in i else None
+                results.append({
+                    'id': i['id'],
+                    'label': i['label'],
+                    'match': i['match'],
+                    'description': description,
+                    'aliases': aliases
+                })
+            else:
+                results.append(i['id'])
+
+        if 'search-continue' not in search_results:
+            break
+
+        cont_count = search_results['search-continue']
+
+        if cont_count >= max_results:
+            break
+
+    return results
+
+
+def generate_entity_instances(entities: Union[str, List[str]], allow_anonymous: bool = True, **kwargs: Any) -> List[Tuple[str, BaseEntity]]:
+    """
+    A method which allows for retrieval of a list of Wikidata entities. The method generates a list of tuples where the first value in the tuple is the entity's ID, whereas the
+    second is the new instance of a subclass of BaseEntity containing all the data of the entity. This is most useful for mass retrieval of entities.
+
+    :param entities: A list of IDs. Item, Property or Lexeme.
+    :param allow_anonymous: Allow anonymous edit to the MediaWiki API. Disabled by default.
+    :return: A list of tuples, first value in the tuple is the entity's ID, second value is the instance of a subclass of BaseEntity with the corresponding entity data.
+    """
+
+    from wikibaseintegrator.entities.baseentity import BaseEntity
+
+    if isinstance(entities, str):
+        entities = [entities]
+
+    assert type(entities) == list
+
+    params = {
+        'action': 'wbgetentities',
+        'ids': '|'.join(entities),
+        'format': 'json'
+    }
+
+    reply = mediawiki_api_call_helper(data=params, allow_anonymous=allow_anonymous, **kwargs)
+
+    entity_instances = []
+    for qid, v in reply['entities'].items():
+        from wikibaseintegrator import WikibaseIntegrator
+        wbi = WikibaseIntegrator()
+        f = [x for x in BaseEntity.__subclasses__() if x.ETYPE == v['type']][0]
+        ii = f(api=wbi).from_json(v)
+        entity_instances.append((qid, ii))
+
+    return entity_instances
+
+
+def format_amount(amount: Union[int, str, float]) -> str:
+    # Remove .0 by casting to int
+    if float(amount) % 1 == 0:
+        amount = int(float(amount))
+
+    # Adding prefix + for positive number and 0
+    if not str(amount).startswith('+') and float(amount) >= 0:
+        amount = str(f'+{amount}')
+
+    # return as string
+    return str(amount)
+
+
+def get_user_agent(user_agent: Optional[str]) -> str:
+    from wikibaseintegrator import __version__
+    wbi_user_agent = f"WikibaseIntegrator/{__version__}"
+
+    if user_agent is None:
+        return_user_agent = wbi_user_agent
+    else:
+        return_user_agent = user_agent + ' ' + wbi_user_agent
+
+    return return_user_agent
+
+# def __deepcopy__(memo):
+#     # Don't return a copy of the module
+#     # Deepcopy don't allow copy of modules (https://bugs.python.org/issue43093)
+#     # It's really the good way to solve this?
+#     from wikibaseintegrator import wikibaseintegrator
+#     return wikibaseintegrator.wbi_helpers