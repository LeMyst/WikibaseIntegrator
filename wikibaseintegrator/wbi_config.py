<<<<<<< HEAD
from typing import Union

import pkg_resources

try:
    __version__ = pkg_resources.get_distribution('wikibaseintegrator').version
except pkg_resources.DistributionNotFound as e:  # pragma: no cover
    __version__ = 'dev'

=======
>>>>>>> 1954ee07
"""
Config global options
Options can be changed at run time. See tests/test_backoff.py for usage example

Options:
BACKOFF_MAX_TRIES: maximum number of times to retry failed request to wikidata endpoint.
                   Default: None (retry indefinitely)
                   To disable retry, set value to 1
BACKOFF_MAX_VALUE: maximum number of seconds to wait before retrying. wait time will increase to this number
                   Default: 3600 (one hour)
USER_AGENT:        Complementary user agent string used for http requests. Both to Wikibase api, query service and others.
                   See: https://meta.wikimedia.org/wiki/User-Agent_policy
"""

<<<<<<< HEAD
config: dict[str, Union[str, int, None]] = {
    'BACKOFF_MAX_TRIES': None,
=======
config = {
    'BACKOFF_MAX_TRIES': 5,
>>>>>>> 1954ee07
    'BACKOFF_MAX_VALUE': 3600,
    'USER_AGENT': None,
    'MAXLAG': 5,
    'PROPERTY_CONSTRAINT_PID': 'P2302',
    'DISTINCT_VALUES_CONSTRAINT_QID': 'Q21502410',
    'COORDINATE_GLOBE_QID': 'http://www.wikidata.org/entity/Q2',
    'CALENDAR_MODEL_QID': 'http://www.wikidata.org/entity/Q1985727',
    'MEDIAWIKI_API_URL': 'https://www.wikidata.org/w/api.php',
    'MEDIAWIKI_INDEX_URL': 'https://www.wikidata.org/w/index.php',
    'MEDIAWIKI_REST_URL': 'https://www.wikidata.org/w/rest.php',
    'SPARQL_ENDPOINT_URL': 'https://query.wikidata.org/sparql',
    'WIKIBASE_URL': 'http://www.wikidata.org',
    'DEFAULT_LANGUAGE': 'en',
    'DEFAULT_LEXEME_LANGUAGE': 'Q1860',
    'DEBUG': False
}<|MERGE_RESOLUTION|>--- conflicted
+++ resolved
@@ -1,15 +1,5 @@
-<<<<<<< HEAD
 from typing import Union
 
-import pkg_resources
-
-try:
-    __version__ = pkg_resources.get_distribution('wikibaseintegrator').version
-except pkg_resources.DistributionNotFound as e:  # pragma: no cover
-    __version__ = 'dev'
-
-=======
->>>>>>> 1954ee07
 """
 Config global options
 Options can be changed at run time. See tests/test_backoff.py for usage example
@@ -24,13 +14,8 @@
                    See: https://meta.wikimedia.org/wiki/User-Agent_policy
 """
 
-<<<<<<< HEAD
 config: dict[str, Union[str, int, None]] = {
-    'BACKOFF_MAX_TRIES': None,
-=======
-config = {
     'BACKOFF_MAX_TRIES': 5,
->>>>>>> 1954ee07
     'BACKOFF_MAX_VALUE': 3600,
     'USER_AGENT': None,
     'MAXLAG': 5,
